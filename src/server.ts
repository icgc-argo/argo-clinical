--- conflicted
+++ resolved
@@ -40,11 +40,7 @@
   startStandaloneServer,
 } from '@apollo/server/standalone';
 import schema from './schemas/index';
-<<<<<<< HEAD
-// import { EgoJwtData } from '@icgc-argo/ego-token-utils/dist/common';
-=======
 import { EgoJwtData } from '@icgc-argo/ego-token-utils/dist/common';
->>>>>>> 3372e529
 
 let secrets: any = {};
 let server: Server;
@@ -171,11 +167,7 @@
   > = async ({ req, res }) => {
     // Get the user token from the headers.
     const authHeader = req.headers.authorization;
-<<<<<<< HEAD
-    let userJwtData = undefined;
-=======
     let userJwtData: EgoJwtData | undefined = undefined;
->>>>>>> 3372e529
     try {
       if (authHeader) {
         const jwt = authHeader.replace('Bearer ', '');
@@ -188,10 +180,7 @@
       isUserRequest: true,
       egoToken: (authHeader || '').split('Bearer ').join(''),
       Authorization: `Bearer ${(authHeader || '').replace(/^Bearer[\s]*!/, '')}` || '',
-<<<<<<< HEAD
-=======
       userJwtData,
->>>>>>> 3372e529
       dataLoaders: {},
     };
   };
