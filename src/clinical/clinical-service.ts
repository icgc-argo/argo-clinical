--- conflicted
+++ resolved
@@ -1,5 +1,5 @@
 /*
- * Copyright (c) 2023 The Ontario Institute for Cancer Research. All rights reserved
+ * Copyright (c) 2024 The Ontario Institute for Cancer Research. All rights reserved
  *
  * This program and the accompanying materials are made available under the terms of
  * the GNU Affero General Public License v3.0. You should have received a copy of the
@@ -36,7 +36,7 @@
 	getClinicalEntitiesFromDonorBySchemaName,
 } from '../common-model/functions';
 import * as dictionaryManager from '../dictionary/manager';
-import { schemaFilter } from '../exception/validation';
+import { schemaFilter } from '../exception/property-exceptions/validation';
 import featureFlags from '../feature-flags';
 import { loggerFor } from '../logger';
 import { checkForProgramAndEntityExceptions } from '../submission/exceptions/exceptions';
@@ -379,7 +379,6 @@
 ): Promise<{
 	clinicalErrors: ClinicalErrorsResponseRecord[];
 }> => {
-<<<<<<< HEAD
 	if (!programId) throw new Error('Missing programId!');
 
 	const start = new Date().getTime() / 1000;
@@ -460,6 +459,8 @@
 							})
 							.filter(notEmpty);
 
+						const entitySchema = migrationDictionary.schemas.find(schemaFilter(entityName));
+
 						// Revalidate Donors
 						const { validationErrors, processedRecords } = dictionaryService.processRecords(
 							migrationDictionary,
@@ -476,6 +477,7 @@
 								entityName,
 								[...processedRecords],
 								filteredErrors,
+								entitySchema,
 							);
 
 							filteredErrors = exceptionErrors.flat();
@@ -511,153 +513,17 @@
 	L.debug(`getDonorSubmissionErrorUpdates took ${end - start}s`);
 
 	return { clinicalErrors };
-=======
-  if (!programId) throw new Error('Missing programId!');
-
-  const start = new Date().getTime() / 1000;
-
-  const { migration: lastMigration, clinicalMigrationErrors } = migrationData;
-  const errorDonorIds = clinicalMigrationErrors.map(error => error.donorId);
-  let errorEntities: ClinicalEntitySchemaNames[] = [];
-
-  clinicalMigrationErrors.forEach(migrationError => {
-    const { errors } = migrationError;
-    errors.forEach(error => {
-      const { entityName } = error;
-      if (!errorEntities.includes(entityName)) errorEntities = [...errorEntities, entityName];
-    });
-  });
-
-  const errorQuery: PaginatedClinicalQuery = {
-    programShortName: programId,
-    page: 0,
-    sort: 'donorId',
-    entityTypes: ['donor', ...errorEntities.map(schemaName => aliasEntityNames[schemaName])],
-    donorIds: errorDonorIds,
-    submitterDonorIds: [],
-  };
-
-  const donorData = (await donorDao.findByPaginatedProgramId(programId, errorQuery)).donors;
-
-  const validDonorIds = donorData
-    .filter(donor => donor.schemaMetadata.isValid)
-    .map(({ donorId }) => donorId);
-
-  const invalidDonorIds = errorDonorIds.filter(
-    (donorId, index, array) =>
-      !validDonorIds.includes(donorId) && filterDuplicates(donorId, index, array),
-  );
-
-  let clinicalErrors: ClinicalErrorsResponseRecord[] = [];
-
-  if (invalidDonorIds.length > 0) {
-    const migrationVersion =
-      lastMigration?.toVersion || (await dictionaryManager.instance().getCurrentVersion());
-
-    const schemaName = await dictionaryManager.instance().getCurrentName();
-
-    const migrationDictionary = await dictionaryManager
-      .instance()
-      .loadSchemaByVersion(schemaName, migrationVersion);
-
-    const invalidDonorRecords = donorData.filter(donor =>
-      invalidDonorIds.includes(donor.donorId),
-    ) as DeepReadonly<Donor>[];
-
-    // Filters out any Errors for Donors that are now valid post-submission
-    // or which are related to Records which match Program Exceptions
-    const validationErrors = await Promise.all(
-      invalidDonorRecords.map(async currentDonor => {
-        const { donorId, submitterId: submitterDonorId } = currentDonor;
-
-        const currentDonorErrors = clinicalMigrationErrors
-          .filter(errorRecord => errorRecord.donorId === donorId)
-          .map(migrationError => migrationError.errors)
-          .flat();
-
-        const currentDonorEntities = currentDonorErrors
-          .map(error => error.entityName)
-          .filter(filterDuplicates);
-
-        const donorErrorRecords = await Promise.all(
-          currentDonorEntities.map(async entityName => {
-            const clinicalRecords: ClinicalInfo[] = getClinicalEntitiesFromDonorBySchemaName(
-              currentDonor,
-              entityName,
-            );
-
-            const stringifiedRecords = clinicalRecords
-              .map(record => {
-                return prepareForSchemaReProcessing(record);
-              })
-              .filter(notEmpty);
-
-            const entitySchema = migrationDictionary.schemas.find(schemaFilter(entityName));
-
-            // Revalidate Donors
-            const { validationErrors, processedRecords } = dictionaryService.processRecords(
-              migrationDictionary,
-              entityName,
-              stringifiedRecords,
-            );
-
-            let filteredErrors = [...validationErrors];
-
-            // Check if any Errors match Exceptions
-            if (featureFlags.FEATURE_SUBMISSION_EXCEPTIONS_ENABLED) {
-              const exceptionErrors = await matchDonorErrorsWithExceptions(
-                programId,
-                entityName,
-                [...processedRecords],
-                filteredErrors,
-                entitySchema,
-              );
-
-              filteredErrors = exceptionErrors.flat();
-            }
-
-            // Format Error Objects for UI
-            const entityErrorRecords: ClinicalEntityErrorRecord[] = filteredErrors.map(
-              (validationRecord): ClinicalEntityErrorRecord => ({
-                donorId,
-                entityName,
-                ...validationRecord,
-              }),
-            );
-
-            const errorResponseRecord: ClinicalErrorsResponseRecord = {
-              donorId,
-              submitterDonorId,
-              entityName,
-              errors: entityErrorRecords,
-            };
-
-            return errorResponseRecord;
-          }),
-        );
-
-        return donorErrorRecords;
-      }),
-    );
-    clinicalErrors = validationErrors.flat();
-  }
-
-  const end = new Date().getTime() / 1000;
-  L.debug(`getDonorSubmissionErrorUpdates took ${end - start}s`);
-
-  return { clinicalErrors };
->>>>>>> 5b2695bf
 };
 
 /**
  * Remove from the list all errors which match Program Exceptions
  */
 export const matchDonorErrorsWithExceptions = async (
-<<<<<<< HEAD
 	programId: string,
 	schemaName: ClinicalEntitySchemaNames,
 	processedRecords: DeepReadonly<dictionaryEntities.TypedDataRecord>[],
 	schemaValidationErrors: dictionaryEntities.SchemaValidationError[],
+	entitySchema: dictionaryEntities.SchemaDefinition | undefined,
 ) => {
 	const exceptionResults = await Promise.all(
 		processedRecords.map(
@@ -668,34 +534,11 @@
 						record,
 						schemaName,
 						schemaValidationErrors,
+						entitySchema,
 					})
 				).filteredErrors,
 		),
 	);
 
 	return exceptionResults;
-=======
-  programId: string,
-  schemaName: ClinicalEntitySchemaNames,
-  processedRecords: DeepReadonly<dictionaryEntities.TypedDataRecord>[],
-  schemaValidationErrors: dictionaryEntities.SchemaValidationError[],
-  entitySchema: dictionaryEntities.SchemaDefinition | undefined,
-) => {
-  const exceptionResults = await Promise.all(
-    processedRecords.map(
-      async record =>
-        (
-          await checkForProgramAndEntityExceptions({
-            programId,
-            record,
-            schemaName,
-            schemaValidationErrors,
-            entitySchema,
-          })
-        ).filteredErrors,
-    ),
-  );
-
-  return exceptionResults;
->>>>>>> 5b2695bf
 };