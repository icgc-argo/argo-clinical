/*
 * Copyright (c) 2020 The Ontario Institute for Cancer Research. All rights reserved
 *
 * This program and the accompanying materials are made available under the terms of
 * the GNU Affero General Public License v3.0. You should have received a copy of the
 * GNU Affero General Public License along with this program.
 *  If not, see <http://www.gnu.org/licenses/>.
 *
 * THIS SOFTWARE IS PROVIDED BY THE COPYRIGHT HOLDERS AND CONTRIBUTORS "AS IS" AND ANY
 * EXPRESS OR IMPLIED WARRANTIES, INCLUDING, BUT NOT LIMITED TO, THE IMPLIED WARRANTIES
 * OF MERCHANTABILITY AND FITNESS FOR A PARTICULAR PURPOSE ARE DISCLAIMED. IN NO EVENT
 * SHALL THE COPYRIGHT HOLDER OR CONTRIBUTORS BE LIABLE FOR ANY DIRECT, INDIRECT,
 * INCIDENTAL, SPECIAL, EXEMPLARY, OR CONSEQUENTIAL DAMAGES (INCLUDING, BUT NOT LIMITED
 * TO, PROCUREMENT OF SUBSTITUTE GOODS OR SERVICES; LOSS OF USE, DATA, OR PROFITS;
 * OR BUSINESS INTERRUPTION) HOWEVER CAUSED AND ON ANY THEORY OF LIABILITY, WHETHER
 * IN CONTRACT, STRICT LIABILITY, OR TORT (INCLUDING NEGLIGENCE OR OTHERWISE) ARISING IN
 * ANY WAY OUT OF THE USE OF THIS SOFTWARE, EVEN IF ADVISED OF THE POSSIBILITY OF SUCH DAMAGE.
 */

import { DeepReadonly } from 'deep-freeze';
import _, { isEmpty } from 'lodash';
import {
  ClinicalEntitySchemaNames,
  aliasEntityNames,
  queryEntityNames,
} from '../../common-model/entities';
import {
  getRequiredDonorFieldsForEntityTypes,
  getClinicalEntitiesFromDonorBySchemaName,
  getClinicalEntitySubmittedData,
  getSampleRegistrationDataFromDonor,
} from '../../common-model/functions';
import { notEmpty } from '../../utils';
import { ClinicalQuery, ClinicalSearchQuery } from '../clinical-api';
import { Donor, CompletionRecord, ClinicalEntityData, ClinicalInfo } from '../clinical-entities';

type RecordsMap = {
  [key in ClinicalEntitySchemaNames]: ClinicalInfo[];
};

type EntityClinicalInfo = {
  entityName: ClinicalEntitySchemaNames;
  results: Array<ClinicalInfo>;
};

const DONOR_ID_FIELD = 'donor_id';

const countTumourNormalRecords = (recordArray: ClinicalInfo[], type: string) =>
  recordArray.filter(sample => sample.tumour_normal_designation === type).length;

const updateCompletionSpecimenStats = (
  donorSampleData: ClinicalInfo[],
  donorSpecimenData: ClinicalInfo[],
  completionRecord: CompletionRecord,
) => {
  const sampleNormalCount = countTumourNormalRecords(donorSampleData, 'Normal');
  const sampleTumourCount = countTumourNormalRecords(donorSampleData, 'Tumour');

  const specimenNormalCount = countTumourNormalRecords(donorSpecimenData, 'Normal');
  const specimenTumourCount = countTumourNormalRecords(donorSpecimenData, 'Tumour');

  const normalCount =
    specimenNormalCount === 0
      ? 0
      : specimenNormalCount < sampleNormalCount
      ? specimenNormalCount
      : 1;

  const tumourCount =
    specimenTumourCount === 0
      ? 0
      : specimenTumourCount < sampleTumourCount
      ? specimenTumourCount
      : 1;

  const coreCompletion = {
    ...completionRecord.coreCompletion,
    normalSpecimens: normalCount,
    tumourSpecimens: tumourCount,
  };

  return { ...completionRecord, coreCompletion };
};

const isEntityInQuery = (entityName: ClinicalEntitySchemaNames, entityTypes: string[]) =>
  queryEntityNames.includes(aliasEntityNames[entityName]) &&
  entityTypes.includes(aliasEntityNames[entityName]);

// Main Sort Function
const sortDocs = (sortQuery: string, entityName: string, completionStats: CompletionRecord[]) => (
  currentRecord: ClinicalInfo,
  nextRecord: ClinicalInfo,
) => {
  // Sort Value: 0 order is Unchanged, -1 Current lower index than Next, +1 Current higher index than Next
  let order = 0;
  const isDescending = sortQuery.startsWith('-');
  const isDefaultSort =
    entityName === ClinicalEntitySchemaNames.DONOR &&
    sortQuery.includes('completionStats.coreCompletionPercentage');

  const queryKey = isDescending ? sortQuery.split('-')[1] : sortQuery;
  const key = queryKey === 'donorId' ? 'donor_id' : queryKey;

  if (isDefaultSort) {
    order = sortDonorRecordsByCompletion(currentRecord, nextRecord, completionStats);
  } else {
    order = sortRecordsByColumn(currentRecord, nextRecord, key);
  }

  order = isDescending ? -order : order;

  return order;
};

// Sort Clinically Incomplete donors to top (sorted by donorId at DB level)
const sortDonorRecordsByCompletion = (
  currentRecord: ClinicalInfo,
  nextRecord: ClinicalInfo,
  completionStats: CompletionRecord[],
) => {
  const { donorId: currentDonorId } = currentRecord;
  const { donorId: nextDonorId } = nextRecord;

  const completionA =
    completionStats.find(record => record.donorId && record.donorId === currentDonorId)
      ?.coreCompletionPercentage || 0;

  const completionB =
    completionStats.find(record => record.donorId && record.donorId === nextDonorId)
      ?.coreCompletionPercentage || 0;

  const completionSort = completionA === completionB ? 0 : completionA > completionB ? -1 : 1;
  return completionSort;
};

// Sort by Selected Column
const sortRecordsByColumn = (
  currentRecord: ClinicalInfo,
  nextRecord: ClinicalInfo,
  key: string,
) => {
  const first = currentRecord[key] !== undefined && currentRecord[key];
  const next = nextRecord[key] !== undefined && nextRecord[key];
  const valueSort = first === next ? 0 : first && (!next || first > next) ? 1 : -1;

  return valueSort;
};

// Formats + Organizes Clinical Data
const mapEntityDocuments = (
  entity: EntityClinicalInfo,
  donorCount: number,
  schemas: any,
  query: ClinicalQuery,
  completionStats: CompletionRecord[],
) => {
  const { entityName, results } = entity;

  // Filter, Paginate + Sort
  const { page, pageSize = results.length, sort, entityTypes } = query;
  const relevantSchemaWithFields = schemas.find((s: any) => s.name === entityName);
  const entityInQuery = isEntityInQuery(entityName, entityTypes);

  if (!relevantSchemaWithFields || !entityInQuery || isEmpty(results)) {
    return undefined;
  }

  const totalDocs = entityName === ClinicalEntitySchemaNames.DONOR ? donorCount : results.length;
  let records = results.sort(sortDocs(sort, entityName, completionStats));

  if (records.length > pageSize) {
    // Manual Pagination
    const first = page * pageSize;
    const last = (page + 1) * pageSize;
    records = records.slice(first, last);
  }

  const completionRecords =
    entityName === ClinicalEntitySchemaNames.DONOR ? { completionStats: [...completionStats] } : {};

  return <ClinicalEntityData>{
    entityName,
    totalDocs,
    records,
    ...completionRecords,
    entityFields: [DONOR_ID_FIELD, ...relevantSchemaWithFields.fields],
  };
};

<<<<<<< HEAD
export function filterDonorIdDataFromSearch(donors: Donor[], query: ClinicalSearchQuery) {
  const { donorIds, submitterDonorIds } = query;

  const useFilteredDonors =
    (donorIds && donorIds.length) || (submitterDonorIds && submitterDonorIds.length);
=======
// Submitted Data Search Results
function FilterDonorIdDataFromSearch(donors: Donor[], query: ClinicalSearchQuery) {
  const { donorIds, submitterDonorIds } = query;

  const useFilteredDonors = !isEmpty(donorIds) || !isEmpty(submitterDonorIds);
>>>>>>> 6c2fcdd7

  const filteredDonors = useFilteredDonors
    ? donors.filter(donor => {
        const { donorId, submitterId } = donor;
        const stringId = `${donorId}`;
<<<<<<< HEAD
        const donorMatch = donorIds?.filter(id => stringId.includes(id));
        const submitterMatch = submitterId
          ? submitterDonorIds?.filter(id => submitterId.includes(id))
          : [];
        return donorMatch.length > 0 || submitterMatch.length > 0;
=======
        const donorMatch = donorIds?.some(id => stringId.includes(id));
        const submitterMatch = submitterDonorIds?.some(id => submitterId.includes(id));
        return donorMatch || submitterMatch;
>>>>>>> 6c2fcdd7
      })
    : donors;

  const totalResults = filteredDonors.length;
<<<<<<< HEAD
  const searchResults = filteredDonors.map((donor: Donor) => {
    const { donorId, submitterId } = donor;
    const submitterDonorId = submitterId;
    return { donorId, submitterDonorId };
  });
=======
  const searchResults = filteredDonors.map(({ donorId, submitterId }: Donor) => ({
    donorId,
    submitterDonorId: submitterId,
  }));
>>>>>>> 6c2fcdd7

  return { searchResults, totalResults };
}

// Main TSV Clinical Data Function
<<<<<<< HEAD
function extractDataFromDonors(donors: Donor[], schemasWithFields: any) {
=======
function extractDataFromDonors(donors: DeepReadonly<Donor>[], schemasWithFields: any) {
>>>>>>> 6c2fcdd7
  const recordsMap = <RecordsMap>{};

  donors.forEach(d => {
    Object.values(ClinicalEntitySchemaNames).forEach(entity => {
      const clinicalInfoRecords =
        entity === ClinicalEntitySchemaNames.REGISTRATION
          ? getSampleRegistrationDataFromDonor(d)
          : getClinicalEntitiesFromDonorBySchemaName(d, entity);

      recordsMap[entity] = _.concat(recordsMap[entity] || [], clinicalInfoRecords);
    });
  });

  const data = Object.entries(recordsMap)
    .map(([entityName, records]) => {
      if (isEmpty(records)) return undefined;

      const relevantSchemaWithFields = schemasWithFields.find((s: any) => s.name === entityName);
      if (!relevantSchemaWithFields) {
        throw new Error(`Can't find schema ${entityName}, something is wrong here!`);
      }

      return {
        entityName,
        records,
        entityFields: relevantSchemaWithFields.fields,
      };
    })
    .filter(notEmpty);

  return data;
}

// Main Clinical Entity Submitted Data Function
<<<<<<< HEAD
export function extractEntityDataFromDonors(
=======
function extractEntityDataFromDonors(
>>>>>>> 6c2fcdd7
  donors: Donor[],
  totalDonors: number,
  schemasWithFields: any,
  query: ClinicalQuery,
) {
  let clinicalEntityData: EntityClinicalInfo[] = [];

  donors.forEach(d => {
    Object.values(ClinicalEntitySchemaNames).forEach(entity => {
      const isQueriedEntity = isEntityInQuery(entity, query.entityTypes);
      const isRelatedEntity = getRequiredDonorFieldsForEntityTypes(query.entityTypes).includes(
        entity,
      );
      const requiresSampleRegistration =
        entity === ClinicalEntitySchemaNames.REGISTRATION &&
        (query.entityTypes.includes('donor') || query.entityTypes.includes('sampleRegistration'));
      const requiresSpecimens =
        entity === ClinicalEntitySchemaNames.SPECIMEN && query.entityTypes.includes('donor');

      const isRequiredEntity =
        isQueriedEntity || isRelatedEntity || requiresSampleRegistration || requiresSpecimens;

      const clinicalInfoRecords = isRequiredEntity ? getClinicalEntitySubmittedData(d, entity) : [];

      const relatedEntity = clinicalEntityData.find(entityData => entityData.entityName === entity);
      if (relatedEntity) {
        relatedEntity.results = _.concat(relatedEntity.results, clinicalInfoRecords);
      } else {
        const clinicalEntity = { entityName: entity, results: clinicalInfoRecords };
        clinicalEntityData = _.concat(clinicalEntityData, clinicalEntity);
      }
    });
  });

  const sampleResults: ClinicalInfo[] =
    clinicalEntityData.find(result => result.entityName === 'sample_registration')?.results || [];

  const specimenResults: ClinicalInfo[] =
    clinicalEntityData.find(result => result.entityName === 'specimen')?.results || [];

  const completionStats: CompletionRecord[] = donors
    .map(({ completionStats, donorId }): CompletionRecord | undefined =>
      completionStats && donorId ? { ...completionStats, donorId } : undefined,
    )
    .filter(notEmpty)
    .map(completionRecord => {
      // Update Completion Stats to display Normal/Tumour stats
      if (completionRecord.coreCompletion.specimens > 0 && sampleResults.length > 0) {
        const donorSampleData = sampleResults
          .filter(
            // Only registered DNA Samples count towards completion
            sample =>
              typeof sample.sample_type === 'string' && !sample.sample_type?.includes('RNA'),
          )
          .filter(specimen => specimen.donor_id === completionRecord.donorId);

        const donorSpecimenData = specimenResults.filter(
          specimen => specimen.donor_id === completionRecord.donorId,
        );

        return updateCompletionSpecimenStats(donorSampleData, donorSpecimenData, completionRecord);
      }

      return completionRecord;
    });

  const clinicalEntities: ClinicalEntityData[] = clinicalEntityData
    .map((entity: EntityClinicalInfo) =>
      mapEntityDocuments(entity, totalDonors, schemasWithFields, query, completionStats),
    )
    .filter(notEmpty);

  const data = {
    clinicalEntities,
  };

  return data;
}

export enum WorkerTasks {
  ExtractDataFromDonors,
  ExtractEntityDataFromDonors,
  FilterDonorIdDataFromSearch,
}

export const WorkerTasksMap: Record<WorkerTasks, Function> = {
  [WorkerTasks.ExtractDataFromDonors]: extractDataFromDonors,
  [WorkerTasks.ExtractEntityDataFromDonors]: extractEntityDataFromDonors,
  [WorkerTasks.FilterDonorIdDataFromSearch]: FilterDonorIdDataFromSearch,
};<|MERGE_RESOLUTION|>--- conflicted
+++ resolved
@@ -187,61 +187,33 @@
   };
 };
 
-<<<<<<< HEAD
-export function filterDonorIdDataFromSearch(donors: Donor[], query: ClinicalSearchQuery) {
-  const { donorIds, submitterDonorIds } = query;
-
-  const useFilteredDonors =
-    (donorIds && donorIds.length) || (submitterDonorIds && submitterDonorIds.length);
-=======
 // Submitted Data Search Results
 function FilterDonorIdDataFromSearch(donors: Donor[], query: ClinicalSearchQuery) {
   const { donorIds, submitterDonorIds } = query;
 
   const useFilteredDonors = !isEmpty(donorIds) || !isEmpty(submitterDonorIds);
->>>>>>> 6c2fcdd7
 
   const filteredDonors = useFilteredDonors
     ? donors.filter(donor => {
         const { donorId, submitterId } = donor;
         const stringId = `${donorId}`;
-<<<<<<< HEAD
-        const donorMatch = donorIds?.filter(id => stringId.includes(id));
-        const submitterMatch = submitterId
-          ? submitterDonorIds?.filter(id => submitterId.includes(id))
-          : [];
-        return donorMatch.length > 0 || submitterMatch.length > 0;
-=======
         const donorMatch = donorIds?.some(id => stringId.includes(id));
         const submitterMatch = submitterDonorIds?.some(id => submitterId.includes(id));
         return donorMatch || submitterMatch;
->>>>>>> 6c2fcdd7
       })
     : donors;
 
   const totalResults = filteredDonors.length;
-<<<<<<< HEAD
-  const searchResults = filteredDonors.map((donor: Donor) => {
-    const { donorId, submitterId } = donor;
-    const submitterDonorId = submitterId;
-    return { donorId, submitterDonorId };
-  });
-=======
   const searchResults = filteredDonors.map(({ donorId, submitterId }: Donor) => ({
     donorId,
     submitterDonorId: submitterId,
   }));
->>>>>>> 6c2fcdd7
 
   return { searchResults, totalResults };
 }
 
 // Main TSV Clinical Data Function
-<<<<<<< HEAD
-function extractDataFromDonors(donors: Donor[], schemasWithFields: any) {
-=======
 function extractDataFromDonors(donors: DeepReadonly<Donor>[], schemasWithFields: any) {
->>>>>>> 6c2fcdd7
   const recordsMap = <RecordsMap>{};
 
   donors.forEach(d => {
@@ -276,11 +248,7 @@
 }
 
 // Main Clinical Entity Submitted Data Function
-<<<<<<< HEAD
-export function extractEntityDataFromDonors(
-=======
 function extractEntityDataFromDonors(
->>>>>>> 6c2fcdd7
   donors: Donor[],
   totalDonors: number,
   schemasWithFields: any,
