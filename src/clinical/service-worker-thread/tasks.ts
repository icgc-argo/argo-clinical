/*
 * Copyright (c) 2020 The Ontario Institute for Cancer Research. All rights reserved
 *
 * This program and the accompanying materials are made available under the terms of
 * the GNU Affero General Public License v3.0. You should have received a copy of the
 * GNU Affero General Public License along with this program.
 *  If not, see <http://www.gnu.org/licenses/>.
 *
 * THIS SOFTWARE IS PROVIDED BY THE COPYRIGHT HOLDERS AND CONTRIBUTORS "AS IS" AND ANY
 * EXPRESS OR IMPLIED WARRANTIES, INCLUDING, BUT NOT LIMITED TO, THE IMPLIED WARRANTIES
 * OF MERCHANTABILITY AND FITNESS FOR A PARTICULAR PURPOSE ARE DISCLAIMED. IN NO EVENT
 * SHALL THE COPYRIGHT HOLDER OR CONTRIBUTORS BE LIABLE FOR ANY DIRECT, INDIRECT,
 * INCIDENTAL, SPECIAL, EXEMPLARY, OR CONSEQUENTIAL DAMAGES (INCLUDING, BUT NOT LIMITED
 * TO, PROCUREMENT OF SUBSTITUTE GOODS OR SERVICES; LOSS OF USE, DATA, OR PROFITS;
 * OR BUSINESS INTERRUPTION) HOWEVER CAUSED AND ON ANY THEORY OF LIABILITY, WHETHER
 * IN CONTRACT, STRICT LIABILITY, OR TORT (INCLUDING NEGLIGENCE OR OTHERWISE) ARISING IN
 * ANY WAY OUT OF THE USE OF THIS SOFTWARE, EVEN IF ADVISED OF THE POSSIBILITY OF SUCH DAMAGE.
 */

import _, { isEmpty } from 'lodash';
<<<<<<< HEAD
import { ClinicalEntitySchemaNames, aliasEntityNames } from '../../common-model/entities';
import { requiredEntities } from '../../common-model/functions';
=======
>>>>>>> eef989e7
import {
  ClinicalEntitySchemaNames,
  aliasEntityNames,
  EntityAlias,
} from '../../common-model/entities';
import {
  getRequiredDonorFieldsForEntityTypes,
  getClinicalEntitiesFromDonorBySchemaName,
  getClinicalEntitySubmittedData,
} from '../../common-model/functions';
import { notEmpty } from '../../utils';
import { ClinicalQuery } from '../clinical-api';
import { Donor, CompletionRecord, ClinicalEntityData, ClinicalInfo } from '../clinical-entities';

type RecordsMap = {
  [key in ClinicalEntitySchemaNames]: ClinicalInfo[];
};

type EntityClinicalInfo = {
<<<<<<< HEAD
  entityName: ClinicalEntitySchemaNames | string;
  results: ClinicalInfo[];
};

const queryEntityNames = <string[]>Object.values(aliasEntityNames);
=======
  entityName: ClinicalEntitySchemaNames;
  results: ClinicalInfo[];
};

const queryEntityNames = <EntityAlias[]>Object.values(aliasEntityNames);
>>>>>>> eef989e7

const updateCompletionTumourStats = (
  specimen: ClinicalInfo,
  type: string,
  completionRecords: { completionStats: CompletionRecord[] },
) => {
  const specimenType = `${type}Specimens`;
  const index = completionRecords.completionStats.findIndex(
    donor => donor.donorId === specimen.donor_id,
  );
  if (index !== -1) {
    const original = completionRecords.completionStats[index];
    completionRecords.completionStats[index] = {
      ...original,
      coreCompletion: {
        ...original.coreCompletion,
        [specimenType]: 1,
      },
    };
  }
};

function getSampleRegistrationDataFromDonor(donor: Donor) {
  const baseRegistrationRecord = {
    program_id: donor.programId,
    submitter_donor_id: donor.submitterId,
    gender: donor.gender,
  };

  const sample_registration = donor.specimens
    .map(sp =>
      sp.samples.map(sm => ({
        ...baseRegistrationRecord,
        submitter_specimen_id: sp.submitterId,
        specimen_tissue_source: sp.specimenTissueSource,
        tumour_normal_designation: sp.tumourNormalDesignation,
        specimen_type: sp.specimenType,
        submitter_sample_id: sm.submitterId,
        sample_type: sm.sampleType,
      })),
    )
    .flat();

  return sample_registration;
}

const DONOR_ID_FIELD = 'donor_id';

<<<<<<< HEAD
const isEntityInQuery = (entityName: string, entityTypes: string[]) =>
=======
const isEntityInQuery = (entityName: ClinicalEntitySchemaNames, entityTypes: string[]) =>
>>>>>>> eef989e7
  queryEntityNames.includes(aliasEntityNames[entityName]) &&
  entityTypes.includes(aliasEntityNames[entityName]);

const sortDocs = (sort: string) => (currentRecord: ClinicalInfo, nextRecord: ClinicalInfo) => {
  const isDescending = sort.split('-')[1] !== undefined;
  const key = !isDescending ? sort.split('-')[0] : sort.split('-')[1];
  const first = currentRecord[key] !== undefined ? (currentRecord[key] as number) : -1;
  const next = nextRecord[key] !== undefined ? (nextRecord[key] as number) : -1;
  const order = first === next ? 0 : first > next && isDescending ? -1 : 1;

  return order;
};

const mapEntityDocuments = (
  entity: EntityClinicalInfo,
  originalResultsArray: EntityClinicalInfo[],
  totalDonors: number,
  schemas: any,
  query: ClinicalQuery,
  completionStats: CompletionRecord[],
) => {
  const { entityName, results } = entity;

  // Filter, Paginate + Sort
  const { page, pageSize, sort, entityTypes } = query;
  const relevantSchemaWithFields = schemas.find((s: any) => s.name === entityName);
  const entityInQuery = isEntityInQuery(entityName, entityTypes);

  if (!relevantSchemaWithFields || !entityInQuery || isEmpty(results)) {
    return undefined;
  }
  const totalDocs = entityName === ClinicalEntitySchemaNames.DONOR ? totalDonors : results.length;
  const first = page * pageSize;
  const last = (page + 1) * pageSize;
  const records = results.sort(sortDocs(sort)).slice(first, last);

  // Update Completion Stats to display Normal/Tumour stats
  const completionRecords =
    entityName === ClinicalEntitySchemaNames.DONOR ? { completionStats: [...completionStats] } : {};
  const samples = originalResultsArray.find(result => result.entityName === 'sample_registration');

  if (completionRecords.completionStats && samples !== undefined) {
    const normalSpecimens = samples.results.filter(
      sample => sample.tumour_normal_designation === 'Normal',
    );
    const tumourSpecimens = samples.results.filter(
      sample => sample.tumour_normal_designation === 'Tumour',
    );
    normalSpecimens.forEach(specimen =>
      updateCompletionTumourStats(specimen, 'normal', completionRecords),
    );
    tumourSpecimens.forEach(specimen =>
      updateCompletionTumourStats(specimen, 'tumour', completionRecords),
    );
  }

  return <ClinicalEntityData>{
    entityName,
    totalDocs,
    records,
    ...completionRecords,
    entityFields: [DONOR_ID_FIELD, ...relevantSchemaWithFields.fields],
  };
};

function extractDataFromDonors(donors: Donor[], schemasWithFields: any) {
  const recordsMap = <RecordsMap>{};

  donors.forEach(d => {
    Object.values(ClinicalEntitySchemaNames).forEach(entity => {
      const clinicalInfoRecords =
        entity === ClinicalEntitySchemaNames.REGISTRATION
          ? getSampleRegistrationDataFromDonor(d)
          : getClinicalEntitiesFromDonorBySchemaName(d, entity);

      recordsMap[entity] = _.concat(recordsMap[entity] || [], clinicalInfoRecords);
    });
  });

  const data = Object.entries(recordsMap)
    .map(([entityName, records]) => {
      if (isEmpty(records)) return undefined;

      const relevantSchemaWithFields = schemasWithFields.find((s: any) => s.name === entityName);
      if (!relevantSchemaWithFields) {
        throw new Error(`Can't find schema ${entityName}, something is wrong here!`);
      }

      return {
        entityName,
        records,
        entityFields: relevantSchemaWithFields.fields,
      };
    })
    .filter(notEmpty);

  return data;
}

export function extractEntityDataFromDonors(
  donors: Donor[],
  totalDonors: number,
  schemasWithFields: any,
  query: ClinicalQuery,
) {
  let clinicalEntityData: EntityClinicalInfo[] = [];

  const completionStats: CompletionRecord[] = donors
    .map(({ completionStats, donorId }): CompletionRecord | undefined =>
      completionStats && donorId ? { ...completionStats, donorId } : undefined,
    )
    .filter(notEmpty);

  donors.forEach(d => {
    Object.values(ClinicalEntitySchemaNames).forEach(entity => {
      const isQueriedType = isEntityInQuery(entity, query.entityTypes);
<<<<<<< HEAD
      const isRequiredType = requiredEntities(query.entityTypes).includes(entity);
=======
      const isRequiredType = getRequiredDonorFieldsForEntityTypes(query.entityTypes).includes(
        entity,
      );
>>>>>>> eef989e7
      const clinicalInfoRecords =
        isQueriedType || isRequiredType
          ? entity === ClinicalEntitySchemaNames.REGISTRATION
            ? getSampleRegistrationDataFromDonor(d)
                .filter(notEmpty)
                .map(sample => ({ donor_id: d.donorId, ...sample }))
            : getClinicalEntitySubmittedData(d, entity)
          : [];

      const relatedEntity = clinicalEntityData.find(entityData => entityData.entityName === entity);
      if (relatedEntity) {
        relatedEntity.results = _.concat(relatedEntity.results, clinicalInfoRecords);
      } else {
        const clinicalEntity = { entityName: entity, results: clinicalInfoRecords };
        clinicalEntityData = _.concat(clinicalEntityData, clinicalEntity);
      }
    });
  });

  const clinicalEntities: ClinicalEntityData[] = clinicalEntityData
    .map((entity: EntityClinicalInfo, index: number, originalResultsArray: EntityClinicalInfo[]) =>
      mapEntityDocuments(
        entity,
        originalResultsArray,
        totalDonors,
        schemasWithFields,
        query,
        completionStats,
      ),
    )
    .filter(notEmpty);

  const data = {
    clinicalEntities,
  };

  return data;
}

export enum WorkerTasks {
  ExtractDataFromDonors,
  ExtractEntityDataFromDonors,
}

export const WorkerTasksMap: Record<WorkerTasks, Function> = {
  [WorkerTasks.ExtractDataFromDonors]: extractDataFromDonors,
  [WorkerTasks.ExtractEntityDataFromDonors]: extractEntityDataFromDonors,
};<|MERGE_RESOLUTION|>--- conflicted
+++ resolved
@@ -18,11 +18,6 @@
  */
 
 import _, { isEmpty } from 'lodash';
-<<<<<<< HEAD
-import { ClinicalEntitySchemaNames, aliasEntityNames } from '../../common-model/entities';
-import { requiredEntities } from '../../common-model/functions';
-=======
->>>>>>> eef989e7
 import {
   ClinicalEntitySchemaNames,
   aliasEntityNames,
@@ -42,19 +37,11 @@
 };
 
 type EntityClinicalInfo = {
-<<<<<<< HEAD
-  entityName: ClinicalEntitySchemaNames | string;
-  results: ClinicalInfo[];
-};
-
-const queryEntityNames = <string[]>Object.values(aliasEntityNames);
-=======
   entityName: ClinicalEntitySchemaNames;
   results: ClinicalInfo[];
 };
 
 const queryEntityNames = <EntityAlias[]>Object.values(aliasEntityNames);
->>>>>>> eef989e7
 
 const updateCompletionTumourStats = (
   specimen: ClinicalInfo,
@@ -103,11 +90,7 @@
 
 const DONOR_ID_FIELD = 'donor_id';
 
-<<<<<<< HEAD
-const isEntityInQuery = (entityName: string, entityTypes: string[]) =>
-=======
 const isEntityInQuery = (entityName: ClinicalEntitySchemaNames, entityTypes: string[]) =>
->>>>>>> eef989e7
   queryEntityNames.includes(aliasEntityNames[entityName]) &&
   entityTypes.includes(aliasEntityNames[entityName]);
 
@@ -224,13 +207,9 @@
   donors.forEach(d => {
     Object.values(ClinicalEntitySchemaNames).forEach(entity => {
       const isQueriedType = isEntityInQuery(entity, query.entityTypes);
-<<<<<<< HEAD
-      const isRequiredType = requiredEntities(query.entityTypes).includes(entity);
-=======
       const isRequiredType = getRequiredDonorFieldsForEntityTypes(query.entityTypes).includes(
         entity,
       );
->>>>>>> eef989e7
       const clinicalInfoRecords =
         isQueriedType || isRequiredType
           ? entity === ClinicalEntitySchemaNames.REGISTRATION
