--- conflicted
+++ resolved
@@ -97,11 +97,7 @@
 };
 
 function extractDataFromDonors(donors: Donor[], schemasWithFields: any) {
-<<<<<<< HEAD
-  const recordsMap = {} as RecordsMap;
-=======
   const recordsMap = <RecordsMap>{};
->>>>>>> 1bb19dbd
 
   donors.forEach(d => {
     Object.values(ClinicalEntitySchemaNames).forEach(entity => {
@@ -140,13 +136,8 @@
   schemasWithFields: any,
   query: ClinicalQuery,
 ) {
-<<<<<<< HEAD
-  const recordsMap = {} as RecordsMap;
-  const { entityTypes, page, pageSize, sort } = query;
-=======
   const recordsMap = <RecordsMap>{};
   const { entityTypes } = query;
->>>>>>> 1bb19dbd
 
   const completionStats: CompletionRecord[] = donors
     .map(({ completionStats, donorId }): CompletionRecord | undefined =>
@@ -160,58 +151,17 @@
       .forEach(entity => {
         const clinicalInfoRecords =
           entity === ClinicalEntitySchemaNames.REGISTRATION
-<<<<<<< HEAD
             ? getSampleRegistrationDataFromDonor(d).map(sample => ({
                 donor_id: d.donorId,
                 ...sample,
               }))
-=======
-            ? getSampleRegistrationDataFromDonor(d)
->>>>>>> 1bb19dbd
             : getClinicalEntitySubmittedData(d, entity);
         recordsMap[entity] = _.concat(recordsMap[entity] || [], clinicalInfoRecords);
       });
   });
 
   const clinicalEntities = Object.entries(recordsMap)
-<<<<<<< HEAD
-    .map(([entityName, results]) => {
-      if (isEmpty(results)) return undefined;
-
-      const relevantSchemaWithFields = schemasWithFields.find((s: any) => s.name === entityName);
-      if (!relevantSchemaWithFields) {
-        throw new Error(`Can't find schema ${entityName}, something is wrong here!`);
-      }
-
-      const completionRecords =
-        entityName === ClinicalEntitySchemaNames.DONOR ? { completionStats } : {};
-      const totalDocs =
-        entityName === ClinicalEntitySchemaNames.DONOR ? totalDonors : results.length;
-      const first = page * pageSize;
-      const last = (page + 1) * pageSize;
-      const records = results
-        .sort((currentRecord, nextRecord) => {
-          const isDescending = sort.split('-')[1] !== undefined;
-          const key = !isDescending ? sort.split('-')[0] : sort.split('-')[1];
-          const first = currentRecord[key] !== undefined ? (currentRecord[key] as number) : -1;
-          const next = nextRecord[key] !== undefined ? (nextRecord[key] as number) : -1;
-          const order = first === next ? 0 : first > next && isDescending ? -1 : 1;
-
-          return order;
-        })
-        .slice(first, last);
-
-      return {
-        entityName,
-        totalDocs,
-        records,
-        entityFields: [DONOR_ID_FIELD, ...relevantSchemaWithFields.fields],
-        ...completionRecords,
-      };
-    })
-=======
     .map(mapEntityDocuments(totalDonors, schemasWithFields, query))
->>>>>>> 1bb19dbd
     .filter(notEmpty);
 
   const data = {
