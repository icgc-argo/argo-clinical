import { Donor } from './clinical-entities';
import mongoose from 'mongoose';
import { DeepReadonly } from 'deep-freeze';
import { F, MongooseUtils, notEmpty } from '../utils';
import { loggerFor } from '../logger';
<<<<<<< HEAD
=======
import { ClinicalEntitySchemaNames } from '../common-model/entities';
>>>>>>> c4cbe8d9

export const SUBMITTER_ID = 'submitterId';
export const SPECIMEN_SUBMITTER_ID = 'specimen.submitterId';
export const SPECIMEN_SAMPLE_SUBMITTER_ID = 'specimen.sample.submitterId';
const L = loggerFor(__filename);
const AutoIncrement = require('mongoose-sequence')(mongoose);

export enum DONOR_DOCUMENT_FIELDS {
  SUBMITTER_ID = 'submitterId',
  DONOR_ID = 'donorId',
  SPECIMEN_SUBMITTER_ID = 'specimens.submitterId',
  SPECIMEN_SAMPLE_SUBMITTER_ID = 'specimens.samples.submitterId',
  FOLLOWUP_SUBMITTER_ID = 'followUps.clinicalInfo.submitter_follow_up_id',
  TREATMENT_SUBMITTER_ID = 'treatments.clinicalInfo.submitter_treatment_id',
  PROGRAM_ID = 'programId',
  LAST_MIGRATION_ID = 'schemaMetadata.lastMigrationId',
  GENDER = 'gender',
  SPECIMEN_TISSUE_SOURCE = 'specimens.specimenTissueSource',
  SPECIMEN_TYPE = 'specimens.specimenType',
  SPECIMEN_TUMOR_NORMAL_DESIGNATION = 'specimens.tumourNormalDesignation',
  SAMPLE_TYPE = 'specimens.samples.sampleType',
  PRIMARY_DIAGNOSIS_SUBMITTER_ID = 'primaryDiagnoses.clinicalInfo.submitter_primary_diagnosis_id',
}

export type FindByProgramAndSubmitterFilter = DeepReadonly<{
  programId: string;
  submitterId: string;
}>;

export interface DonorRepository {
  findByClinicalEntitySubmitterIdAndProgramId(
    filters: DeepReadonly<FindByProgramAndSubmitterFilter>,
    submitterIdFieldName: DONOR_DOCUMENT_FIELDS,
  ): Promise<DeepReadonly<Donor> | undefined>;
  insertDonors(donors: Donor[]): Promise<void>;
  findBy(criteria: any, limit: number): Promise<DeepReadonly<Donor[]>>;
  findByProgramId(
    programId: string,
    projections?: Partial<Record<DONOR_DOCUMENT_FIELDS, number>>,
  ): Promise<DeepReadonly<Donor[]>>;
  deleteByProgramId(programId: string): Promise<void>;
  findByProgramAndSubmitterId(
    filters: DeepReadonly<FindByProgramAndSubmitterFilter[]>,
  ): Promise<DeepReadonly<Donor[]> | undefined>;
  findByProgramAndSubmitterIds(
    programId: string,
    submitterIds: string[],
  ): Promise<DeepReadonly<Donor[]> | undefined>;
  findBySpecimenSubmitterIdAndProgramId(
    filter: FindByProgramAndSubmitterFilter,
  ): Promise<DeepReadonly<Donor> | undefined>;
  findBySampleSubmitterIdAndProgramId(
    filter: FindByProgramAndSubmitterFilter,
  ): Promise<DeepReadonly<Donor> | undefined>;
  create(donor: DeepReadonly<Donor>): Promise<DeepReadonly<Donor>>;
  update(donor: DeepReadonly<Donor>): Promise<DeepReadonly<Donor>>;
  updateAll(donors: DeepReadonly<Donor>[]): Promise<DeepReadonly<Donor>[]>;
  countBy(filter: any): Promise<number>;
}

// Mongoose implementation of the DonorRepository
export const donorDao: DonorRepository = {
  async insertDonors(donors: Donor[]) {
    await mongoose.connection.db.collection('donors').insertMany(donors);
  },
  async countBy(filter: any) {
    return await DonorModel.count(filter).exec();
  },

  async deleteByProgramId(programId: string): Promise<void> {
    await DonorModel.deleteMany({
      [DONOR_DOCUMENT_FIELDS.PROGRAM_ID]: programId,
    }).exec();
  },

  async findBy(criteria: any, limit: number) {
    const result = await DonorModel.find(criteria)
      .limit(limit)
      .exec();
    // convert the id to string to avoid runtime error on freezing
    const mapped = result
      .map((d: DonorDocument) => {
        return MongooseUtils.toPojo(d);
      })
      .filter(notEmpty);
    return F(mapped);
  },

  async findByProgramId(
    programId: string,
    projection?: Partial<Record<DONOR_DOCUMENT_FIELDS, number>>,
  ): Promise<DeepReadonly<Donor[]>> {
    const result = await DonorModel.find(
      {
        [DONOR_DOCUMENT_FIELDS.PROGRAM_ID]: programId,
      },
      projection,
      { sort: { [DONOR_DOCUMENT_FIELDS.DONOR_ID]: 1 } },
    ).exec();

    // convert the id to string to avoid runtime error on freezing
    const mapped = result
      .map((d: DonorDocument) => {
        return MongooseUtils.toPojo(d);
      })
      .filter(notEmpty);
    return F(mapped);
  },

  async findBySpecimenSubmitterIdAndProgramId(
    filter: FindByProgramAndSubmitterFilter,
  ): Promise<DeepReadonly<Donor> | undefined> {
    const result = await DonorModel.find({
      [DONOR_DOCUMENT_FIELDS.SPECIMEN_SUBMITTER_ID]: filter.submitterId,
      [DONOR_DOCUMENT_FIELDS.PROGRAM_ID]: filter.programId,
    }).exec();
    if (!result) {
      return undefined;
    }
    // convert the id to string to avoid runtime error on freezing
    const mapped = result.map((d: DonorDocument) => {
      return MongooseUtils.toPojo(d) as Donor;
    });
    if (mapped.length == 0) {
      return undefined;
    }
    return F(mapped[0]);
  },
  async findBySampleSubmitterIdAndProgramId(
    filter: FindByProgramAndSubmitterFilter,
  ): Promise<DeepReadonly<Donor> | undefined> {
    const result = await DonorModel.find({
      [DONOR_DOCUMENT_FIELDS.SPECIMEN_SAMPLE_SUBMITTER_ID]: filter.submitterId,
      [DONOR_DOCUMENT_FIELDS.PROGRAM_ID]: filter.programId,
    }).exec();

    if (!result) {
      return undefined;
    }
    // convert the id to string to avoid runtime error on freezing
    const mapped = result.map((d: DonorDocument) => {
      return MongooseUtils.toPojo(d) as Donor;
    });
    if (mapped.length == 0) {
      return undefined;
    }
    return F(mapped[0]);
  },

  async findByClinicalEntitySubmitterIdAndProgramId(
    filter: DeepReadonly<FindByProgramAndSubmitterFilter>,
    submitterIdFieldName: DONOR_DOCUMENT_FIELDS,
  ): Promise<DeepReadonly<Donor> | undefined> {
    const result = await DonorModel.find({
      [submitterIdFieldName]: filter.submitterId,
      [DONOR_DOCUMENT_FIELDS.PROGRAM_ID]: filter.programId,
    }).exec();

    if (!result) {
      return undefined;
    }
    // convert the id to string to avoid runtime error on freezing
    const mapped = result.map((d: DonorDocument) => {
      return MongooseUtils.toPojo(d) as Donor;
    });
    if (mapped.length == 0) {
      return undefined;
    }
    return F(mapped[0]);
  },

  async findByProgramAndSubmitterId(
    filter: { programId: string; submitterId: string }[],
  ): Promise<DeepReadonly<Donor[]> | undefined> {
    const result = await DonorModel.find({
      $or: [...filter],
    }).exec();
    // convert the id to string to avoid runtime error on freezing
    const mapped = result.map((d: DonorDocument) => {
      return MongooseUtils.toPojo(d);
    });
    return F(mapped);
  },
  async findByProgramAndSubmitterIds(
    programId: string,
    submitterIds: string[],
  ): Promise<DeepReadonly<Donor[]> | undefined> {
    const result = await DonorModel.find({
      submitterId: { $in: submitterIds },
      programId: programId,
    });
    const mapped = result.map((d: DonorDocument) => {
      return MongooseUtils.toPojo(d);
    });
    return F(mapped);
  },

  async update(donor: DeepReadonly<Donor>) {
    const newDonor = new DonorModel(donor);
    newDonor.isNew = false;
    newDonor.specimens.forEach(sp => {
      if (sp.specimenId) {
        (sp as any).isNew = false;
      }

      sp.samples.forEach(sa => {
        if (sa.sampleId) {
          (sa as any).isNew = false;
        }
      });
    });
    await newDonor.save();
    return F(MongooseUtils.toPojo(newDonor));
  },
  async updateAll(donors: DeepReadonly<Donor>[]) {
    const newDonors = donors.map(donor => {
      const newDonor = new DonorModel(donor);
      newDonor.isNew = false;
      newDonor.specimens.forEach(sp => {
        if (sp.specimenId) {
          (sp as any).isNew = false;
        }

        sp.samples.forEach(sa => {
          if (sa.sampleId) {
            (sa as any).isNew = false;
          }
        });
      });
      return newDonor;
    });

    const results = await Promise.all(newDonors.map(donor => donor.save()));
    return newDonors.map(donor => F(MongooseUtils.toPojo(donor)));
  },

  async create(donor: DeepReadonly<Donor>) {
    const newDonor = new DonorModel(donor);
    const doc = await newDonor.save();
    return F(MongooseUtils.toPojo(newDonor));
  },
};

type DonorDocument = mongoose.Document & Donor;

const SampleSchema = new mongoose.Schema(
  {
    sampleId: { type: Number, index: true, unique: true, get: prefixSampleId },
    sampleType: { type: String },
    submitterId: { type: String, required: true },
  },
  { _id: false },
);

const SpecimenSchema = new mongoose.Schema(
  {
    specimenId: { type: Number, index: true, unique: true, get: prefixSpecimenId },
    specimenTissueSource: { type: String },
    clinicalInfo: {},
    tumourNormalDesignation: String,
    specimenType: String,
    submitterId: { type: String, required: true },
    samples: [SampleSchema],
  },
  { _id: false, minimize: false }, // minimize false is to avoid omitting clinicalInfo:{}
);

const TherapySchema = new mongoose.Schema(
  {
    clinicalInfo: {},
    therapyType: { type: String, required: true },
  },
  { _id: false },
);

const TreatmentSchema = new mongoose.Schema(
  {
    clinicalInfo: {},
    therapies: [TherapySchema],
  },
  { _id: false },
);

const FollowUpSchema = new mongoose.Schema(
  {
    clinicalInfo: {},
  },
  { _id: false },
);

const PrimaryDiagnosisSchema = new mongoose.Schema(
  {
    clinicalInfo: {},
  },
  { _id: false },
);

const DonorSchema = new mongoose.Schema(
  {
    donorId: { type: Number, index: true, unique: true, get: prefixDonorId },
    gender: { type: String, required: true },
    submitterId: { type: String, required: true },
    programId: { type: String, required: true },
    specimens: [SpecimenSchema],
    clinicalInfo: {},
    primaryDiagnoses: [PrimaryDiagnosisSchema],
    followUps: [FollowUpSchema],
    treatments: [TreatmentSchema],
    schemaMetadata: {},
    completionStats: {},
  },
  { timestamps: true, minimize: false }, // minimize false is to avoid omitting clinicalInfo:{}
);

function prefixDonorId(id: any) {
  if (!id) return undefined;
  return `DO${id}`;
}

function prefixSpecimenId(id: any) {
  if (!id) return undefined;
  return `SP${id}`;
}

function prefixSampleId(id: any) {
  if (!id) return undefined;
  return `SA${id}`;
}

DonorSchema.index({ submitterId: 1, programId: 1 }, { unique: true });
DonorSchema.index({ 'specimens.submitterId': 1, programId: 1 }, { unique: true });
DonorSchema.index({ 'specimens.samples.submitterId': 1, programId: 1 }, { unique: true });

/**
 * These had to read from process env and not use the AppConfig
 * because these are global mongoose variables, they can't be called
 * multiple times, and that makes them hard to test because tests depend
 * on resetting the config and bootstraping but global variables keep their state.
 */
DonorSchema.plugin(AutoIncrement, {
  inc_field: 'donorId',
  start_seq: process.env.DONOR_ID_SEED || 250000,
});

SpecimenSchema.plugin(AutoIncrement, {
  inc_field: 'specimenId',
  start_seq: process.env.SPECIMEN_ID_SEED || 210000,
});

SampleSchema.plugin(AutoIncrement, {
  inc_field: 'sampleId',
  start_seq: process.env.SAMPLE_ID_SEED || 610000,
});

export let DonorModel = mongoose.model<DonorDocument>('Donor', DonorSchema);<|MERGE_RESOLUTION|>--- conflicted
+++ resolved
@@ -3,11 +3,6 @@
 import { DeepReadonly } from 'deep-freeze';
 import { F, MongooseUtils, notEmpty } from '../utils';
 import { loggerFor } from '../logger';
-<<<<<<< HEAD
-=======
-import { ClinicalEntitySchemaNames } from '../common-model/entities';
->>>>>>> c4cbe8d9
-
 export const SUBMITTER_ID = 'submitterId';
 export const SPECIMEN_SUBMITTER_ID = 'specimen.submitterId';
 export const SPECIMEN_SAMPLE_SUBMITTER_ID = 'specimen.sample.submitterId';
