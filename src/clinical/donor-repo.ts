import { Donor } from './clinical-entities';
import mongoose from 'mongoose';
import { DeepReadonly } from 'deep-freeze';
import { F, MongooseUtils, notEmpty } from '../utils';
import { loggerFor } from '../logger';
export const SUBMITTER_ID = 'submitterId';
export const SPECIMEN_SUBMITTER_ID = 'specimen.submitterId';
export const SPECIMEN_SAMPLE_SUBMITTER_ID = 'specimen.sample.submitterId';
const L = loggerFor(__filename);
const AutoIncrement = require('mongoose-sequence')(mongoose);

export enum DONOR_DOCUMENT_FIELDS {
  SUBMITTER_ID = 'submitterId',
  DONOR_ID = 'donorId',
  SPECIMEN_SUBMITTER_ID = 'specimens.submitterId',
  SPECIMEN_SAMPLE_SUBMITTER_ID = 'specimens.samples.submitterId',
  FOLLOWUP_SUBMITTER_ID = 'followUps.clinicalInfo.submitter_follow_up_id',
  TREATMENT_SUBMITTER_ID = 'treatments.clinicalInfo.submitter_treatment_id',
  PROGRAM_ID = 'programId',
  LAST_MIGRATION_ID = 'schemaMetadata.lastMigrationId',
  GENDER = 'gender',
  SPECIMEN_TISSUE_SOURCE = 'specimens.specimenTissueSource',
  SPECIMEN_TYPE = 'specimens.specimenType',
  SPECIMEN_TUMOR_NORMAL_DESIGNATION = 'specimens.tumourNormalDesignation',
  SAMPLE_TYPE = 'specimens.samples.sampleType',
  PRIMARY_DIAGNOSIS_SUBMITTER_ID = 'primaryDiagnoses.clinicalInfo.submitter_primary_diagnosis_id',
}

export type FindByProgramAndSubmitterFilter = DeepReadonly<{
  programId: string;
  submitterId: string;
}>;

export interface DonorRepository {
  findByClinicalEntitySubmitterIdAndProgramId(
    filters: DeepReadonly<FindByProgramAndSubmitterFilter>,
    submitterIdFieldName: DONOR_DOCUMENT_FIELDS,
  ): Promise<DeepReadonly<Donor> | undefined>;
  insertDonors(donors: Donor[]): Promise<void>;
  findBy(criteria: any, limit: number): Promise<DeepReadonly<Donor[]>>;
  findByProgramId(
    programId: string,
<<<<<<< HEAD
    projections?: Partial<Record<DONOR_DOCUMENT_FIELDS, number>>,
=======
    projections?: Partial<Record<DONOR_FIELDS, number>>,
    omitMongoDocIds?: boolean,
>>>>>>> f1eb5125
  ): Promise<DeepReadonly<Donor[]>>;
  deleteByProgramId(programId: string): Promise<void>;
  findByProgramAndSubmitterId(
    filters: DeepReadonly<FindByProgramAndSubmitterFilter[]>,
  ): Promise<DeepReadonly<Donor[]> | undefined>;
  findByProgramAndSubmitterIds(
    programId: string,
    submitterIds: string[],
  ): Promise<DeepReadonly<Donor[]> | undefined>;
  findBySpecimenSubmitterIdAndProgramId(
    filter: FindByProgramAndSubmitterFilter,
  ): Promise<DeepReadonly<Donor> | undefined>;
  findBySampleSubmitterIdAndProgramId(
    filter: FindByProgramAndSubmitterFilter,
  ): Promise<DeepReadonly<Donor> | undefined>;
  create(donor: DeepReadonly<Donor>): Promise<DeepReadonly<Donor>>;
  update(donor: DeepReadonly<Donor>): Promise<DeepReadonly<Donor>>;
  updateAll(donors: DeepReadonly<Donor>[]): Promise<DeepReadonly<Donor>[]>;
  countBy(filter: any): Promise<number>;
}

// Mongoose implementation of the DonorRepository
export const donorDao: DonorRepository = {
  async insertDonors(donors: Donor[]) {
    await mongoose.connection.db.collection('donors').insertMany(donors);
  },
  async countBy(filter: any) {
    return await DonorModel.count(filter).exec();
  },

  async deleteByProgramId(programId: string): Promise<void> {
    await DonorModel.deleteMany({
      [DONOR_DOCUMENT_FIELDS.PROGRAM_ID]: programId,
    }).exec();
  },

  async findBy(criteria: any, limit: number) {
    const result = await DonorModel.find(criteria)
      .limit(limit)
      .exec();
    // convert the id to string to avoid runtime error on freezing
    const mapped = result
      .map((d: DonorDocument) => {
        return MongooseUtils.toPojo(d);
      })
      .filter(notEmpty);
    return F(mapped);
  },

  async findByProgramId(
    programId: string,
<<<<<<< HEAD
    projection?: Partial<Record<DONOR_DOCUMENT_FIELDS, number>>,
=======
    projection?: Partial<Record<DONOR_FIELDS, number>>,
    omitMongoDocIds?: boolean,
>>>>>>> f1eb5125
  ): Promise<DeepReadonly<Donor[]>> {
    if (omitMongoDocIds) {
      return findByProgramIdOmitMongoDocId(programId, projection);
    }

    const result = await DonorModel.find(
      {
        [DONOR_DOCUMENT_FIELDS.PROGRAM_ID]: programId,
      },
      projection,
      { sort: { [DONOR_DOCUMENT_FIELDS.DONOR_ID]: 1 } },
    ).exec();

    // convert the id to string to avoid runtime error on freezing
    const mapped = result
      .map((d: DonorDocument) => {
        return MongooseUtils.toPojo(d);
      })
      .filter(notEmpty);
    return F(mapped);
  },

  async findBySpecimenSubmitterIdAndProgramId(
    filter: FindByProgramAndSubmitterFilter,
  ): Promise<DeepReadonly<Donor> | undefined> {
    const result = await DonorModel.find({
      [DONOR_DOCUMENT_FIELDS.SPECIMEN_SUBMITTER_ID]: filter.submitterId,
      [DONOR_DOCUMENT_FIELDS.PROGRAM_ID]: filter.programId,
    }).exec();
    if (!result) {
      return undefined;
    }
    // convert the id to string to avoid runtime error on freezing
    const mapped = result.map((d: DonorDocument) => {
      return MongooseUtils.toPojo(d) as Donor;
    });
    if (mapped.length == 0) {
      return undefined;
    }
    return F(mapped[0]);
  },
  async findBySampleSubmitterIdAndProgramId(
    filter: FindByProgramAndSubmitterFilter,
  ): Promise<DeepReadonly<Donor> | undefined> {
    const result = await DonorModel.find({
      [DONOR_DOCUMENT_FIELDS.SPECIMEN_SAMPLE_SUBMITTER_ID]: filter.submitterId,
      [DONOR_DOCUMENT_FIELDS.PROGRAM_ID]: filter.programId,
    }).exec();

    if (!result) {
      return undefined;
    }
    // convert the id to string to avoid runtime error on freezing
    const mapped = result.map((d: DonorDocument) => {
      return MongooseUtils.toPojo(d) as Donor;
    });
    if (mapped.length == 0) {
      return undefined;
    }
    return F(mapped[0]);
  },

  async findByClinicalEntitySubmitterIdAndProgramId(
    filter: DeepReadonly<FindByProgramAndSubmitterFilter>,
    submitterIdFieldName: DONOR_DOCUMENT_FIELDS,
  ): Promise<DeepReadonly<Donor> | undefined> {
    const result = await DonorModel.find({
      [submitterIdFieldName]: filter.submitterId,
      [DONOR_DOCUMENT_FIELDS.PROGRAM_ID]: filter.programId,
    }).exec();

    if (!result) {
      return undefined;
    }
    // convert the id to string to avoid runtime error on freezing
    const mapped = result.map((d: DonorDocument) => {
      return MongooseUtils.toPojo(d) as Donor;
    });
    if (mapped.length == 0) {
      return undefined;
    }
    return F(mapped[0]);
  },

  async findByProgramAndSubmitterId(
    filter: { programId: string; submitterId: string }[],
  ): Promise<DeepReadonly<Donor[]> | undefined> {
    const result = await DonorModel.find({
      $or: [...filter],
    }).exec();
    // convert the id to string to avoid runtime error on freezing
    const mapped = result.map((d: DonorDocument) => {
      return MongooseUtils.toPojo(d);
    });
    return F(mapped);
  },
  async findByProgramAndSubmitterIds(
    programId: string,
    submitterIds: string[],
  ): Promise<DeepReadonly<Donor[]> | undefined> {
    const result = await DonorModel.find({
      submitterId: { $in: submitterIds },
      programId: programId,
    });
    const mapped = result.map((d: DonorDocument) => {
      return MongooseUtils.toPojo(d);
    });
    return F(mapped);
  },

  async update(donor: DeepReadonly<Donor>) {
    const newDonor = new DonorModel(donor);
    newDonor.isNew = false;
    newDonor.specimens.forEach(sp => {
      if (sp.specimenId) {
        (sp as any).isNew = false;
      }

      sp.samples.forEach(sa => {
        if (sa.sampleId) {
          (sa as any).isNew = false;
        }
      });
    });
    await newDonor.save();
    return F(MongooseUtils.toPojo(newDonor));
  },
  async updateAll(donors: DeepReadonly<Donor>[]) {
    const newDonors = donors.map(donor => {
      const newDonor = new DonorModel(donor);
      newDonor.isNew = false;
      newDonor.specimens.forEach(sp => {
        if (sp.specimenId) {
          (sp as any).isNew = false;
        }

        sp.samples.forEach(sa => {
          if (sa.sampleId) {
            (sa as any).isNew = false;
          }
        });
      });
      return newDonor;
    });

    const results = await Promise.all(newDonors.map(donor => donor.save()));
    return newDonors.map(donor => F(MongooseUtils.toPojo(donor)));
  },

  async create(donor: DeepReadonly<Donor>) {
    const newDonor = new DonorModel(donor);
    const doc = await newDonor.save();
    return F(MongooseUtils.toPojo(newDonor));
  },
};

// Like findByProgramId, but DocQuery asks mongo to return PoJo without docIds for faster fetch
async function findByProgramIdOmitMongoDocId(
  programId: string,
  projection?: Partial<Record<DONOR_FIELDS, number>>,
): Promise<DeepReadonly<Donor[]>> {
  const result = await DonorModel.find(
    {
      [DONOR_FIELDS.PROGRAM_ID]: programId,
    },
    projection,
    { sort: { [DONOR_FIELDS.DONOR_ID]: 1 } },
  )
    .select('-_id') // don't select '_id' so F() doesn't crash
    .lean() // ask mongo to return pojo only
    .exec();

  return F(result);
}

type DonorDocument = mongoose.Document & Donor;

const SampleSchema = new mongoose.Schema(
  {
    sampleId: { type: Number, index: true, unique: true, get: prefixSampleId },
    sampleType: { type: String },
    submitterId: { type: String, required: true },
  },
  { _id: false },
);

const SpecimenSchema = new mongoose.Schema(
  {
    specimenId: { type: Number, index: true, unique: true, get: prefixSpecimenId },
    specimenTissueSource: { type: String },
    clinicalInfo: {},
    tumourNormalDesignation: String,
    specimenType: String,
    submitterId: { type: String, required: true },
    samples: [SampleSchema],
  },
  { _id: false, minimize: false }, // minimize false is to avoid omitting clinicalInfo:{}
);

const TherapySchema = new mongoose.Schema(
  {
    clinicalInfo: {},
    therapyType: { type: String, required: true },
  },
  { _id: false },
);

const TreatmentSchema = new mongoose.Schema(
  {
    clinicalInfo: {},
    therapies: [TherapySchema],
  },
  { _id: false },
);

const FollowUpSchema = new mongoose.Schema(
  {
    clinicalInfo: {},
  },
  { _id: false },
);

const PrimaryDiagnosisSchema = new mongoose.Schema(
  {
    clinicalInfo: {},
  },
  { _id: false },
);

const DonorSchema = new mongoose.Schema(
  {
    donorId: { type: Number, index: true, unique: true, get: prefixDonorId },
    gender: { type: String, required: true },
    submitterId: { type: String, required: true },
    programId: { type: String, required: true },
    specimens: [SpecimenSchema],
    clinicalInfo: {},
    primaryDiagnoses: [PrimaryDiagnosisSchema],
    followUps: [FollowUpSchema],
    treatments: [TreatmentSchema],
    schemaMetadata: {},
    completionStats: {},
  },
  { timestamps: true, minimize: false }, // minimize false is to avoid omitting clinicalInfo:{}
);

function prefixDonorId(id: any) {
  if (!id) return undefined;
  return `DO${id}`;
}

function prefixSpecimenId(id: any) {
  if (!id) return undefined;
  return `SP${id}`;
}

function prefixSampleId(id: any) {
  if (!id) return undefined;
  return `SA${id}`;
}

DonorSchema.index({ submitterId: 1, programId: 1 }, { unique: true });
DonorSchema.index({ 'specimens.submitterId': 1, programId: 1 }, { unique: true });
DonorSchema.index({ 'specimens.samples.submitterId': 1, programId: 1 }, { unique: true });

/**
 * These had to read from process env and not use the AppConfig
 * because these are global mongoose variables, they can't be called
 * multiple times, and that makes them hard to test because tests depend
 * on resetting the config and bootstraping but global variables keep their state.
 */
DonorSchema.plugin(AutoIncrement, {
  inc_field: 'donorId',
  start_seq: process.env.DONOR_ID_SEED || 250000,
});

SpecimenSchema.plugin(AutoIncrement, {
  inc_field: 'specimenId',
  start_seq: process.env.SPECIMEN_ID_SEED || 210000,
});

SampleSchema.plugin(AutoIncrement, {
  inc_field: 'sampleId',
  start_seq: process.env.SAMPLE_ID_SEED || 610000,
});

export let DonorModel = mongoose.model<DonorDocument>('Donor', DonorSchema);<|MERGE_RESOLUTION|>--- conflicted
+++ resolved
@@ -40,12 +40,8 @@
   findBy(criteria: any, limit: number): Promise<DeepReadonly<Donor[]>>;
   findByProgramId(
     programId: string,
-<<<<<<< HEAD
     projections?: Partial<Record<DONOR_DOCUMENT_FIELDS, number>>,
-=======
-    projections?: Partial<Record<DONOR_FIELDS, number>>,
     omitMongoDocIds?: boolean,
->>>>>>> f1eb5125
   ): Promise<DeepReadonly<Donor[]>>;
   deleteByProgramId(programId: string): Promise<void>;
   findByProgramAndSubmitterId(
@@ -97,12 +93,8 @@
 
   async findByProgramId(
     programId: string,
-<<<<<<< HEAD
     projection?: Partial<Record<DONOR_DOCUMENT_FIELDS, number>>,
-=======
-    projection?: Partial<Record<DONOR_FIELDS, number>>,
     omitMongoDocIds?: boolean,
->>>>>>> f1eb5125
   ): Promise<DeepReadonly<Donor[]>> {
     if (omitMongoDocIds) {
       return findByProgramIdOmitMongoDocId(programId, projection);
@@ -262,14 +254,14 @@
 // Like findByProgramId, but DocQuery asks mongo to return PoJo without docIds for faster fetch
 async function findByProgramIdOmitMongoDocId(
   programId: string,
-  projection?: Partial<Record<DONOR_FIELDS, number>>,
+  projection?: Partial<Record<DONOR_DOCUMENT_FIELDS, number>>,
 ): Promise<DeepReadonly<Donor[]>> {
   const result = await DonorModel.find(
     {
-      [DONOR_FIELDS.PROGRAM_ID]: programId,
+      [DONOR_DOCUMENT_FIELDS.PROGRAM_ID]: programId,
     },
     projection,
-    { sort: { [DONOR_FIELDS.DONOR_ID]: 1 } },
+    { sort: { [DONOR_DOCUMENT_FIELDS.DONOR_ID]: 1 } },
   )
     .select('-_id') // don't select '_id' so F() doesn't crash
     .lean() // ask mongo to return pojo only
