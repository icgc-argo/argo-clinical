/*
 * Copyright (c) 2020 The Ontario Institute for Cancer Research. All rights reserved
 *
 * This program and the accompanying materials are made available under the terms of
 * the GNU Affero General Public License v3.0. You should have received a copy of the
 * GNU Affero General Public License along with this program.
 *  If not, see <http://www.gnu.org/licenses/>.
 *
 * THIS SOFTWARE IS PROVIDED BY THE COPYRIGHT HOLDERS AND CONTRIBUTORS "AS IS" AND ANY
 * EXPRESS OR IMPLIED WARRANTIES, INCLUDING, BUT NOT LIMITED TO, THE IMPLIED WARRANTIES
 * OF MERCHANTABILITY AND FITNESS FOR A PARTICULAR PURPOSE ARE DISCLAIMED. IN NO EVENT
 * SHALL THE COPYRIGHT HOLDER OR CONTRIBUTORS BE LIABLE FOR ANY DIRECT, INDIRECT,
 * INCIDENTAL, SPECIAL, EXEMPLARY, OR CONSEQUENTIAL DAMAGES (INCLUDING, BUT NOT LIMITED
 * TO, PROCUREMENT OF SUBSTITUTE GOODS OR SERVICES; LOSS OF USE, DATA, OR PROFITS;
 * OR BUSINESS INTERRUPTION) HOWEVER CAUSED AND ON ANY THEORY OF LIABILITY, WHETHER
 * IN CONTRACT, STRICT LIABILITY, OR TORT (INCLUDING NEGLIGENCE OR OTHERWISE) ARISING IN
 * ANY WAY OUT OF THE USE OF THIS SOFTWARE, EVEN IF ADVISED OF THE POSSIBILITY OF SUCH DAMAGE.
 */

import { DeepReadonly } from 'deep-freeze';
import { Donor, ClinicalEntity, ClinicalInfo, Treatment } from '../clinical/clinical-entities';
import {
  ClinicalEntitySchemaNames,
  ClinicalUniqueIdentifier,
  ClinicalTherapySchemaNames,
  EntityAlias,
} from './entities';
import _ from 'lodash';
import { notEmpty, convertToArray } from '../utils';

export function getSingleClinicalObjectFromDonor(
  donor: DeepReadonly<Donor>,
  clinicalEntitySchemaName: ClinicalEntitySchemaNames,
  constraints: object, // similar to mongo filters, e.g. {submitted_donor_id: 'DR_01'}
) {
  const entities = getClinicalObjectsFromDonor(donor, clinicalEntitySchemaName);
  return _.find(entities, constraints);
}

export function findClinicalObjects(
  donor: DeepReadonly<Donor>,
  clinicalEntitySchemaName: ClinicalEntitySchemaNames,
  constraints: object,
) {
  const entities = getClinicalObjectsFromDonor(donor, clinicalEntitySchemaName);
  return _.filter(entities, constraints);
}

export function getClinicalObjectsFromDonor(
  donor: DeepReadonly<Donor>,
  clinicalEntitySchemaName: ClinicalEntitySchemaNames,
) {
  if (clinicalEntitySchemaName == ClinicalEntitySchemaNames.DONOR) {
    return [donor];
  }

  if (clinicalEntitySchemaName == ClinicalEntitySchemaNames.SPECIMEN) {
    return donor.specimens;
  }

  if (clinicalEntitySchemaName == ClinicalEntitySchemaNames.PRIMARY_DIAGNOSIS) {
    if (donor.primaryDiagnoses) {
      return donor.primaryDiagnoses;
    }
  }

  if (clinicalEntitySchemaName == ClinicalEntitySchemaNames.FAMILY_HISTORY) {
    if (donor.familyHistory) {
      return donor.familyHistory;
    }
  }

  if (clinicalEntitySchemaName === ClinicalEntitySchemaNames.TREATMENT) {
    if (donor.treatments) {
      return donor.treatments;
    }
  }

  if (clinicalEntitySchemaName === ClinicalEntitySchemaNames.FOLLOW_UP) {
    if (donor.followUps) {
      return donor.followUps;
    }
  }

  if (clinicalEntitySchemaName === ClinicalEntitySchemaNames.EXPOSURE) {
    if (donor.exposure) {
      return donor.exposure;
    }
  }

  if (clinicalEntitySchemaName === ClinicalEntitySchemaNames.BIOMARKER) {
    if (donor.biomarker) {
      return donor.biomarker;
    }
  }

  if (clinicalEntitySchemaName === ClinicalEntitySchemaNames.COMORBIDITY) {
    if (donor.comorbidity) {
      return donor.comorbidity;
    }
  }

  if (ClinicalTherapySchemaNames.find(tsn => tsn === clinicalEntitySchemaName)) {
    if (donor.treatments) {
      return donor.treatments
        .map(tr => tr.therapies.filter(th => th.therapyType === clinicalEntitySchemaName))
        .flat()
        .filter(notEmpty);
    }
  }

  return [];
}

export function getClinicalEntitiesFromDonorBySchemaName(
  donor: DeepReadonly<Donor>,
  clinicalEntitySchemaName: ClinicalEntitySchemaNames,
): ClinicalInfo[] {
  const result = getClinicalObjectsFromDonor(donor, clinicalEntitySchemaName) as any[];
  const clinicalRecords = result
    .map((e: any) => {
      if (e.clinicalInfo) {
        return e.clinicalInfo as ClinicalInfo;
      }
    })
    .filter(notEmpty);

  return clinicalRecords;
}

export function getClinicalEntitySubmittedData(
  donor: DeepReadonly<Donor>,
  clinicalEntitySchemaName: ClinicalEntitySchemaNames,
): ClinicalInfo[] {
  const result = getClinicalObjectsFromDonor(donor, clinicalEntitySchemaName) as any[];

  const clinicalRecords =
    clinicalEntitySchemaName === ClinicalEntitySchemaNames.DONOR
      ? result.map((entity: Donor) => ({
          donor_id: donor.donorId,
          program_id: donor.programId,
          updatedAt: donor.updatedAt,
          ...entity.clinicalInfo,
        }))
      : clinicalEntitySchemaName === ClinicalEntitySchemaNames.TREATMENT
      ? result.map((treatment: Treatment) => {
          const clinicalInfo = treatment.clinicalInfo || {};
          const therapy_type =
            treatment.therapies.length === 1
              ? { therapy_type: treatment.therapies[0].therapyType }
              : {};
          const therapy_info =
            treatment.therapies.length === 1 && treatment.therapies[0].clinicalInfo;
          return {
            donor_id: donor.donorId,
            program_id: donor.programId,
            treatment_id: treatment.treatmentId,
            ...clinicalInfo,
            ...therapy_type,
            ...therapy_info,
          };
        })
      : result
          .filter(record => notEmpty(record.clinicalInfo))
          .map((entity: ClinicalEntity) => ({
            donor_id: donor.donorId,
            program_id: donor.programId,
            submitter_id: donor.submitterId,
            ...entity.clinicalInfo,
          }));

  return clinicalRecords;
}

<<<<<<< HEAD
export const DonorCompletionFields: Array<keyof Donor | EntityAlias> = [
=======
export const donorCompletionFields: Array<keyof Donor> = [
>>>>>>> f00b4b75
  'completionStats',
  'specimens',
  'followUps',
  'treatments',
  'primaryDiagnoses',
<<<<<<< HEAD
  ClinicalEntitySchemaNames.REGISTRATION,
=======
>>>>>>> f00b4b75
];

type ClinicalEntityDataFields = EntityAlias | ClinicalEntitySchemaNames | keyof Donor;

<<<<<<< HEAD
=======
// needs to handle specimens / samples at tasks level
>>>>>>> f00b4b75
export const getRequiredDonorFieldsForEntityTypes = (
  entityTypes: Array<string | EntityAlias>,
): Array<ClinicalEntityDataFields> => {
  let requiredFields: Array<ClinicalEntityDataFields> = [];

  if (
    // Donor Completion Stats require core entity data
    entityTypes.includes('donor')
  ) {
<<<<<<< HEAD
    requiredFields = [...requiredFields, ...DonorCompletionFields];
=======
    requiredFields = [...requiredFields, ...donorCompletionFields];
>>>>>>> f00b4b75
  }

  if (
    // Sample Registration requires Specimen data
<<<<<<< HEAD
    entityTypes.includes('sampleRegistration') ||
    entityTypes.includes('specimens')
  ) {
    requiredFields = [...requiredFields, ClinicalEntitySchemaNames.REGISTRATION, 'specimens'];
=======
    entityTypes.includes('sampleRegistration') &&
    !requiredFields.includes('specimens')
  ) {
    requiredFields = [...requiredFields, 'specimens'];
>>>>>>> f00b4b75
  }
  if (
    // Clinical Therapies require Treatments
    // hormoneTherapy + treatment do not match schema names
    entityTypes.includes('hormoneTherapy') ||
    entityTypes.includes('treatment') ||
    (ClinicalTherapySchemaNames.some(entity => entityTypes.includes(entity)) &&
      !requiredFields.includes('treatments'))
  ) {
    requiredFields = [...requiredFields, 'treatments'];
  }

  // Return w/ duplicate fields filtered out
  const donorFields = requiredFields.filter((field, i) => requiredFields.indexOf(field) === i);

  return donorFields;
};

export function getSingleClinicalEntityFromDonorBySchemaName(
  donor: DeepReadonly<Donor>,
  clinicalEntityType: ClinicalEntitySchemaNames,
  clinicalInfoRef: ClinicalInfo, // this function will use the values of the clinicalInfoRef that are needed to uniquely find a clinical info
): ClinicalInfo | undefined {
  if (clinicalEntityType === ClinicalEntitySchemaNames.REGISTRATION) {
    throw new Error('Sample_registration has no clincal info to return');
  }
  const uniqueIdNames: string[] = convertToArray(ClinicalUniqueIdentifier[clinicalEntityType]);
  if (_.isEmpty(uniqueIdNames)) {
    throw new Error("Illegal state, couldn't find entity id field name");
  }
  const constraints: ClinicalInfo = {};
  uniqueIdNames.forEach(idN => (constraints[idN] = clinicalInfoRef[idN]));

  const clinicalInfos = getClinicalEntitiesFromDonorBySchemaName(donor, clinicalEntityType);
  return _(clinicalInfos).find(constraints);
}

export function getEntitySubmitterIdFieldName(entityName: ClinicalEntitySchemaNames) {
  return `submitter_${entityName}_id` as string;
}<|MERGE_RESOLUTION|>--- conflicted
+++ resolved
@@ -172,28 +172,16 @@
   return clinicalRecords;
 }
 
-<<<<<<< HEAD
-export const DonorCompletionFields: Array<keyof Donor | EntityAlias> = [
-=======
 export const donorCompletionFields: Array<keyof Donor> = [
->>>>>>> f00b4b75
   'completionStats',
   'specimens',
   'followUps',
   'treatments',
   'primaryDiagnoses',
-<<<<<<< HEAD
-  ClinicalEntitySchemaNames.REGISTRATION,
-=======
->>>>>>> f00b4b75
 ];
 
 type ClinicalEntityDataFields = EntityAlias | ClinicalEntitySchemaNames | keyof Donor;
 
-<<<<<<< HEAD
-=======
-// needs to handle specimens / samples at tasks level
->>>>>>> f00b4b75
 export const getRequiredDonorFieldsForEntityTypes = (
   entityTypes: Array<string | EntityAlias>,
 ): Array<ClinicalEntityDataFields> => {
@@ -203,26 +191,15 @@
     // Donor Completion Stats require core entity data
     entityTypes.includes('donor')
   ) {
-<<<<<<< HEAD
-    requiredFields = [...requiredFields, ...DonorCompletionFields];
-=======
     requiredFields = [...requiredFields, ...donorCompletionFields];
->>>>>>> f00b4b75
   }
 
   if (
     // Sample Registration requires Specimen data
-<<<<<<< HEAD
-    entityTypes.includes('sampleRegistration') ||
-    entityTypes.includes('specimens')
-  ) {
-    requiredFields = [...requiredFields, ClinicalEntitySchemaNames.REGISTRATION, 'specimens'];
-=======
     entityTypes.includes('sampleRegistration') &&
     !requiredFields.includes('specimens')
   ) {
     requiredFields = [...requiredFields, 'specimens'];
->>>>>>> f00b4b75
   }
   if (
     // Clinical Therapies require Treatments
