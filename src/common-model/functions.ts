/*
 * Copyright (c) 2020 The Ontario Institute for Cancer Research. All rights reserved
 *
 * This program and the accompanying materials are made available under the terms of
 * the GNU Affero General Public License v3.0. You should have received a copy of the
 * GNU Affero General Public License along with this program.
 *  If not, see <http://www.gnu.org/licenses/>.
 *
 * THIS SOFTWARE IS PROVIDED BY THE COPYRIGHT HOLDERS AND CONTRIBUTORS "AS IS" AND ANY
 * EXPRESS OR IMPLIED WARRANTIES, INCLUDING, BUT NOT LIMITED TO, THE IMPLIED WARRANTIES
 * OF MERCHANTABILITY AND FITNESS FOR A PARTICULAR PURPOSE ARE DISCLAIMED. IN NO EVENT
 * SHALL THE COPYRIGHT HOLDER OR CONTRIBUTORS BE LIABLE FOR ANY DIRECT, INDIRECT,
 * INCIDENTAL, SPECIAL, EXEMPLARY, OR CONSEQUENTIAL DAMAGES (INCLUDING, BUT NOT LIMITED
 * TO, PROCUREMENT OF SUBSTITUTE GOODS OR SERVICES; LOSS OF USE, DATA, OR PROFITS;
 * OR BUSINESS INTERRUPTION) HOWEVER CAUSED AND ON ANY THEORY OF LIABILITY, WHETHER
 * IN CONTRACT, STRICT LIABILITY, OR TORT (INCLUDING NEGLIGENCE OR OTHERWISE) ARISING IN
 * ANY WAY OUT OF THE USE OF THIS SOFTWARE, EVEN IF ADVISED OF THE POSSIBILITY OF SUCH DAMAGE.
 */

import { DeepReadonly } from 'deep-freeze';
import { Donor, ClinicalEntity, ClinicalInfo, Treatment } from '../clinical/clinical-entities';
import {
  ClinicalEntitySchemaNames,
  ClinicalUniqueIdentifier,
  ClinicalTherapySchemaNames,
  EntityAlias,
} from './entities';
import { Specimen } from '../clinical/clinical-entities';
import _ from 'lodash';
import { notEmpty, convertToArray } from '../utils';

export function getSingleClinicalObjectFromDonor(
  donor: DeepReadonly<Donor>,
  clinicalEntitySchemaName: ClinicalEntitySchemaNames,
  constraints: object, // similar to mongo filters, e.g. {submitted_donor_id: 'DR_01'}
) {
  const entities = getClinicalObjectsFromDonor(donor, clinicalEntitySchemaName);
  return _.find(entities, constraints);
}

export function findClinicalObjects(
  donor: DeepReadonly<Donor>,
  clinicalEntitySchemaName: ClinicalEntitySchemaNames,
  constraints: object,
) {
  const entities = getClinicalObjectsFromDonor(donor, clinicalEntitySchemaName);
  return _.filter(entities, constraints);
}

export function getClinicalObjectsFromDonor(
  donor: DeepReadonly<Donor>,
  clinicalEntitySchemaName: ClinicalEntitySchemaNames,
) {
  if (clinicalEntitySchemaName == ClinicalEntitySchemaNames.DONOR) {
    return [donor];
  }

  if (clinicalEntitySchemaName == ClinicalEntitySchemaNames.SPECIMEN) {
    return donor.specimens;
  }

  if (clinicalEntitySchemaName == ClinicalEntitySchemaNames.PRIMARY_DIAGNOSIS) {
    if (donor.primaryDiagnoses) {
      return donor.primaryDiagnoses;
    }
  }

  if (clinicalEntitySchemaName == ClinicalEntitySchemaNames.FAMILY_HISTORY) {
    if (donor.familyHistory) {
      return donor.familyHistory;
    }
  }

  if (clinicalEntitySchemaName === ClinicalEntitySchemaNames.TREATMENT) {
    if (donor.treatments) {
      return donor.treatments;
    }
  }

  if (clinicalEntitySchemaName === ClinicalEntitySchemaNames.FOLLOW_UP) {
    if (donor.followUps) {
      return donor.followUps;
    }
  }

  if (clinicalEntitySchemaName === ClinicalEntitySchemaNames.EXPOSURE) {
    if (donor.exposure) {
      return donor.exposure;
    }
  }

  if (clinicalEntitySchemaName === ClinicalEntitySchemaNames.BIOMARKER) {
    if (donor.biomarker) {
      return donor.biomarker;
    }
  }

  if (clinicalEntitySchemaName === ClinicalEntitySchemaNames.COMORBIDITY) {
    if (donor.comorbidity) {
      return donor.comorbidity;
    }
  }

  if (ClinicalTherapySchemaNames.find(tsn => tsn === clinicalEntitySchemaName)) {
    if (donor.treatments) {
      return donor.treatments
        .map(tr => tr.therapies.filter(th => th.therapyType === clinicalEntitySchemaName))
        .flat()
        .filter(notEmpty);
    }
  }

  return [];
}

export function getClinicalEntitiesFromDonorBySchemaName(
  donor: DeepReadonly<Donor>,
  clinicalEntitySchemaName: ClinicalEntitySchemaNames,
): ClinicalInfo[] {
  const result = getClinicalObjectsFromDonor(donor, clinicalEntitySchemaName) as any[];
  const clinicalRecords = result
    .map((e: any) => {
      if (e.clinicalInfo) {
        return e.clinicalInfo as ClinicalInfo;
      }
    })
    .filter(notEmpty);

  return clinicalRecords;
}

export function getClinicalEntitySubmittedData(
  donor: DeepReadonly<Donor>,
  clinicalEntitySchemaName: ClinicalEntitySchemaNames,
): ClinicalInfo[] {
  const donor_id = donor.donorId;
  const program_id = donor.programId;
  const baseRecord: ClinicalInfo = { donor_id, program_id };
  const result = getClinicalObjectsFromDonor(donor, clinicalEntitySchemaName) as any[];
  let clinicalRecords = [baseRecord];

  switch (clinicalEntitySchemaName) {
    case ClinicalEntitySchemaNames.DONOR:
      clinicalRecords = result.map((entity: Donor) => ({
        ...baseRecord,
        updatedAt: donor.updatedAt,
        ...entity.clinicalInfo,
      }));
      break;
    case ClinicalEntitySchemaNames.TREATMENT:
      clinicalRecords = result.map((treatment: Treatment) => {
        const clinicalInfo = treatment.clinicalInfo || {};
        const therapy_type =
          treatment.therapies.length === 1
            ? { therapy_type: treatment.therapies[0].therapyType }
            : {};
        const therapy_info =
          treatment.therapies.length === 1 && treatment.therapies[0].clinicalInfo;
        return {
          ...baseRecord,
          treatment_id: treatment.treatmentId,
          ...clinicalInfo,
          ...therapy_type,
          ...therapy_info,
        };
      });
      break;
    case ClinicalEntitySchemaNames.REGISTRATION:
      clinicalRecords = getSampleRegistrationDataFromDonor(donor);
      break;
    case ClinicalEntitySchemaNames.SPECIMEN:
      clinicalRecords = result.map(specimen => {
        const { tumourNormalDesignation: tumour_normal_designation } = specimen;
        return {
          ...baseRecord,
          tumour_normal_designation,
          ...specimen.clinicalInfo,
        };
      });
      break;
    default:
      clinicalRecords = result
        .filter(record => notEmpty(record.clinicalInfo))
        .map((entity: ClinicalEntity) => ({
          ...baseRecord,
          submitter_id: donor.submitterId,
          ...entity.clinicalInfo,
        }));
  }

  return clinicalRecords;
}

<<<<<<< HEAD
export const DonorCompletionFields: Array<keyof Donor | EntityAlias> = [
=======
export function getSampleRegistrationDataFromDonor(donor: DeepReadonly<Donor>) {
  const baseRegistrationRecord = {
    donor_id: donor.donorId,
    program_id: donor.programId,
    submitter_donor_id: donor.submitterId,
    gender: donor.gender,
  };

  const { specimens } = donor;

  const sample_registration = specimens
    .map(sp =>
      sp.samples.map(sm => ({
        ...baseRegistrationRecord,
        submitter_specimen_id: sp.submitterId,
        specimen_tissue_source: sp.specimenTissueSource,
        tumour_normal_designation: sp.tumourNormalDesignation,
        specimen_type: sp.specimenType,
        submitter_sample_id: sm.submitterId,
        sample_type: sm.sampleType,
      })),
    )
    .flat();

  return sample_registration;
}

export const donorCompletionFields: Array<keyof Donor> = [
>>>>>>> 6c2fcdd7
  'completionStats',
  'specimens',
  'followUps',
  'treatments',
  'primaryDiagnoses',
<<<<<<< HEAD
  ClinicalEntitySchemaNames.REGISTRATION,
=======
>>>>>>> 6c2fcdd7
];

type ClinicalEntityDataFields = EntityAlias | ClinicalEntitySchemaNames | keyof Donor;

export const getRequiredDonorFieldsForEntityTypes = (
  entityTypes: Array<string | EntityAlias>,
): Array<ClinicalEntityDataFields> => {
  let requiredFields: Array<ClinicalEntityDataFields> = [];

  if (
    // Donor Completion Stats require core entity data
    entityTypes.includes('donor')
  ) {
<<<<<<< HEAD
    requiredFields = [...requiredFields, ...DonorCompletionFields];
=======
    requiredFields = [...requiredFields, ...donorCompletionFields];
>>>>>>> 6c2fcdd7
  }

  if (
    // Sample Registration requires Specimen data
<<<<<<< HEAD
    entityTypes.includes('sampleRegistration') ||
    entityTypes.includes('specimens')
  ) {
    requiredFields = [...requiredFields, ClinicalEntitySchemaNames.REGISTRATION, 'specimens'];
=======
    entityTypes.includes('sampleRegistration') &&
    !requiredFields.includes('specimens')
  ) {
    requiredFields = [...requiredFields, 'specimens'];
>>>>>>> 6c2fcdd7
  }
  if (
    // Clinical Therapies require Treatments
    // hormoneTherapy + treatment do not match schema names
    entityTypes.includes('hormoneTherapy') ||
    entityTypes.includes('treatment') ||
    (ClinicalTherapySchemaNames.some(entity => entityTypes.includes(entity)) &&
      !requiredFields.includes('treatments'))
  ) {
    requiredFields = [...requiredFields, 'treatments'];
  }

  // Return w/ duplicate fields filtered out
  const donorFields = requiredFields.filter((field, i) => requiredFields.indexOf(field) === i);

  return donorFields;
};

export function getSingleClinicalEntityFromDonorBySchemaName(
  donor: DeepReadonly<Donor>,
  clinicalEntityType: ClinicalEntitySchemaNames,
  clinicalInfoRef: ClinicalInfo, // this function will use the values of the clinicalInfoRef that are needed to uniquely find a clinical info
): ClinicalInfo | undefined {
  if (clinicalEntityType === ClinicalEntitySchemaNames.REGISTRATION) {
    throw new Error('Sample_registration has no clincal info to return');
  }
  const uniqueIdNames: string[] = convertToArray(ClinicalUniqueIdentifier[clinicalEntityType]);
  if (_.isEmpty(uniqueIdNames)) {
    throw new Error("Illegal state, couldn't find entity id field name");
  }
  const constraints: ClinicalInfo = {};
  uniqueIdNames.forEach(idN => (constraints[idN] = clinicalInfoRef[idN]));

  const clinicalInfos = getClinicalEntitiesFromDonorBySchemaName(donor, clinicalEntityType);
  return _(clinicalInfos).find(constraints);
}

export function getEntitySubmitterIdFieldName(entityName: ClinicalEntitySchemaNames) {
  return `submitter_${entityName}_id` as string;
}<|MERGE_RESOLUTION|>--- conflicted
+++ resolved
@@ -191,9 +191,6 @@
   return clinicalRecords;
 }
 
-<<<<<<< HEAD
-export const DonorCompletionFields: Array<keyof Donor | EntityAlias> = [
-=======
 export function getSampleRegistrationDataFromDonor(donor: DeepReadonly<Donor>) {
   const baseRegistrationRecord = {
     donor_id: donor.donorId,
@@ -222,16 +219,11 @@
 }
 
 export const donorCompletionFields: Array<keyof Donor> = [
->>>>>>> 6c2fcdd7
   'completionStats',
   'specimens',
   'followUps',
   'treatments',
   'primaryDiagnoses',
-<<<<<<< HEAD
-  ClinicalEntitySchemaNames.REGISTRATION,
-=======
->>>>>>> 6c2fcdd7
 ];
 
 type ClinicalEntityDataFields = EntityAlias | ClinicalEntitySchemaNames | keyof Donor;
@@ -245,26 +237,15 @@
     // Donor Completion Stats require core entity data
     entityTypes.includes('donor')
   ) {
-<<<<<<< HEAD
-    requiredFields = [...requiredFields, ...DonorCompletionFields];
-=======
     requiredFields = [...requiredFields, ...donorCompletionFields];
->>>>>>> 6c2fcdd7
   }
 
   if (
     // Sample Registration requires Specimen data
-<<<<<<< HEAD
-    entityTypes.includes('sampleRegistration') ||
-    entityTypes.includes('specimens')
-  ) {
-    requiredFields = [...requiredFields, ClinicalEntitySchemaNames.REGISTRATION, 'specimens'];
-=======
     entityTypes.includes('sampleRegistration') &&
     !requiredFields.includes('specimens')
   ) {
     requiredFields = [...requiredFields, 'specimens'];
->>>>>>> 6c2fcdd7
   }
   if (
     // Clinical Therapies require Treatments
