--- conflicted
+++ resolved
@@ -139,11 +139,6 @@
       ? result.map((entity: any) => ({
           donor_id: donor.donorId,
           program_id: donor.programId,
-<<<<<<< HEAD
-=======
-          submitter_id: donor.submitterId,
-          gender: donor.gender,
->>>>>>> eef989e7
           ...entity.clinicalInfo,
         }))
       : clinicalEntitySchemaName === ClinicalEntitySchemaNames.TREATMENT
@@ -158,10 +153,6 @@
           return {
             donor_id: donor.donorId,
             program_id: donor.programId,
-<<<<<<< HEAD
-=======
-            submitter_id: donor.submitterId,
->>>>>>> eef989e7
             treatment_id: treatment.treatmentId,
             ...clinicalInfo,
             ...therapy_type,
@@ -180,13 +171,9 @@
   return clinicalRecords;
 }
 
-<<<<<<< HEAD
-export const requiredEntities = (entityTypes: string[]) => {
-=======
 export const getRequiredDonorFieldsForEntityTypes = (
   entityTypes: EntityAlias[],
 ): Array<EntityAlias | ClinicalEntitySchemaNames | 'completionStats'> => {
->>>>>>> eef989e7
   if (
     // Donor Completion Stats require Sample Registration data
     // Sample Registration requires Specimen data
@@ -201,13 +188,8 @@
     entityTypes.includes('treatment') ||
     ClinicalTherapySchemaNames.some(entity => entityTypes.includes(entity))
   ) {
-<<<<<<< HEAD
-    return ['treatments', 'treatment'];
-  } else return '';
-=======
     return ['treatments'];
   } else return [];
->>>>>>> eef989e7
 };
 
 export function getSingleClinicalEntityFromDonorBySchemanName(
