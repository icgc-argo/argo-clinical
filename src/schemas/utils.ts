--- conflicted
+++ resolved
@@ -19,11 +19,8 @@
 
 import get from 'lodash/get';
 import {
-<<<<<<< HEAD
   ActiveRegistration,
-=======
   ActiveClinicalSubmission,
->>>>>>> 3372e529
   SubmissionValidationError,
   SubmissionValidationUpdate,
 } from '../submission/submission-entities';
