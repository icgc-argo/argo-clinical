--- conflicted
+++ resolved
@@ -20,33 +20,17 @@
 import { DeepReadonly } from 'deep-freeze';
 import get from 'lodash/get';
 import {
-<<<<<<< HEAD
   ActiveRegistration,
-  SubmissionValidationError,
-  SubmissionValidationUpdate,
-} from '../submission/submission-entities';
-import { EgoJwtData } from '@icgc-argo/ego-token-utils/dist/common';
-=======
   ActiveClinicalSubmission,
   SubmissionValidationError,
   SubmissionValidationUpdate,
 } from '../submission/submission-entities';
-import { DeepReadonly } from 'deep-freeze';
 import { getClinicalEntitiesData } from '../dictionary/api';
->>>>>>> 3372e529
 
 const ARRAY_DELIMITER_CHAR = '|';
 
 // Generic Record
 type EntityDataRecord = { [k: string]: any; donor_id?: number };
-
-export type GlobalGqlContext = {
-  isUserRequest: boolean;
-  egoToken: string;
-  Authorization: string;
-  userJwtData: EgoJwtData | null;
-  dataLoaders: {};
-};
 
 const convertClinicalRecordToGql = (index: number | string, record: EntityDataRecord) => {
   const fields = [];
