--- conflicted
+++ resolved
@@ -37,15 +37,12 @@
     clinicalRegistration(shortName: String!): ClinicalRegistrationData!
 
     """
-<<<<<<< HEAD
     Retrieve DonorIds + Submitter Donor Ids for given Clinical Entity and Program
     """
     clinicalSearchResults(programShortName: String!, filters: ClinicalInput!): ClinicalSearchData!
-=======
     Retrieve current stored Clinical Submission data for a program
     """
     clinicalSubmissions(programShortName: String!): ClinicalSubmissionData!
->>>>>>> 209ac5cb
   }
 
   scalar DateTime
