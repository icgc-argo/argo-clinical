/*
 * Copyright (c) 2023 The Ontario Institute for Cancer Research. All rights reserved
 *
 * This program and the accompanying materials are made available under the terms of
 * the GNU Affero General Public License v3.0. You should have received a copy of the
 * GNU Affero General Public License along with this program.
 *  If not, see <http://www.gnu.org/licenses/>.
 *
 * THIS SOFTWARE IS PROVIDED BY THE COPYRIGHT HOLDERS AND CONTRIBUTORS "AS IS" AND ANY
 * EXPRESS OR IMPLIED WARRANTIES, INCLUDING, BUT NOT LIMITED TO, THE IMPLIED WARRANTIES
 * OF MERCHANTABILITY AND FITNESS FOR A PARTICULAR PURPOSE ARE DISCLAIMED. IN NO EVENT
 * SHALL THE COPYRIGHT HOLDER OR CONTRIBUTORS BE LIABLE FOR ANY DIRECT, INDIRECT,
 * INCIDENTAL, SPECIAL, EXEMPLARY, OR CONSEQUENTIAL DAMAGES (INCLUDING, BUT NOT LIMITED
 * TO, PROCUREMENT OF SUBSTITUTE GOODS OR SERVICES; LOSS OF USE, DATA, OR PROFITS;
 * OR BUSINESS INTERRUPTION) HOWEVER CAUSED AND ON ANY THEORY OF LIABILITY, WHETHER
 * IN CONTRACT, STRICT LIABILITY, OR TORT (INCLUDING NEGLIGENCE OR OTHERWISE) ARISING IN
 * ANY WAY OUT OF THE USE OF THIS SOFTWARE, EVEN IF ADVISED OF THE POSSIBILITY OF SUCH DAMAGE.
 */
<<<<<<< HEAD

import { getClinicalSearchResults, ClinicalSearchQuery } from '../../clinical/clinical-service';
=======
import { getClinicalSearchResults, ClinicalSearchVariables } from '../../clinical/clinical-service';
>>>>>>> 2cf130b0

const clinicalSearchResults = async (obj: unknown, args: ClinicalSearchVariables) => {
  const { programShortName, filters } = args;

  const searchResults = (await getClinicalSearchResults(programShortName, filters)) || {
    searchResults: [],
  };

  return { ...searchResults, programShortName };
};

export default clinicalSearchResults;<|MERGE_RESOLUTION|>--- conflicted
+++ resolved
@@ -16,12 +16,7 @@
  * IN CONTRACT, STRICT LIABILITY, OR TORT (INCLUDING NEGLIGENCE OR OTHERWISE) ARISING IN
  * ANY WAY OUT OF THE USE OF THIS SOFTWARE, EVEN IF ADVISED OF THE POSSIBILITY OF SUCH DAMAGE.
  */
-<<<<<<< HEAD
-
-import { getClinicalSearchResults, ClinicalSearchQuery } from '../../clinical/clinical-service';
-=======
 import { getClinicalSearchResults, ClinicalSearchVariables } from '../../clinical/clinical-service';
->>>>>>> 2cf130b0
 
 const clinicalSearchResults = async (obj: unknown, args: ClinicalSearchVariables) => {
   const { programShortName, filters } = args;
