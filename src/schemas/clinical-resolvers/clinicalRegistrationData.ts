--- conflicted
+++ resolved
@@ -27,8 +27,4 @@
   });
 };
 
-<<<<<<< HEAD
-export default clinicalRegistrationResolver;
-=======
-export default clinicalRegistration;
->>>>>>> 2cf130b0
+export default clinicalRegistration;