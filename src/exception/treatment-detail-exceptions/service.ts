/*
 * Copyright (c) 2024 The Ontario Institute for Cancer Research. All rights reserved
 *
 * This program and the accompanying materials are made available under the terms of
 * the GNU Affero General Public License v3.0. You should have received a copy of the
 * GNU Affero General Public License along with this program.
 *  If not, see <http://www.gnu.org/licenses/>.
 *
 * THIS SOFTWARE IS PROVIDED BY THE COPYRIGHT HOLDERS AND CONTRIBUTORS "AS IS" AND ANY
 * EXPRESS OR IMPLIED WARRANTIES, INCLUDING, BUT NOT LIMITED TO, THE IMPLIED WARRANTIES
 * OF MERCHANTABILITY AND FITNESS FOR A PARTICULAR PURPOSE ARE DISCLAIMED. IN NO EVENT
 * SHALL THE COPYRIGHT HOLDER OR CONTRIBUTORS BE LIABLE FOR ANY DIRECT, INDIRECT,
 * INCIDENTAL, SPECIAL, EXEMPLARY, OR CONSEQUENTIAL DAMAGES (INCLUDING, BUT NOT LIMITED
 * TO, PROCUREMENT OF SUBSTITUTE GOODS OR SERVICES; LOSS OF USE, DATA, OR PROFITS;
 * OR BUSINESS INTERRUPTION) HOWEVER CAUSED AND ON ANY THEORY OF LIABILITY, WHETHER
 * IN CONTRACT, STRICT LIABILITY, OR TORT (INCLUDING NEGLIGENCE OR OTHERWISE) ARISING IN
 * ANY WAY OUT OF THE USE OF THIS SOFTWARE, EVEN IF ADVISED OF THE POSSIBILITY OF SUCH DAMAGE.
 */

import { loggerFor } from '../../logger';
<<<<<<< HEAD
import { AsyncResult, Result, success, failure } from '../../utils/results';
import { CreateResult } from '../common';
import { TreatmentDetailException } from './model';
=======
import { Result, success } from '../../utils/results';
import { CreateResult, DeleteResult } from '../common';
>>>>>>> f6d4364c
import { createOrUpdate, getByProgramId } from './repo';

const L = loggerFor(__filename);

/**
 * Creates or updates (if exists) donor submitter ids for treat detail exception in the database.
 * With dry run set to true, reports summary of changes but makes no updates.
 *
 * @param input Submitter donor ids, a program id and a boolean on whether this request is a dry run.
 * @returns  Details of the operation result including a list and count of changes and unchanged ids.
 */
export const create = async ({
	programId,
	newDonorIds,
	isDryRun,
}: {
	programId: string;
	newDonorIds: string[];
	isDryRun: boolean;
}): Promise<Result<CreateResult>> => {
	const treatmentDetailExceptionResult = await getByProgramId(programId);

	if (treatmentDetailExceptionResult.success) {
		const currentDonorIds = treatmentDetailExceptionResult.data.donorSubmitterIds;

		// return unique donor ids
		const donorSubmitterIds = [...new Set([...currentDonorIds, ...newDonorIds])];

		// calc new and unchanged ids
		const donorsAdded = newDonorIds.filter((id) => !currentDonorIds.includes(id));
		const donorsUnchanged = newDonorIds.filter((id) => currentDonorIds.includes(id));

		const stats: CreateResult = {
			donorsAdded,
			donorsAddedCount: donorsAdded.length,
			donorsUnchanged,
			donorsUnchangedCount: donorsUnchanged.length,
			isDryRun,
		};

		if (isDryRun) {
			return success(stats);
		} else {
			const result = await createOrUpdate({ programId, donorSubmitterIds });
			if (result.success) {
				return success(stats);
			} else {
				return result;
			}
		}
	} else {
		return treatmentDetailExceptionResult;
	}
};

<<<<<<< HEAD
export const getTreatmentDetailException = async ({
	programId,
}: {
	programId: string;
}): AsyncResult<TreatmentDetailException> => {
	const result = await getByProgramId(programId);
	return result ? result : failure(`Cannot find program exceptions for ${programId}`);
=======
export const deleteIdsByProgramId = async ({
	programId,
	donorSubmitterIds,
	isDryRun,
}: {
	programId: string;
	donorSubmitterIds: string[];
	isDryRun: boolean;
}): Promise<Result<DeleteResult>> => {
	const treatmentDetailExceptionResult = await getByProgramId(programId);
	if (treatmentDetailExceptionResult.success) {
		const currentDonorIds = treatmentDetailExceptionResult.data.donorSubmitterIds;
		const updatedDonorIds = currentDonorIds.filter((id) => !donorSubmitterIds.includes(id));

		// calc deleted and unchanged ids
		const donorsDeleted = donorSubmitterIds.filter((id) => currentDonorIds.includes(id));
		const donorsUnchanged = currentDonorIds.filter((id) => !donorSubmitterIds.includes(id));
		const stats: DeleteResult = {
			donorsDeleted,
			donorsDeletedCount: donorsDeleted.length,
			donorsUnchanged,
			donorsUnchangedCount: donorsUnchanged.length,
			isDryRun,
		};

		if (isDryRun) {
			return success(stats);
		} else {
			const result = await createOrUpdate({ programId, donorSubmitterIds: updatedDonorIds });
			if (result.success) {
				return success(stats);
			} else {
				return result;
			}
		}
	} else {
		return treatmentDetailExceptionResult;
	}
>>>>>>> f6d4364c
};<|MERGE_RESOLUTION|>--- conflicted
+++ resolved
@@ -18,14 +18,9 @@
  */
 
 import { loggerFor } from '../../logger';
-<<<<<<< HEAD
 import { AsyncResult, Result, success, failure } from '../../utils/results';
-import { CreateResult } from '../common';
+import { CreateResult, DeleteResult } from '../common';
 import { TreatmentDetailException } from './model';
-=======
-import { Result, success } from '../../utils/results';
-import { CreateResult, DeleteResult } from '../common';
->>>>>>> f6d4364c
 import { createOrUpdate, getByProgramId } from './repo';
 
 const L = loggerFor(__filename);
@@ -81,7 +76,6 @@
 	}
 };
 
-<<<<<<< HEAD
 export const getTreatmentDetailException = async ({
 	programId,
 }: {
@@ -89,7 +83,8 @@
 }): AsyncResult<TreatmentDetailException> => {
 	const result = await getByProgramId(programId);
 	return result ? result : failure(`Cannot find program exceptions for ${programId}`);
-=======
+};
+
 export const deleteIdsByProgramId = async ({
 	programId,
 	donorSubmitterIds,
@@ -128,5 +123,4 @@
 	} else {
 		return treatmentDetailExceptionResult;
 	}
->>>>>>> f6d4364c
 };