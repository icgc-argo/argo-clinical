/*
 * Copyright (c) 2022 The Ontario Institute for Cancer Research. All rights reserved
 *
 * This program and the accompanying materials are made available under the terms of
 * the GNU Affero General Public License v3.0. You should have received a copy of the
 * GNU Affero General Public License along with this program.
 *  If not, see <http://www.gnu.org/licenses/>.
 *
 * THIS SOFTWARE IS PROVIDED BY THE COPYRIGHT HOLDERS AND CONTRIBUTORS "AS IS" AND ANY
 * EXPRESS OR IMPLIED WARRANTIES, INCLUDING, BUT NOT LIMITED TO, THE IMPLIED WARRANTIES
 * OF MERCHANTABILITY AND FITNESS FOR A PARTICULAR PURPOSE ARE DISCLAIMED. IN NO EVENT
 * SHALL THE COPYRIGHT HOLDER OR CONTRIBUTORS BE LIABLE FOR ANY DIRECT, INDIRECT,
 * INCIDENTAL, SPECIAL, EXEMPLARY, OR CONSEQUENTIAL DAMAGES (INCLUDING, BUT NOT LIMITED
 * TO, PROCUREMENT OF SUBSTITUTE GOODS OR SERVICES; LOSS OF USE, DATA, OR PROFITS;
 * OR BUSINESS INTERRUPTION) HOWEVER CAUSED AND ON ANY THEORY OF LIABILITY, WHETHER
 * IN CONTRACT, STRICT LIABILITY, OR TORT (INCLUDING NEGLIGENCE OR OTHERWISE) ARISING IN
 * ANY WAY OUT OF THE USE OF THIS SOFTWARE, EVEN IF ADVISED OF THE POSSIBILITY OF SUCH DAMAGE.
 */

<<<<<<< HEAD
=======
import { Donor, Therapy, Treatment } from '../../clinical/clinical-entities';
import {
  DataValidationErrors,
  SubmissionValidationError,
  SubmissionValidationOutput,
  SubmittedClinicalRecord,
} from '../submission-entities';
>>>>>>> daf9265b
import { DeepReadonly } from 'deep-freeze';
import { Donor, Therapy } from '../../clinical/clinical-entities';
import {
  ClinicalEntitySchemaNames,
  CommonTherapyFields,
  SurgeryFieldsEnum,
} from '../../common-model/entities';
import { getSingleClinicalObjectFromDonor } from '../../common-model/functions';
import {
  DataValidationErrors,
  SubmissionValidationError,
  SubmissionValidationOutput,
  SubmittedClinicalRecord,
} from '../submission-entities';
import { checkTreatementHasCorrectTypeForTherapy, getTreatment } from './therapy';
import * as utils from './utils';

const getExistingSurgeryByDonorAndTreatment = (
  mergedDonor: Donor | DeepReadonly<Donor>,
  submitterDonorId: string,
  submitterTreatmentId: DeepReadonly<string | number | string[]>,
) => {
  return getSingleClinicalObjectFromDonor(mergedDonor, ClinicalEntitySchemaNames.SURGERY, {
    ClinicalInfo: {
      [CommonTherapyFields.submitter_donor_id]: submitterDonorId as string,
      [CommonTherapyFields.submitter_treatment_id]: submitterTreatmentId as string,
    },
  }) as DeepReadonly<Therapy>;
};

const isEqualToExisting = (
  existingDonorRecord: DeepReadonly<Therapy>,
  therapyRecord: DeepReadonly<SubmittedClinicalRecord>,
) => {
  const existingSurgeryType = existingDonorRecord.clinicalInfo[
    SurgeryFieldsEnum.surgery_type
  ] as string;
  const therapyRecordSurgeryType = therapyRecord[SurgeryFieldsEnum.surgery_type] as string;

  // check if existing surgery'surgery_type == therapyRecord.surgery_type
  return existingSurgeryType === therapyRecordSurgeryType;
};

export const validate = async (
  therapyRecord: DeepReadonly<SubmittedClinicalRecord>,
  existentDonor: DeepReadonly<Donor>,
  mergedDonor: Donor,
): Promise<SubmissionValidationOutput> => {
  if (!therapyRecord || !mergedDonor || !existentDonor) {
    throw new Error("Can't call this function without a registerd donor & therapy record");
  }
  const errors: SubmissionValidationError[] = [];

  const treatment = getTreatment(therapyRecord, mergedDonor, errors);
  if (!treatment) return { errors };
  checkTreatementHasCorrectTypeForTherapy(therapyRecord, treatment, errors);

  // get existing surgery by submitter_specimen_id
  const specimenId = therapyRecord[SurgeryFieldsEnum.submitter_specimen_id];
  const existingSurgeryBySpecimenId = getSingleClinicalObjectFromDonor(
    mergedDonor,
    ClinicalEntitySchemaNames.SURGERY,
    { clinicalInfo: { [SurgeryFieldsEnum.submitter_specimen_id]: specimenId as string } },
  ) as DeepReadonly<Therapy>;

  // if sub_sp_id has not been submitted, contine check
  const submitterDonorId = therapyRecord[CommonTherapyFields.submitter_donor_id];
  const submitterTreatmentId = therapyRecord[CommonTherapyFields.submitter_treatment_id];

  // 1. if sub_sp_id is submitted in tsv?
  if (therapyRecord[SurgeryFieldsEnum.submitter_specimen_id]) {
<<<<<<< HEAD
=======
    // get existing surgery by submitter_specimen_id
    const specimenId = therapyRecord[SurgeryFieldsEnum.submitter_specimen_id];
    const existingSurgeryBySpecimenId = getSingleClinicalObjectFromDonor(
      existentDonor,
      ClinicalEntitySchemaNames.SURGERY,
      { clinicalInfo: { [SurgeryFieldsEnum.submitter_specimen_id]: specimenId as string } },
    ) as DeepReadonly<Therapy>;

>>>>>>> daf9265b
    if (existingSurgeryBySpecimenId) {
      // Has sub_sp_id been submitted in surgery before? if yes, then invalid
      errors.push(
        utils.buildSubmissionError(
          therapyRecord,
          DataValidationErrors.DUPLICATE_SUBMITTER_SPECIMEN_ID_IN_SURGERY,
          SurgeryFieldsEnum.submitter_specimen_id,
        ),
      );
    } else {
<<<<<<< HEAD
      const existingSurgeryByDonorTreatment = getExistingSurgeryByDonorAndTreatment(
        mergedDonor,
        submitterDonorId,
        submitterTreatmentId,
      );
      if (
        existingSurgeryByDonorTreatment &&
        !isEqualToExisting(existingSurgeryByDonorTreatment, therapyRecord)
      ) {
=======
      // ---- This section can be reused for the case when  sub_sp_id is submitted in not in tsv
      // if sub_sp_id has not been submitted, contine check
      const submitterDonorId = therapyRecord[CommonTherapyFields.submitter_donor_id];
      const sumitterTreatmentId = therapyRecord[CommonTherapyFields.submitter_treatment_id];
      const existingSurgery = getSingleClinicalObjectFromDonor(
        existentDonor,
        ClinicalEntitySchemaNames.SURGERY,
        {
          clinicalInfo: {
            [CommonTherapyFields.submitter_donor_id]: submitterDonorId as string,
            [CommonTherapyFields.submitter_treatment_id]: sumitterTreatmentId as string,
          },
        },
      ) as DeepReadonly<Therapy>;

      if (existingSurgery) {
        // check if existing surgery'surgery_type == therapyRecord.surgery_type
        const existingSurgeryType = existingSurgery.clinicalInfo[
          SurgeryFieldsEnum.surgery_type
        ] as string;
        const therapyRecordSurgeryType = therapyRecord[SurgeryFieldsEnum.surgery_type] as string;
        if (existingSurgeryType === therapyRecordSurgeryType) {
          // valid
        } else {
          errors.push(
            utils.buildSubmissionError(
              therapyRecord,
              DataValidationErrors.SURGERY_TYPES_NOT_EQUAL,
              SurgeryFieldsEnum.submitter_specimen_id,
            ),
          );
        }
      } else {
        // no existing surgery, valid, do nothing.
      }
    }
  } else {
    const submitterDonorId = therapyRecord[CommonTherapyFields.submitter_donor_id];
    const sumitterTreatmentId = therapyRecord[CommonTherapyFields.submitter_treatment_id];
    const existingSurgery = getSingleClinicalObjectFromDonor(
      existentDonor,
      ClinicalEntitySchemaNames.SURGERY,
      {
        clinicalInfo: {
          [CommonTherapyFields.submitter_donor_id]: submitterDonorId as string,
          [CommonTherapyFields.submitter_treatment_id]: sumitterTreatmentId as string,
        },
      },
    ) as DeepReadonly<Therapy>;

    if (existingSurgery) {
      const existingSurgeryType = existingSurgery.clinicalInfo[
        SurgeryFieldsEnum.surgery_type
      ] as string;
      const therapyRecordSurgeryType = therapyRecord[SurgeryFieldsEnum.surgery_type] as string;

      if (existingSurgeryType === therapyRecordSurgeryType) {
        // valid
      } else {
>>>>>>> daf9265b
        errors.push(
          utils.buildSubmissionError(
            therapyRecord,
            DataValidationErrors.SURGERY_TYPES_NOT_EQUAL,
            SurgeryFieldsEnum.submitter_specimen_id,
          ),
        );
      }
    }
  } else {
    const existingSurgeryByDonorTreatment = getExistingSurgeryByDonorAndTreatment(
      mergedDonor,
      submitterDonorId,
      submitterTreatmentId,
    );
    if (
      existingSurgeryByDonorTreatment &&
      !isEqualToExisting(existingSurgeryByDonorTreatment, therapyRecord)
    ) {
      errors.push(
        utils.buildSubmissionError(
          therapyRecord,
          DataValidationErrors.DUPLICATE_SUBMITTER_SPECIMEN_ID_IN_SURGERY,
          SurgeryFieldsEnum.submitter_specimen_id,
        ),
      );
    }
  }

  return { errors };
};<|MERGE_RESOLUTION|>--- conflicted
+++ resolved
@@ -17,8 +17,6 @@
  * ANY WAY OUT OF THE USE OF THIS SOFTWARE, EVEN IF ADVISED OF THE POSSIBILITY OF SUCH DAMAGE.
  */
 
-<<<<<<< HEAD
-=======
 import { Donor, Therapy, Treatment } from '../../clinical/clinical-entities';
 import {
   DataValidationErrors,
@@ -26,49 +24,15 @@
   SubmissionValidationOutput,
   SubmittedClinicalRecord,
 } from '../submission-entities';
->>>>>>> daf9265b
 import { DeepReadonly } from 'deep-freeze';
-import { Donor, Therapy } from '../../clinical/clinical-entities';
+import { getSingleClinicalObjectFromDonor } from '../../common-model/functions';
 import {
   ClinicalEntitySchemaNames,
   CommonTherapyFields,
   SurgeryFieldsEnum,
 } from '../../common-model/entities';
-import { getSingleClinicalObjectFromDonor } from '../../common-model/functions';
-import {
-  DataValidationErrors,
-  SubmissionValidationError,
-  SubmissionValidationOutput,
-  SubmittedClinicalRecord,
-} from '../submission-entities';
 import { checkTreatementHasCorrectTypeForTherapy, getTreatment } from './therapy';
 import * as utils from './utils';
-
-const getExistingSurgeryByDonorAndTreatment = (
-  mergedDonor: Donor | DeepReadonly<Donor>,
-  submitterDonorId: string,
-  submitterTreatmentId: DeepReadonly<string | number | string[]>,
-) => {
-  return getSingleClinicalObjectFromDonor(mergedDonor, ClinicalEntitySchemaNames.SURGERY, {
-    ClinicalInfo: {
-      [CommonTherapyFields.submitter_donor_id]: submitterDonorId as string,
-      [CommonTherapyFields.submitter_treatment_id]: submitterTreatmentId as string,
-    },
-  }) as DeepReadonly<Therapy>;
-};
-
-const isEqualToExisting = (
-  existingDonorRecord: DeepReadonly<Therapy>,
-  therapyRecord: DeepReadonly<SubmittedClinicalRecord>,
-) => {
-  const existingSurgeryType = existingDonorRecord.clinicalInfo[
-    SurgeryFieldsEnum.surgery_type
-  ] as string;
-  const therapyRecordSurgeryType = therapyRecord[SurgeryFieldsEnum.surgery_type] as string;
-
-  // check if existing surgery'surgery_type == therapyRecord.surgery_type
-  return existingSurgeryType === therapyRecordSurgeryType;
-};
 
 export const validate = async (
   therapyRecord: DeepReadonly<SubmittedClinicalRecord>,
@@ -84,22 +48,8 @@
   if (!treatment) return { errors };
   checkTreatementHasCorrectTypeForTherapy(therapyRecord, treatment, errors);
 
-  // get existing surgery by submitter_specimen_id
-  const specimenId = therapyRecord[SurgeryFieldsEnum.submitter_specimen_id];
-  const existingSurgeryBySpecimenId = getSingleClinicalObjectFromDonor(
-    mergedDonor,
-    ClinicalEntitySchemaNames.SURGERY,
-    { clinicalInfo: { [SurgeryFieldsEnum.submitter_specimen_id]: specimenId as string } },
-  ) as DeepReadonly<Therapy>;
-
-  // if sub_sp_id has not been submitted, contine check
-  const submitterDonorId = therapyRecord[CommonTherapyFields.submitter_donor_id];
-  const submitterTreatmentId = therapyRecord[CommonTherapyFields.submitter_treatment_id];
-
   // 1. if sub_sp_id is submitted in tsv?
   if (therapyRecord[SurgeryFieldsEnum.submitter_specimen_id]) {
-<<<<<<< HEAD
-=======
     // get existing surgery by submitter_specimen_id
     const specimenId = therapyRecord[SurgeryFieldsEnum.submitter_specimen_id];
     const existingSurgeryBySpecimenId = getSingleClinicalObjectFromDonor(
@@ -108,7 +58,6 @@
       { clinicalInfo: { [SurgeryFieldsEnum.submitter_specimen_id]: specimenId as string } },
     ) as DeepReadonly<Therapy>;
 
->>>>>>> daf9265b
     if (existingSurgeryBySpecimenId) {
       // Has sub_sp_id been submitted in surgery before? if yes, then invalid
       errors.push(
@@ -119,17 +68,6 @@
         ),
       );
     } else {
-<<<<<<< HEAD
-      const existingSurgeryByDonorTreatment = getExistingSurgeryByDonorAndTreatment(
-        mergedDonor,
-        submitterDonorId,
-        submitterTreatmentId,
-      );
-      if (
-        existingSurgeryByDonorTreatment &&
-        !isEqualToExisting(existingSurgeryByDonorTreatment, therapyRecord)
-      ) {
-=======
       // ---- This section can be reused for the case when  sub_sp_id is submitted in not in tsv
       // if sub_sp_id has not been submitted, contine check
       const submitterDonorId = therapyRecord[CommonTherapyFields.submitter_donor_id];
@@ -170,7 +108,7 @@
     const submitterDonorId = therapyRecord[CommonTherapyFields.submitter_donor_id];
     const sumitterTreatmentId = therapyRecord[CommonTherapyFields.submitter_treatment_id];
     const existingSurgery = getSingleClinicalObjectFromDonor(
-      existentDonor,
+      mergedDonor,
       ClinicalEntitySchemaNames.SURGERY,
       {
         clinicalInfo: {
@@ -189,7 +127,6 @@
       if (existingSurgeryType === therapyRecordSurgeryType) {
         // valid
       } else {
->>>>>>> daf9265b
         errors.push(
           utils.buildSubmissionError(
             therapyRecord,
@@ -198,24 +135,8 @@
           ),
         );
       }
-    }
-  } else {
-    const existingSurgeryByDonorTreatment = getExistingSurgeryByDonorAndTreatment(
-      mergedDonor,
-      submitterDonorId,
-      submitterTreatmentId,
-    );
-    if (
-      existingSurgeryByDonorTreatment &&
-      !isEqualToExisting(existingSurgeryByDonorTreatment, therapyRecord)
-    ) {
-      errors.push(
-        utils.buildSubmissionError(
-          therapyRecord,
-          DataValidationErrors.DUPLICATE_SUBMITTER_SPECIMEN_ID_IN_SURGERY,
-          SurgeryFieldsEnum.submitter_specimen_id,
-        ),
-      );
+    } else {
+      // valid
     }
   }
 
