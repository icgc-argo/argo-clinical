<<<<<<< HEAD
import { SubmittedClinicalRecord, FieldsEnum, DataValidationErrors } from "../submission-entities";
import { DeepReadonly } from "deep-freeze";
import { Donor, Sample, Specimen } from "../../clinical/clinical-entities";
import { FileType } from "../submission-api";
import * as utils from "./utils";
=======
import { SubmissionValidationError, DataValidationErrors } from '../submission-entities';
>>>>>>> 36358fa3

export const validate = async (
  newDonorRecords: DeepReadonly<{ [clinicalType: string]: SubmittedClinicalRecord }>,
  existentDonor: DeepReadonly<Donor>
): Promise<any> => {
  // this is a dummy error
  const sampleRecord = newDonorRecords[FileType.SAMPLE];
  let sample: Sample;
  // Preconditions

  if (!utils.checkDonorRegistered(existentDonor, sampleRecord)) {
  }
  const specimen = utils.getRegisteredSubEntityInCollection(
    FieldsEnum.submitter_specimen_id,
    sampleRecord,
    existentDonor.specimens
  ) as Specimen;
  if (!specimen) {
    return [
      utils.buildSubmissionError(
        sampleRecord,
        DataValidationErrors.ID_NOT_REGISTERED,
        FieldsEnum.submitter_specimen_id
      )
    ];
  }
  sample = utils.getRegisteredSubEntityInCollection(
    FieldsEnum.submitter_sample_id,
    sampleRecord,
    specimen.samples
  ) as Sample;
  if (!sample) {
    return [
      utils.buildSubmissionError(
        sampleRecord,
        DataValidationErrors.ID_NOT_REGISTERED,
        FieldsEnum.submitter_specimen_id
      )
    ];
  }

  // no error checks yet

  return calculateStats(sampleRecord, sample);
};

// cases
// 1 not changing sampleType and new clinicalInfo <=> new
// 2 changing sampleType or changing clinicalInfo <=> update
// 3 not new or update <=> noUpdate
function calculateStats(record: SubmittedClinicalRecord, sample: Sample) {
  const updateFields: any[] = [];

  if (sample.sampleType !== record[FieldsEnum.sample_type]) {
    updateFields.push({
      fieldName: FieldsEnum.sample_type,
      index: record.index,
      info: {
        oldValue: sample.sampleType,
        newValue: record[FieldsEnum.sample_type]
      }
    });
  }

  return updateFields.length === 0 ? { noUpdate: record.index } : { updateFields };
}<|MERGE_RESOLUTION|>--- conflicted
+++ resolved
@@ -1,16 +1,12 @@
-<<<<<<< HEAD
-import { SubmittedClinicalRecord, FieldsEnum, DataValidationErrors } from "../submission-entities";
-import { DeepReadonly } from "deep-freeze";
-import { Donor, Sample, Specimen } from "../../clinical/clinical-entities";
-import { FileType } from "../submission-api";
-import * as utils from "./utils";
-=======
-import { SubmissionValidationError, DataValidationErrors } from '../submission-entities';
->>>>>>> 36358fa3
+import { SubmittedClinicalRecord, FieldsEnum, DataValidationErrors } from '../submission-entities';
+import { DeepReadonly } from 'deep-freeze';
+import { Donor, Sample, Specimen } from '../../clinical/clinical-entities';
+import { FileType } from '../submission-api';
+import * as utils from './utils';
 
 export const validate = async (
   newDonorRecords: DeepReadonly<{ [clinicalType: string]: SubmittedClinicalRecord }>,
-  existentDonor: DeepReadonly<Donor>
+  existentDonor: DeepReadonly<Donor>,
 ): Promise<any> => {
   // this is a dummy error
   const sampleRecord = newDonorRecords[FileType.SAMPLE];
@@ -22,29 +18,29 @@
   const specimen = utils.getRegisteredSubEntityInCollection(
     FieldsEnum.submitter_specimen_id,
     sampleRecord,
-    existentDonor.specimens
+    existentDonor.specimens,
   ) as Specimen;
   if (!specimen) {
     return [
       utils.buildSubmissionError(
         sampleRecord,
         DataValidationErrors.ID_NOT_REGISTERED,
-        FieldsEnum.submitter_specimen_id
-      )
+        FieldsEnum.submitter_specimen_id,
+      ),
     ];
   }
   sample = utils.getRegisteredSubEntityInCollection(
     FieldsEnum.submitter_sample_id,
     sampleRecord,
-    specimen.samples
+    specimen.samples,
   ) as Sample;
   if (!sample) {
     return [
       utils.buildSubmissionError(
         sampleRecord,
         DataValidationErrors.ID_NOT_REGISTERED,
-        FieldsEnum.submitter_specimen_id
-      )
+        FieldsEnum.submitter_specimen_id,
+      ),
     ];
   }
 
@@ -66,8 +62,8 @@
       index: record.index,
       info: {
         oldValue: sample.sampleType,
-        newValue: record[FieldsEnum.sample_type]
-      }
+        newValue: record[FieldsEnum.sample_type],
+      },
     });
   }
 
