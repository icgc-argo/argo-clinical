import {
  FieldsEnum,
  DataValidationErrors,
  SubmittedClinicalRecord,
  SubmissionValidationError,
  ClinicalInfoFieldsEnum,
  ValidatorResult,
  ModificationType,
} from '../submission-entities';
import { DeepReadonly } from 'deep-freeze';
import { Donor } from '../../clinical/clinical-entities';
import { FileType } from '../submission-api';
import * as utils from './utils';
<<<<<<< HEAD
=======
import _ from 'lodash';
>>>>>>> 77addf29

export const validate = async (
  newRecords: DeepReadonly<{ [clinicalType: string]: SubmittedClinicalRecord }>,
  existentDonor: DeepReadonly<Donor>,
): Promise<ValidatorResult> => {
  const errors: SubmissionValidationError[] = [];
  const donorRecord = newRecords[FileType.DONOR];

  // Preconditions: if any one of these validation failed, can't continue
  if (!utils.checkDonorRegistered(existentDonor, donorRecord)) {
<<<<<<< HEAD
    return {
      type: ModificationType.ERRORSFOUND,
      index: donorRecord.index,
      resultArray: [
        utils.buildSubmissionError(
          donorRecord,
          DataValidationErrors.ID_NOT_REGISTERED,
          FieldsEnum.submitter_donor_id,
        ),
      ],
    };
=======
    return utils.buildValidatorResult(ModificationType.ERRORSFOUND, donorRecord.index, [
      utils.buildSubmissionError(
        donorRecord,
        DataValidationErrors.ID_NOT_REGISTERED,
        FieldsEnum.submitter_donor_id,
      ),
    ]);
>>>>>>> 77addf29
  }

  // cross entity donor record validation
  checkTimeConflictWithSpecimen(existentDonor, donorRecord, newRecords[FileType.SPECIMEN], errors);

  return errors.length > 0
<<<<<<< HEAD
    ? { type: ModificationType.ERRORSFOUND, index: donorRecord.index, resultArray: errors }
    : await calculateStats(donorRecord, existentDonor);
=======
    ? utils.buildValidatorResult(ModificationType.ERRORSFOUND, donorRecord.index, errors)
    : await checkForUpdates(donorRecord, existentDonor);
>>>>>>> 77addf29
};

function checkTimeConflictWithSpecimen(
  donor: DeepReadonly<Donor>,
  donorRecord: DeepReadonly<SubmittedClinicalRecord>,
  specimenRecord: DeepReadonly<SubmittedClinicalRecord>,
  errors: SubmissionValidationError[],
) {
  if (donorRecord[ClinicalInfoFieldsEnum.vital_status] !== 'deceased') {
    return;
  }
  const specimenIdsWithTimeConflicts: string[] = [];
  const donoSurvivalTime: number = Number(donorRecord[ClinicalInfoFieldsEnum.survival_time]);

  donor.specimens.forEach(specimen => {
    let specimenAcqusitionInterval: number = 0;
    // specimenAcqusitionInterval comes from either registered specimen in new record or specimen.clincalInfo
    if (
      specimenRecord &&
      specimenRecord[FieldsEnum.submitter_specimen_id] === specimen.submitterId
    ) {
      specimenAcqusitionInterval = Number(
        specimenRecord[ClinicalInfoFieldsEnum.specimen_acquistion_interval],
      );
    } else if (specimen.clinicalInfo) {
<<<<<<< HEAD
      specimenAcqusitionInterval = Number(specimen.clinicalInfo.specimenAcqusitionInterval);
=======
      specimenAcqusitionInterval = Number(
        specimen.clinicalInfo[ClinicalInfoFieldsEnum.specimen_acquistion_interval],
      );
>>>>>>> 77addf29
    } else {
      return; // no specimenAcqusitionInterval so move on to next specimen
    }

    if (donoSurvivalTime < specimenAcqusitionInterval) {
      specimenIdsWithTimeConflicts.push(specimenRecord[FieldsEnum.submitter_specimen_id] as string);
    }
  });

  // check if any conflicts found
  if (specimenIdsWithTimeConflicts.length > 0) {
    errors.push(
      utils.buildSubmissionError(
        donorRecord,
        DataValidationErrors.CONFLICTING_TIME_INTERVAL,
        ClinicalInfoFieldsEnum.survival_time,
        {
          msg: `${ClinicalInfoFieldsEnum.survival_time} can't be less than a specimen's acquistion time`,
          conflictingSpecimenSubmitterIds: specimenIdsWithTimeConflicts,
        },
      ),
    );
  }
}

// cases (similar for other clinical types with minor difference in case 1)
// 1 not changing gender and new clinicalInfo <=> new
// 2 changing specimenType or tnd or changing clinicalInfo <=> update
// 3 not new or update <=> noUpdate
<<<<<<< HEAD
async function calculateStats(
=======
async function checkForUpdates(
>>>>>>> 77addf29
  record: DeepReadonly<SubmittedClinicalRecord>,
  donor: DeepReadonly<Donor>,
): Promise<ValidatorResult> {
  const clinicalInfo = donor.clinicalInfo;

  // no updates to specimenType or tnd but there is now existent clinicalInfo, new
<<<<<<< HEAD
  if (donor.gender === record[FieldsEnum.gender] && !clinicalInfo) {
    return { type: ModificationType.NEW, index: record.index };
  }

  // check changing fields
  const updateFields: any[] = utils.getUpdatedFields(clinicalInfo, record);

  if (donor.gender !== record[FieldsEnum.gender]) {
    updateFields.push(utils.buildSubmisisonUpdate(record, donor.gender, FieldsEnum.sample_type));
  }

  return updateFields.length === 0
    ? { type: ModificationType.NOUPDATE, index: record.index }
    : { type: ModificationType.UPDATED, index: record.index, resultArray: updateFields };
=======
  if (donor.gender === record[FieldsEnum.gender] && _.isEmpty(clinicalInfo)) {
    return utils.buildValidatorResult(ModificationType.NEW, record.index);
  }

  // check changing fields
  const updatedFields: any[] = utils.getUpdatedFields(clinicalInfo, record);

  if (donor.gender !== record[FieldsEnum.gender]) {
    updatedFields.push(utils.buildSubmissionUpdate(record, donor.gender, FieldsEnum.sample_type));
  }

  return updatedFields.length === 0
    ? utils.buildValidatorResult(ModificationType.NOUPDATE, record.index)
    : utils.buildValidatorResult(ModificationType.UPDATED, record.index, updatedFields);
>>>>>>> 77addf29
}<|MERGE_RESOLUTION|>--- conflicted
+++ resolved
@@ -11,10 +11,7 @@
 import { Donor } from '../../clinical/clinical-entities';
 import { FileType } from '../submission-api';
 import * as utils from './utils';
-<<<<<<< HEAD
-=======
 import _ from 'lodash';
->>>>>>> 77addf29
 
 export const validate = async (
   newRecords: DeepReadonly<{ [clinicalType: string]: SubmittedClinicalRecord }>,
@@ -25,19 +22,6 @@
 
   // Preconditions: if any one of these validation failed, can't continue
   if (!utils.checkDonorRegistered(existentDonor, donorRecord)) {
-<<<<<<< HEAD
-    return {
-      type: ModificationType.ERRORSFOUND,
-      index: donorRecord.index,
-      resultArray: [
-        utils.buildSubmissionError(
-          donorRecord,
-          DataValidationErrors.ID_NOT_REGISTERED,
-          FieldsEnum.submitter_donor_id,
-        ),
-      ],
-    };
-=======
     return utils.buildValidatorResult(ModificationType.ERRORSFOUND, donorRecord.index, [
       utils.buildSubmissionError(
         donorRecord,
@@ -45,20 +29,14 @@
         FieldsEnum.submitter_donor_id,
       ),
     ]);
->>>>>>> 77addf29
   }
 
   // cross entity donor record validation
   checkTimeConflictWithSpecimen(existentDonor, donorRecord, newRecords[FileType.SPECIMEN], errors);
 
   return errors.length > 0
-<<<<<<< HEAD
-    ? { type: ModificationType.ERRORSFOUND, index: donorRecord.index, resultArray: errors }
-    : await calculateStats(donorRecord, existentDonor);
-=======
     ? utils.buildValidatorResult(ModificationType.ERRORSFOUND, donorRecord.index, errors)
     : await checkForUpdates(donorRecord, existentDonor);
->>>>>>> 77addf29
 };
 
 function checkTimeConflictWithSpecimen(
@@ -84,13 +62,9 @@
         specimenRecord[ClinicalInfoFieldsEnum.specimen_acquistion_interval],
       );
     } else if (specimen.clinicalInfo) {
-<<<<<<< HEAD
-      specimenAcqusitionInterval = Number(specimen.clinicalInfo.specimenAcqusitionInterval);
-=======
       specimenAcqusitionInterval = Number(
         specimen.clinicalInfo[ClinicalInfoFieldsEnum.specimen_acquistion_interval],
       );
->>>>>>> 77addf29
     } else {
       return; // no specimenAcqusitionInterval so move on to next specimen
     }
@@ -120,33 +94,13 @@
 // 1 not changing gender and new clinicalInfo <=> new
 // 2 changing specimenType or tnd or changing clinicalInfo <=> update
 // 3 not new or update <=> noUpdate
-<<<<<<< HEAD
-async function calculateStats(
-=======
 async function checkForUpdates(
->>>>>>> 77addf29
   record: DeepReadonly<SubmittedClinicalRecord>,
   donor: DeepReadonly<Donor>,
 ): Promise<ValidatorResult> {
   const clinicalInfo = donor.clinicalInfo;
 
   // no updates to specimenType or tnd but there is now existent clinicalInfo, new
-<<<<<<< HEAD
-  if (donor.gender === record[FieldsEnum.gender] && !clinicalInfo) {
-    return { type: ModificationType.NEW, index: record.index };
-  }
-
-  // check changing fields
-  const updateFields: any[] = utils.getUpdatedFields(clinicalInfo, record);
-
-  if (donor.gender !== record[FieldsEnum.gender]) {
-    updateFields.push(utils.buildSubmisisonUpdate(record, donor.gender, FieldsEnum.sample_type));
-  }
-
-  return updateFields.length === 0
-    ? { type: ModificationType.NOUPDATE, index: record.index }
-    : { type: ModificationType.UPDATED, index: record.index, resultArray: updateFields };
-=======
   if (donor.gender === record[FieldsEnum.gender] && _.isEmpty(clinicalInfo)) {
     return utils.buildValidatorResult(ModificationType.NEW, record.index);
   }
@@ -161,5 +115,4 @@
   return updatedFields.length === 0
     ? utils.buildValidatorResult(ModificationType.NOUPDATE, record.index)
     : utils.buildValidatorResult(ModificationType.UPDATED, record.index, updatedFields);
->>>>>>> 77addf29
 }