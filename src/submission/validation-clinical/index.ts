--- conflicted
+++ resolved
@@ -1,21 +1,16 @@
 import * as donor from './donor';
 import * as specimen from './specimen';
 import * as primary_diagnosis from './primary_diagnosis';
-<<<<<<< HEAD
 import * as follow_up from './followUp';
-=======
 import * as treatment from './treatment';
 import * as chemotherapy from './chemotherapy';
 
->>>>>>> f3ae42ea
 // this done because typescript doesn't allow mapping with string index signature for default export
 const availableValidators: { [k: string]: any } = {
   donor,
   primary_diagnosis,
   specimen,
-<<<<<<< HEAD
   follow_up,
-=======
   treatment,
   chemotherapy,
 };
@@ -29,5 +24,4 @@
     return { validate: () => [] };
   }
   return validator;
->>>>>>> f3ae42ea
 };