--- conflicted
+++ resolved
@@ -15,19 +15,14 @@
 import { Donor } from '../../clinical/clinical-entities';
 import { DeepReadonly } from 'deep-freeze';
 import * as clinicalService from '../../clinical/clinical-service';
-<<<<<<< HEAD
-import { ClinicalEntityType } from '../submission-entities';
-import { notEmpty, Errors, sleep } from '../../utils';
 import * as persistedConfig from '../persisted-config/service';
-=======
 import * as submissionService from '../submission-service';
 import {
   ClinicalEntityType,
   RevalidateClinicalSubmissionCommand,
   SUBMISSION_STATE,
 } from '../submission-entities';
-import { notEmpty, Errors } from '../../utils';
->>>>>>> a0c6138a
+import { notEmpty, Errors, sleep } from '../../utils';
 import _ from 'lodash';
 const L = loggerFor(__filename);
 
