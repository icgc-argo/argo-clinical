--- conflicted
+++ resolved
@@ -1,8 +1,4 @@
-<<<<<<< HEAD
-import { DonorMap, Specimen, Sample, Donor, DonorSubEntity } from "../clinical/clinical-entities";
-=======
 import { DonorMap, Specimen, Sample, Donor } from '../clinical/clinical-entities';
->>>>>>> 36358fa3
 import {
   DataValidationErrors,
   SubmissionValidationError,
@@ -10,23 +6,13 @@
   ValidationResult,
   FieldsEnum,
   RegistrationToCreateRegistrationFieldsMap,
-<<<<<<< HEAD
-  SubmittedClinicalRecord
-} from "./submission-entities";
-import { donorDao, DONOR_FIELDS } from "../clinical/donor-repo";
-import { DeepReadonly } from "deep-freeze";
-import { DataRecord } from "../lectern-client/schema-entities";
-import { FileType } from "./submission-api";
-import { submissionValidator } from "./validation-clinical/index";
-import { getUpdatedFields } from "./validation-clinical/utils";
-=======
+  SubmittedClinicalRecord,
 } from './submission-entities';
 import { donorDao, DONOR_FIELDS } from '../clinical/donor-repo';
 import { DeepReadonly } from 'deep-freeze';
 import { DataRecord } from '../lectern-client/schema-entities';
 import { FileType } from './submission-api';
 import { submissionValidator } from './validation-clinical/index';
->>>>>>> 36358fa3
 
 export const validateRegistrationData = async (
   expectedProgram: string,
@@ -84,24 +70,16 @@
 };
 
 export const validateSubmissionData = async (
-<<<<<<< HEAD
   newDonorsRecords: DeepReadonly<{
     [donoSubmitterId: string]: { [clinicalType: string]: SubmittedClinicalRecord };
   }>,
-  existingDonors: DeepReadonly<DonorMap>
+  existingDonors: DeepReadonly<DonorMap>,
 ): Promise<any> => {
   const validationResults: { [clinicalType: string]: any } = {};
-=======
-  newDonorsRecords: DeepReadonly<{ [donoSubmitterId: string]: { [field: string]: any } }>,
-  existingDonors: DeepReadonly<DonorMap>,
-): Promise<{ [clinicalType: string]: SubmissionValidationError[] }> => {
-  const errors: { [clinicalType: string]: any } = {};
->>>>>>> 36358fa3
   for (const donorSubmitterId in newDonorsRecords) {
     const newRecords = newDonorsRecords[donorSubmitterId];
     const existentDonor = existingDonors[donorSubmitterId];
 
-<<<<<<< HEAD
     for (const clinicalType in newRecords) {
       if (!validationResults[clinicalType]) {
         validationResults[clinicalType] = {
@@ -111,30 +89,21 @@
             new: [],
             noUpdate: [],
             updated: [],
-            errorsFound: []
-          }
+            errorsFound: [],
+          },
         };
       }
 
       const result = await submissionValidator[clinicalType].validate(newRecords, existentDonor);
-      if ("new" in result) {
+      if ('new' in result) {
         validationResults[clinicalType].stats.new.push(result.new);
-      } else if ("noUpdate" in result) {
+      } else if ('noUpdate' in result) {
         validationResults[clinicalType].stats.noUpdate.push(result.noUpdate);
-      } else if ("updateFields" in result) {
+      } else if ('updateFields' in result) {
         validationResults[clinicalType].stats.updated.push(newRecords[clinicalType].index);
         validationResults[clinicalType].dataUpdates = validationResults[
           clinicalType
         ].dataUpdates.concat(result.updateFields);
-=======
-    for (const clinicalType in newDonorRecords) {
-      const newErrors = await submissionValidator[clinicalType].validate(
-        newDonorRecords,
-        existentDonor,
-      );
-      if (!errors[clinicalType]) {
-        errors[clinicalType] = newErrors;
->>>>>>> 36358fa3
       } else {
         validationResults[clinicalType].stats.errorsFound.push(newRecords[clinicalType].index);
         validationResults[clinicalType].dataErrors = validationResults[
