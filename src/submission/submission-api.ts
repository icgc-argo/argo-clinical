import * as submission from "./submission-service";
import * as submission2Clinical from "./submission-to-clinical";
import { Request, Response } from "express";
import { TsvUtils, ControllerUtils, isStringMatchRegex } from "../utils";
import { loggerFor } from "../logger";
import {
  CreateRegistrationCommand,
  MultiClinicalSubmissionCommand,
  NewClinicalEntity
} from "./submission-entities";
import { HasSubmitionAccess as HasSubmittionAccess } from "../auth-decorators";
import jwt from "jsonwebtoken";
import _ from "lodash";
const L = loggerFor(__filename);

export enum ErrorCodes {
  TSV_PARSING_FAILED = "TSV_PARSING_FAILED",
  INVALID_FILE_NAME = "INVALID_FILE_NAME",
  MULTIPLE_TYPED_FILES = "MULTIPLE_TYPED_FILES"
}
export enum FileType {
  REGISTRATION = "registration",
  DONOR = "donor",
  SPECIMEN = "specimen",
  SAMPLE = "sample"
}
<<<<<<< HEAD

=======
export const FileNameRegex = {
  [FileType.REGISTRATION]: "^registration.*.tsv",
  [FileType.DONOR]: "^(donor).*.tsv",
  [FileType.SPECIMEN]: "^(specimen).*.tsv",
  [FileType.SAMPLE]: "^(sample).*.tsv"
};
>>>>>>> 36652836
class SubmissionController {
  @HasSubmittionAccess((req: Request) => req.params.programId)
  async getRegistrationByProgramId(req: Request, res: Response) {
    L.debug("in getRegistrationByProgramId");
    const programId = req.params.programId;
    const registration = await submission.operations.findByProgramId(programId);
    if (registration == undefined) {
      return res.status(200).send({});
    }
    return res.status(200).send(registration);
  }

  @HasSubmittionAccess((req: Request) => req.params.programId)
  async createRegistrationWithTsv(req: Request, res: Response) {
    if (!isValidCreateBody(req, res) || !validateFile(req, res, FileType.REGISTRATION)) {
      return;
    }
    const programId = req.params.programId;
    const creator = getCreatorFromToken(req);
    const file = req.file;
    let records: ReadonlyArray<Readonly<{ [key: string]: string }>>;
    try {
      records = await TsvUtils.tsvToJson(file.path);
    } catch (err) {
      return ControllerUtils.badRequest(res, {
        msg: `failed to parse the tsv file: ${err}`,
        code: ErrorCodes.TSV_PARSING_FAILED
      });
    }
    const command: CreateRegistrationCommand = {
      programId: programId,
      creator: creator,
      records: records,
      batchName: file.originalname
    };
    const result = await submission.operations.createRegistration(command);
    if (!result.successful) {
      return res.status(422).send(result);
    }
    return res.status(201).send(result);
  }

  @HasSubmittionAccess((req: Request) => req.params.programId)
  async commitRegistration(req: Request, res: Response) {
    const programId = req.params.programId;
    const newSamples: string[] = await submission2Clinical.commitRegisteration({
      registrationId: req.params.id,
      programId
    });
    return res.status(200).send({
      newSamples
    });
  }

  @HasSubmittionAccess((req: Request) => req.params.programId)
  async deleteRegistration(req: Request, res: Response) {
    const programId = req.params.programId;
    const registrationId = req.params.id;
    await submission.operations.deleteRegistration(registrationId, programId);
    return res.status(200).send();
  }

  @HasSubmittionAccess((req: Request) => req.params.programId)
  async saveClinicalTsvFiles(req: Request, res: Response) {
    if (!isValidCreateBody(req, res)) {
      return;
    }
    const filesByTypeMap = mapFilesByType(req, res);
    if (!filesByTypeMap) {
      return;
    }
    const creator = getCreatorFromToken(req);
    const newClinicalEntities: { [k: string]: NewClinicalEntity } = {};
    for (const clinicalFileType in filesByTypeMap) {
      const fileName = filesByTypeMap[clinicalFileType].originalname;
      let records: ReadonlyArray<Readonly<{ [key: string]: string }>> = [];
      try {
        records = await TsvUtils.tsvToJson(filesByTypeMap[clinicalFileType].path);
      } catch (err) {
        return ControllerUtils.badRequest(res, {
          msg: `failed to parse the tsv file ${fileName}: ${err}`,
          code: ErrorCodes.TSV_PARSING_FAILED
        });
      }
      // add clinical entity by mapping to clinical type
      newClinicalEntities[clinicalFileType] = {
        batchName: fileName,
        creator: creator,
        records: records
      };
    }
    const command: MultiClinicalSubmissionCommand = {
      newClinicalEntities: newClinicalEntities,
      programId: req.params.programId
    };
    const result = await submission.operations.uploadMultipleClinical(command);
    if (result.successful) {
      return res.status(200).send(result);
    }
    return res.status(422).send(result);
  }
}

const isValidCreateBody = (req: Request, res: Response): boolean => {
  if (req.body == undefined) {
    L.debug("request body missing");
    ControllerUtils.badRequest(res, `no body`);
    return false;
  }
  if (req.params.programId == undefined) {
    L.debug("programId missing");
    ControllerUtils.badRequest(res, `programId is required`);
    return false;
  }
  return true;
};
const validateFile = (req: Request, res: Response, type: FileType) => {
  if (req.file == undefined) {
    L.debug(`${type}File missing`);
    ControllerUtils.badRequest(res, `${type}File file is required`);
    return false;
  }
  if (!isStringMatchRegex(FileNameRegex[type], req.file.originalname)) {
    L.debug(`${type}File name is invalid`);
    ControllerUtils.badRequest(res, {
      msg: `invalid file name, must start with ${type} and have .tsv extension`,
      code: ErrorCodes.INVALID_FILE_NAME
    });
    return false;
  }
  return true;
};
// checks authHeader + decoded jwt and returns the creator
const getCreatorFromToken = (req: Request): string => {
  const authHeader = req.headers.authorization;
  if (!authHeader) {
    throw new Error("can't get here without auth header");
  }
  const decoded = jwt.decode(authHeader.split(" ")[1]) as any;
  if (!decoded || !decoded.context || !decoded.context.user) {
    throw new Error("invalid token structure");
  }
  return decoded.context.user.firstName + " " + decoded.context.user.lastName;
};

// checks the files against the regex expressions and maps to a type (skips registration)
// returns an object that maps a file to a clinical type
const mapFilesByType = (req: Request, res: Response) => {
  if (req.files == undefined || req.files.length == 0) {
    ControllerUtils.badRequest(res, `Clinical file(s) upload required`);
    return;
  }
  const files = req.files as Express.Multer.File[];
  const errorList: Array<ControllerUtils.ControllerBadRequestError> = [];
  const fileMap: { [k: string]: Express.Multer.File } = {};

  // check for double files and map files to clinical type
  for (const type of Object.values(FileType)) {
    if (type == FileType.REGISTRATION) {
      continue; // skip registratrion file type
    }
    const foundFiles = _.remove(files, file =>
      isStringMatchRegex(FileNameRegex[type as FileType], file.originalname)
    );
    if (foundFiles.length > 1) {
      errorList.push({
        msg: `Found multiple files of ${type} type - [${getFileNames(foundFiles)}]`,
        code: ErrorCodes.MULTIPLE_TYPED_FILES
      });
    } else if (foundFiles.length == 1) {
      fileMap[type] = foundFiles[0];
    }
  }
  // remaning files have invalid filenames
  if (files.length > 0) {
    const filesNames = getFileNames(files);
    errorList.push({
      msg: `Invalid file(s) - [${filesNames}], must start with entity and have .tsv extension (e.g. donor*.tsv)`,
      code: ErrorCodes.INVALID_FILE_NAME
    });
  }
  // check if errors found
  if (errorList.length > 0) {
    ControllerUtils.badRequest(res, errorList);
    return;
  }
  return fileMap;
};

const getFileNames = (files: ReadonlyArray<Readonly<Express.Multer.File>>): Array<string> => {
  const names: Array<string> = [];
  files.forEach(file => names.push(file.originalname));
  return names;
};

export default new SubmissionController();<|MERGE_RESOLUTION|>--- conflicted
+++ resolved
@@ -24,16 +24,14 @@
   SPECIMEN = "specimen",
   SAMPLE = "sample"
 }
-<<<<<<< HEAD
-
-=======
+
 export const FileNameRegex = {
   [FileType.REGISTRATION]: "^registration.*.tsv",
   [FileType.DONOR]: "^(donor).*.tsv",
   [FileType.SPECIMEN]: "^(specimen).*.tsv",
   [FileType.SAMPLE]: "^(sample).*.tsv"
 };
->>>>>>> 36652836
+
 class SubmissionController {
   @HasSubmittionAccess((req: Request) => req.params.programId)
   async getRegistrationByProgramId(req: Request, res: Response) {
