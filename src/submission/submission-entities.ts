--- conflicted
+++ resolved
@@ -62,20 +62,6 @@
 };
 
 export enum DataValidationErrors {
-<<<<<<< HEAD
-  MUTATING_EXISTING_DATA = "MUTATING_EXISTING_DATA",
-  SAMPLE_BELONGS_TO_OTHER_SPECIMEN = "SAMPLE_BELONGS_TO_OTHER_SPECIMEN",
-  SPECIMEN_BELONGS_TO_OTHER_DONOR = "SPECIMEN_BELONGS_TO_OTHER_DONOR",
-  NEW_SPECIMEN_ATTR_CONFLICT = "NEW_SPECIMEN_ATTR_CONFLICT",
-  NEW_SAMPLE_ATTR_CONFLICT = "NEW_SAMPLE_ATTR_CONFLICT",
-  NEW_DONOR_CONFLICT = "NEW_DONOR_CONFLICT",
-  INVALID_PROGRAM_ID = "INVALID_PROGRAM_ID",
-  NEW_SPECIMEN_ID_CONFLICT = "NEW_SPECIMEN_ID_CONFLICT",
-  NEW_SAMPLE_ID_CONFLICT = "NEW_SAMPLE_ID_CONFLICT",
-  ID_NOT_REGISTERED = "ID_NOT_REGISTERED",
-  CONFLICTING_TIME_INTERVAL = "CONFLICTING_TIME_INTERVAL",
-  NOT_ENOUGH_INFO_TO_VALIDATE = "NOT_ENOUGH_INFO_TO_VALIDATE"
-=======
   MUTATING_EXISTING_DATA = 'MUTATING_EXISTING_DATA',
   SAMPLE_BELONGS_TO_OTHER_SPECIMEN = 'SAMPLE_BELONGS_TO_OTHER_SPECIMEN',
   SPECIMEN_BELONGS_TO_OTHER_DONOR = 'SPECIMEN_BELONGS_TO_OTHER_DONOR',
@@ -86,7 +72,8 @@
   NEW_SPECIMEN_ID_CONFLICT = 'NEW_SPECIMEN_ID_CONFLICT',
   NEW_SAMPLE_ID_CONFLICT = 'NEW_SAMPLE_ID_CONFLICT',
   ID_NOT_REGISTERED = 'ID_NOT_REGISTERED',
->>>>>>> 36358fa3
+  CONFLICTING_TIME_INTERVAL = 'CONFLICTING_TIME_INTERVAL',
+  NOT_ENOUGH_INFO_TO_VALIDATE = 'NOT_ENOUGH_INFO_TO_VALIDATE',
 }
 
 export type RegistrationStat = { [submitterId: string]: number[] };
@@ -190,14 +177,14 @@
 }
 
 export enum ClinicalInfoFieldsEnum {
-  specimen_acquistion_interval = "specimen_acquistion_interval",
-  vital_status = "vital_status",
-  survival_time = "survival_time"
+  specimen_acquistion_interval = 'specimen_acquistion_interval',
+  vital_status = 'vital_status',
+  survival_time = 'survival_time',
 }
 
 export const RecordToDonorFieldsMap: { [field: string]: string } = {
   ...FieldsEnum,
-  specimen_acquistion_interval: "specimenAcquistionInterval",
-  vital_status: "vitalStatus",
-  survival_time: "survivalTime"
+  specimen_acquistion_interval: 'specimenAcquistionInterval',
+  vital_status: 'vitalStatus',
+  survival_time: 'survivalTime',
 };