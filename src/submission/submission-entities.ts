import { DeepReadonly } from 'deep-freeze';
<<<<<<< HEAD
import { SchemaValidationErrorTypes, DataRecord } from '../lectern-client/schema-entities';
=======
import { SchemaValidationErrorTypes } from '../lectern-client/schema-entities';
import {
  ClinicalEntitySchemaNames,
  DonorFieldsEnum,
  SpecimenFieldsEnum,
  PrimaryDiagnosisFieldsEnum,
  FollowupFieldsEnum,
  TreatmentFieldsEnum,
  TherapyRxNormFields,
  CommonTherapyFields,
  RadiationFieldsEnum,
  ClinicalTherapyType,
} from '../common-model/entities';
>>>>>>> d174f33b

/**
 * Represents a valid registration that is not yet committed (in progress)
 */
export interface ActiveRegistration {
  _id?: string;
  readonly programId: string;
  readonly creator: string;
  readonly batchName: string;
  readonly stats: RegistrationStats;
  readonly records: Array<SubmittedRegistrationRecord>;
  readonly schemaVersion: string;
}

export interface LegacyICGCImportRecord {
  project_code: string;
  submitted_donor_id: string;
  icgc_donor_id: string;
  donor_sex: string;
  submitted_specimen_id: string;
  specimen_type: string;
  icgc_specimen_id: string;
  icgc_sample_id: string;
  submitted_sample_id: string;
  library_strategy: string;
}

export interface SubmittedRegistrationRecord {
  readonly program_id: string;
  readonly submitter_donor_id: string;
  readonly gender: string;
  readonly submitter_specimen_id: string;
  readonly specimen_tissue_source: string;
  readonly tumour_normal_designation: string;
  readonly specimen_type: string;
  readonly submitter_sample_id: string;
  readonly sample_type: string;
}

type SubmittedRegistrationToCreateRegistrationMapType = {
  [key in keyof SubmittedRegistrationRecord]: keyof CreateRegistrationRecord;
};
export const RegistrationToCreateRegistrationFieldsMap: SubmittedRegistrationToCreateRegistrationMapType = {
  program_id: 'programId',
  submitter_donor_id: 'donorSubmitterId',
  gender: 'gender',
  submitter_specimen_id: 'specimenSubmitterId',
  specimen_tissue_source: 'specimenTissueSource',
  tumour_normal_designation: 'tumourNormalDesignation',
  specimen_type: 'specimenType',
  submitter_sample_id: 'sampleSubmitterId',
  sample_type: 'sampleType',
};

export type SubmissionValidationError = {
  type: DataValidationErrors | SchemaValidationErrorTypes;
  fieldName: string;
  info: any;
  index: number;
  message: string;
};

export type SubmissionValidationUpdate = {
  fieldName: string;
  info: {
    donorSubmitterId: string;
    newValue: string;
    oldValue: string;
  };
  index: number;
};

export type SubmissionBatchError = {
  message: string;
  batchNames: string[];
  code: SubmissionBatchErrorTypes | SchemaValidationErrorTypes;
};

export enum SubmissionBatchErrorTypes {
  TSV_PARSING_FAILED = 'TSV_PARSING_FAILED',
  INVALID_FILE_NAME = 'INVALID_FILE_NAME',
  MULTIPLE_TYPED_FILES = 'MULTIPLE_TYPED_FILES',
  UNRECOGNIZED_HEADER = 'UNRECOGNIZED_HEADER',
  MISSING_REQUIRED_HEADER = 'MISSING_REQUIRED_HEADER',
  INCORRECT_SECTION = 'INCORRECT_SECTION',
}

export enum DataValidationErrors {
  MUTATING_EXISTING_DATA = 'MUTATING_EXISTING_DATA',
  SAMPLE_BELONGS_TO_OTHER_SPECIMEN = 'SAMPLE_BELONGS_TO_OTHER_SPECIMEN',
  SPECIMEN_BELONGS_TO_OTHER_DONOR = 'SPECIMEN_BELONGS_TO_OTHER_DONOR',
  NEW_SPECIMEN_ATTR_CONFLICT = 'NEW_SPECIMEN_ATTR_CONFLICT',
  NEW_SAMPLE_ATTR_CONFLICT = 'NEW_SAMPLE_ATTR_CONFLICT',
  NEW_DONOR_CONFLICT = 'NEW_DONOR_CONFLICT',
  INVALID_PROGRAM_ID = 'INVALID_PROGRAM_ID',
  NEW_SPECIMEN_ID_CONFLICT = 'NEW_SPECIMEN_ID_CONFLICT',
  NEW_SAMPLE_ID_CONFLICT = 'NEW_SAMPLE_ID_CONFLICT',
  ID_NOT_REGISTERED = 'ID_NOT_REGISTERED',
  CONFLICTING_TIME_INTERVAL = 'CONFLICTING_TIME_INTERVAL',
  NOT_ENOUGH_INFO_TO_VALIDATE = 'NOT_ENOUGH_INFO_TO_VALIDATE',
  FOUND_IDENTICAL_IDS = 'FOUND_IDENTICAL_IDS',
  MISSING_THERAPY_DATA = 'MISSING_THERAPY_DATA',
  INVALID_THERAPY_DATA = 'INVALID_THERAPY_DATA',
  INCOMPATIBLE_PARENT_TREATMENT_TYPE = 'INCOMPATIBLE_PARENT_TREATMENT_TYPE',
  TREATMENT_ID_NOT_FOUND = 'TREATMENT_ID_NOT_FOUND',
  CLINICAL_ENTITY_BELONGS_TO_OTHER_DONOR = 'CLINICAL_ENTITY_BELONGS_TO_OTHER_DONOR',
  MISSING_VARIABLE_REQUIREMENT = 'MISSING_VARIABLE_REQUIREMENT',
  FORBIDDEN_PROVIDED_VARIABLE_REQUIREMENT = 'FORBIDDEN_PROVIDED_VARIABLE_REQUIREMENT',
  THERAPY_RXNORM_RXCUI_NOT_FOUND = 'THERAPY_RXCUI_NOT_FOUND',
  THERAPY_RXNORM_DRUG_NAME_INVALID = 'THERAPY_RXNORM_DRUG_NAME_INVALID',
  THERAPY_MISSING_RXNORM_FIELDS = 'THERAPY_MISSING_RXNORM_FIELDS',
}

export type RegistrationStat = Array<{
  submitterId: string;
  rowNumbers: number[];
}>;

export interface RegistrationStats {
  newDonorIds: RegistrationStat;
  newSpecimenIds: RegistrationStat;
  newSampleIds: RegistrationStat;
  alreadyRegistered: RegistrationStat;
}

export interface CreateRegistrationRecord {
  readonly programId: string;
  readonly donorSubmitterId: string;
  readonly gender: string;
  readonly specimenSubmitterId: string;
  readonly specimenTissueSource: string;
  readonly tumourNormalDesignation: string;
  readonly specimenType: string;
  readonly sampleSubmitterId: string;
  readonly sampleType: string;
}

export interface ActiveSubmissionIdentifier {
  readonly versionId: string;
  readonly programId: string;
}

export interface CommitRegistrationCommand {
  readonly registrationId: string;
  readonly programId: string;
}

export interface CreateRegistrationCommand {
  // we define the records as arbitrary key value pairs to be validated by the schema
  // before we put them in a CreateRegistrationRecord, in case a column is missing so we let dictionary handle error collection.
  records: ReadonlyArray<DataRecord>;
  readonly creator: string;
  readonly programId: string;
  readonly batchName: string;
  fieldNames?: ReadonlyArray<string>; // used if all records have common field names
}

export interface CreateRegistrationResult {
  readonly registration: DeepReadonly<ActiveRegistration> | undefined;
  readonly successful: boolean;
  errors?: DeepReadonly<SubmissionValidationError[]>; // these can be schema and validation
  batchErrors?: DeepReadonly<SubmissionBatchError[]>; // batch related errors only
}

export interface ValidationResult {
  errors: DeepReadonly<SubmissionValidationError[]>;
}

export interface ClinicalSubmissionCommand {
  records: ReadonlyArray<DataRecord>;
  readonly programId: string;
  readonly clinicalType: string;
}

export interface ClearSubmissionCommand {
  readonly programId: string;
  readonly versionId: string;
  readonly fileType: string;
  readonly updater: string;
}

export interface MultiClinicalSubmissionCommand {
  newClinicalData: ReadonlyArray<NewClinicalEntity>;
  readonly programId: string;
  readonly updater: string;
}

export interface RevalidateClinicalSubmissionCommand {
  readonly programId: string;
  readonly migrationId: string;
}

export interface ClinicalSubmissionModifierCommand {
  readonly programId: string;
  readonly versionId: string;
  readonly updater: string;
}

export interface CreateSubmissionResult {
  readonly submission: DeepReadonly<ActiveClinicalSubmission> | undefined;
  readonly successful: boolean;
  batchErrors: DeepReadonly<SubmissionBatchError[]>;
}

export interface ValidateSubmissionResult {
  readonly submission: DeepReadonly<ActiveClinicalSubmission> | undefined;
  readonly successful: boolean;
}

export interface NewClinicalEntities {
  [clinicalType: string]: NewClinicalEntity;
}

export interface NewClinicalEntity {
  batchName: string;
  creator: string;
  records: ReadonlyArray<DataRecord>;
  fieldNames?: ReadonlyArray<string>; // used if all records have common field names
}

export interface SavedClinicalEntity {
  batchName: string;
  creator: string;
  records: ReadonlyArray<Readonly<{ [key: string]: string }>>;
  createdAt: DeepReadonly<Date>;
  schemaErrors: DeepReadonly<SubmissionValidationError[]>;
  dataErrors: SubmissionValidationError[];
  dataUpdates: SubmissionValidationUpdate[];
  stats: {
    new: number[];
    noUpdate: number[];
    updated: number[];
    errorsFound: number[];
  };
}

export enum SUBMISSION_STATE {
  OPEN = 'OPEN',
  VALID = 'VALID',
  INVALID_BY_MIGRATION = 'INVALID_BY_MIGRATION',
  INVALID = 'INVALID',
  PENDING_APPROVAL = 'PENDING_APPROVAL',
}

export interface ActiveClinicalSubmission {
  _id?: string;
  programId: string;
  state: SUBMISSION_STATE;
  version: string;
  clinicalEntities: ClinicalEntities;
  updatedBy: string;
  updatedAt?: Date; // this is currently set by db
}

export interface ClinicalEntities {
  [clinicalType: string]: SavedClinicalEntity;
}

// Generic submission record object
export interface SubmittedClinicalRecord {
  readonly submitter_donor_id: string;
  readonly index: number;
  [fieldName: string]: string | number;
}

/**
 * Those field enums are not all inclusive, they only contain fields used
 * in validation in code, we don't need to list all fields unless necessary
 */
export enum SampleRegistrationFieldsEnum {
  program_id = 'program_id',
  submitter_donor_id = 'submitter_donor_id',
  gender = 'gender',
  submitter_specimen_id = 'submitter_specimen_id',
  specimen_tissue_source = 'specimen_tissue_source',
  tumour_normal_designation = 'tumour_normal_designation',
  specimen_type = 'specimen_type',
  submitter_sample_id = 'submitter_sample_id',
  sample_type = 'sample_type',
}

export interface RecordValidationResult {
  type: ModificationType;
  index: number;
  resultArray?: SubmissionValidationError[] | SubmissionValidationUpdate[];
}

export enum ModificationType {
  ERRORSFOUND = 'errorsFound',
  NEW = 'new',
  UPDATED = 'updated',
  NOUPDATE = 'noUpdate',
}

export type ClinicalTypeValidateResult = {
  [clinicalType: string]: Pick<SavedClinicalEntity, 'dataErrors' | 'dataUpdates' | 'stats'>;
};

// batchNameRegex are arrays, so we can just add new file name regex when needed
// also we should check file extensions at api level for each file type upload function
export const BatchNameRegex: Record<ClinicalEntitySchemaNames, RegExp[]> = {
  [ClinicalEntitySchemaNames.REGISTRATION]: [/^sample_registration.*\.tsv$/i],
  [ClinicalEntitySchemaNames.DONOR]: [/^donor.*\.tsv$/i],
  [ClinicalEntitySchemaNames.SPECIMEN]: [/^specimen.*\.tsv$/i],
  [ClinicalEntitySchemaNames.PRIMARY_DIAGNOSIS]: [/^primary_diagnosis.*\.tsv$/i],
  [ClinicalEntitySchemaNames.FOLLOW_UP]: [/^follow_up.*\.tsv$/i],
  [ClinicalEntitySchemaNames.TREATMENT]: [/^treatment.*\.tsv$/i],
  [ClinicalEntitySchemaNames.CHEMOTHERAPY]: [/^chemotherapy.*\.tsv$/i],
  [ClinicalEntitySchemaNames.RADIATION]: [/^radiation.*\.tsv$/i],
  [ClinicalEntitySchemaNames.HORMONE_THERAPY]: [/^hormone_therapy.*\.tsv$/i],
};

export interface ClinicalSubmissionRecordsByDonorIdMap {
  [donoSubmitterId: string]: SubmittedClinicalRecordsMap;
}

export interface SubmittedClinicalRecordsMap {
  [type: string]: SubmittedClinicalRecord[];
}

export type IdToIndexMap = { [k: string]: number[] };

export const ClinicalEntityToEnumFieldsMap: Record<ClinicalEntitySchemaNames, string[]> = {
  [ClinicalEntitySchemaNames.REGISTRATION]: Object.values(SampleRegistrationFieldsEnum),
  [ClinicalEntitySchemaNames.DONOR]: Object.values(DonorFieldsEnum),
  [ClinicalEntitySchemaNames.SPECIMEN]: Object.values(SpecimenFieldsEnum),
  [ClinicalEntitySchemaNames.PRIMARY_DIAGNOSIS]: Object.values(PrimaryDiagnosisFieldsEnum),
  [ClinicalEntitySchemaNames.FOLLOW_UP]: Object.values(FollowupFieldsEnum),
  [ClinicalEntitySchemaNames.TREATMENT]: Object.values(TreatmentFieldsEnum),
  [ClinicalEntitySchemaNames.CHEMOTHERAPY]: (Object.values(TherapyRxNormFields) as string[]).concat(
    Object.values(CommonTherapyFields),
  ),
  [ClinicalEntitySchemaNames.RADIATION]: (Object.values(RadiationFieldsEnum) as string[]).concat(
    Object.values(CommonTherapyFields),
  ),
  [ClinicalEntitySchemaNames.HORMONE_THERAPY]: (Object.values(
    TherapyRxNormFields,
  ) as string[]).concat(Object.values(CommonTherapyFields)),
};

export const TreatmentTypeValuesMappedByTherapy: Record<ClinicalTherapyType, string[]> = {
  [ClinicalEntitySchemaNames.CHEMOTHERAPY]: [
    'Chemotherapy',
    'Combined chemo+immunotherapy',
    'Combined chemo+radiation therapy',
    'Combined chemo-radiotherapy and surgery',
  ],
  [ClinicalEntitySchemaNames.RADIATION]: [
    'Radiation therapy',
    'Combined chemo+radiation therapy',
    'Photodynamic therapy',
  ],
  [ClinicalEntitySchemaNames.HORMONE_THERAPY]: ['Hormonal therapy'],
};

export const DonorVitalStatusValues = { deceased: 'Deceased' };

export const ClinicalEntityKnownFieldCodeLists: { [k: string]: { [k: string]: string[] } } = {
  [ClinicalEntitySchemaNames.DONOR]: {
    [DonorFieldsEnum.vital_status]: Object.values(DonorVitalStatusValues).flat(),
  },
  [ClinicalEntitySchemaNames.TREATMENT]: {
    [TreatmentFieldsEnum.treatment_type]: Object.values(TreatmentTypeValuesMappedByTherapy).flat(),
  },
};<|MERGE_RESOLUTION|>--- conflicted
+++ resolved
@@ -1,8 +1,5 @@
 import { DeepReadonly } from 'deep-freeze';
-<<<<<<< HEAD
 import { SchemaValidationErrorTypes, DataRecord } from '../lectern-client/schema-entities';
-=======
-import { SchemaValidationErrorTypes } from '../lectern-client/schema-entities';
 import {
   ClinicalEntitySchemaNames,
   DonorFieldsEnum,
@@ -15,7 +12,6 @@
   RadiationFieldsEnum,
   ClinicalTherapyType,
 } from '../common-model/entities';
->>>>>>> d174f33b
 
 /**
  * Represents a valid registration that is not yet committed (in progress)
