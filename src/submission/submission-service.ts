import * as dataValidator from "./validation";
import { donorDao } from "../clinical/donor-repo";
import * as _ from "lodash";
import { registrationRepository } from "./registration-repo";
import { Donor, DonorMap } from "../clinical/clinical-entities";
import { CreateDonorDto } from "../clinical/donor-repo";
import {
  ActiveRegistration,
  SubmittedRegistrationRecord,
  RegistrationStats,
  RegistrationValidationError,
  CreateRegistrationRecord,
  CommitRegistrationCommand,
  CreateRegistrationCommand,
  CreateRegistrationResult,
  RegistrationRecordFields,
  RegistrationFieldsEnum
} from "./submission-entities";
import * as schemaManager from "../lectern-client/schema-manager";
import {
  SchemaValidationError,
  TypedDataRecord,
  DataRecord,
  SchemaProcessingResult
} from "../lectern-client/schema-entities";
import { loggerFor } from "../logger";
import { Errors, F } from "../utils";
import { DeepReadonly } from "deep-freeze";
const L = loggerFor(__filename);

export namespace operations {
  /**
   * This method creates an in progress registration after validating but doesn't create the donors in the donor collection
   * it overrides and deletes any previously uncomitted registrations.
   * @param command CreateRegistrationCommand the records to register,
   *  can contain new donors or existing donors but new samples.
   */
  export const createRegistration = async (
    command: CreateRegistrationCommand
  ): Promise<CreateRegistrationResult> => {
    const schemaResult = schemaManager.process("registration", command.records);
    let unifiedSchemaErrors: DeepReadonly<RegistrationValidationError[]> = [];
    if (anyErrors(schemaResult.validationErrors)) {
      unifiedSchemaErrors = unifySchemaErrors(schemaResult, command.records);
      L.info(`found ${schemaResult.validationErrors.length} schema errors in registration attempt`);
    }

    // check the program id if it matches the authorized one
    // This check is used to validate the program Id along with the schema validations
    // to save extra round trips
    let programIdErrors: DeepReadonly<RegistrationValidationError[]> = [];
    command.records.forEach((r, index) => {
      const programIdError = dataValidator.usingInvalidProgramId(index, r, command.programId);
      programIdErrors = programIdErrors.concat(programIdError);
    });

    if (unifiedSchemaErrors.length > 0) {
      // if there are errors terminate the creation.
      return {
        registration: undefined,
        errors: unifiedSchemaErrors.concat(programIdErrors),
        successful: false
      };
    }
    const processedRecords = schemaResult.processedRecords;
    const registrationRecords = mapToRegistrationRecord(processedRecords);
    const filter = F(
      registrationRecords.map(rc => {
        return {
          programId: rc.programId,
          submitterId: rc.donorSubmitterId
        };
      })
    );

    // fetch related donor docs from the db
    let donorDocs = await donorDao.findByProgramAndSubmitterId(filter);
    if (!donorDocs) {
      donorDocs = [];
    }

    const donors = F(donorDocs);
    // build a donor hash map for faster access to donors
    const donorByIdMapTemp: { [id: string]: DeepReadonly<Donor> } = {};
    donors.forEach(dc => {
      donorByIdMapTemp[dc.submitterId] = _.cloneDeep(dc);
    });
    const donorsBySubmitterIdMap: DeepReadonly<DonorMap> = F(donorByIdMapTemp);

    const { errors } = await dataValidator.validateRegistrationData(
      command.programId,
      registrationRecords,
      donorsBySubmitterIdMap
    );
    if (errors.length > 0) {
      L.info(`found ${errors.length} data errors in registration attempt`);
      return F({
        registration: undefined,
        stats: undefined,
        errors: errors.concat(programIdErrors),
        successful: false
      });
    }

    const stats = calculateUpdates(registrationRecords, donorsBySubmitterIdMap);

    // delete any existing active registration to replace it with the new one
    // we can only have 1 active registration per program
    const existingActivRegistration = await registrationRepository.findByProgramId(
      command.programId
    );

    if (existingActivRegistration != undefined && existingActivRegistration._id) {
      await registrationRepository.delete(existingActivRegistration._id);
    }

    // save the new registration object
    const registration = toActiveRegistration(command, registrationRecords, stats);
    const savedRegistration = await registrationRepository.create(registration);
    return F({
      registration: savedRegistration,
      errors: [],
      successful: true
    });
  };

  /**
   * TBD
   * This method will move the registered donor document to donor collection
   * and remove it from active registration collection.
   *
   * @param command CommitRegistrationCommand the id of the registration to close.
   */
  export const commitRegisteration = async (
    command: Readonly<CommitRegistrationCommand>
  ): Promise<DeepReadonly<Donor[]>> => {
    const registration = await registrationRepository.findById(command.registrationId);
    if (registration === undefined || registration.programId !== command.programId) {
      throw new Errors.NotFound(`no registration with id :${command.registrationId} found`);
    }

    const donorRecords: DeepReadonly<CreateDonorDto[]> = mapToDonorRecords(registration);
    const savedDonors: Array<DeepReadonly<Donor>> = [];

    for (const rd of donorRecords) {
      const existingDonor = await donorDao.findByProgramAndSubmitterId([
        { programId: rd.programId, submitterId: rd.submitterId }
      ]);
      if (existingDonor && existingDonor.length > 0) {
        const mergedDonor = _.mergeWith(existingDonor[0], rd);
        const saved = await donorDao.update(mergedDonor);
        continue;
      }
      const saved = await donorDao.create(rd);
      savedDonors.push(saved);
    }
    // todo: delete registration
    return F(savedDonors);
  };

  /**
   * find registration by program Id
   * @param programId string
   */
  export const findByProgramId = async (programId: string) => {
    return await registrationRepository.findByProgramId(programId);
  };

  /************* Private methods *************/

  const addNewDonorToStats = (
    stats: RegistrationStats,
    newDonor: CreateRegistrationRecord,
    index: number
  ) => {
    // if we didn't encounter this donor id in a previous row then
    // the sample and specimen ids are new
    if (!stats.newDonorIds[newDonor.donorSubmitterId]) {
      stats.newDonorIds[newDonor.donorSubmitterId] = [index];
      return;
    }
    // otherwise we encountered the same donor but different specimen or sample
    stats.newDonorIds[newDonor.donorSubmitterId].push(index);
  };

  const addNewSpecimenToStats = (
    stats: RegistrationStats,
    newDonor: CreateRegistrationRecord,
    index: number
  ) => {
    // if the specimen id is not encountered we add it along with the sampleId
    if (!stats.newSpecimenIds[newDonor.specimenSubmitterId]) {
      stats.newSpecimenIds[newDonor.specimenSubmitterId] = [index];
      return;
    }
    // otherwise just add the new row number (same donor, same specimen, different row)
    stats.newSpecimenIds[newDonor.specimenSubmitterId].push(index);
  };

  const addNewSampleToStats = (
    stats: RegistrationStats,
    newDonor: CreateRegistrationRecord,
    index: number
  ) => {
    if (!stats.newSampleIds[newDonor.sampleSubmitterId]) {
      stats.newSampleIds[newDonor.sampleSubmitterId] = [index];
      return;
    }
    stats.newSampleIds[newDonor.sampleSubmitterId].push(index);
    return;
  };

  const mapToDonorRecords = (registration: DeepReadonly<ActiveRegistration>) => {
    const donors: CreateDonorDto[] = [];
    registration.records.forEach(rec => {
      // if the donor doesn't exist add it
      let donor = donors.find(d => d.submitterId === rec.donor_submitter_id);
      if (!donor) {
        const firstSpecimen = getDonorSpecimen(rec);
        donor = {
          submitterId: rec.donor_submitter_id,
          gender: rec.gender,
          programId: registration.programId,
          specimens: [firstSpecimen]
        };
        donors.push(donor);
        return;
      }

      // if the specimen doesn't exist add it
      let specimen = donor.specimens.find(s => s.submitterId === rec.specimen_submitter_id);
      if (!specimen) {
        specimen = getDonorSpecimen(rec);
        donor.specimens.push(specimen);
      } else {
        specimen.samples.push({
          sampleType: rec.sample_type,
          submitterId: rec.sample_submitter_id
        });
      }
    });
    return F(donors);
  };

  const getDonorSpecimen = (record: SubmittedRegistrationRecord) => {
    return {
      specimenType: record.specimen_type,
      tumourNormalDesignation: record.tumour_normal_designation,
      submitterId: record.specimen_submitter_id,
      samples: [
        {
          sampleType: record.sample_type,
          submitterId: record.sample_submitter_id
        }
      ]
    };
  };

  const unifySchemaErrors = (
    result: SchemaProcessingResult,
    records: ReadonlyArray<DataRecord>
  ) => {
    const errorsList = new Array<RegistrationValidationError>();
    result.validationErrors.forEach(schemaErr => {
      errorsList.push({
        index: schemaErr.index,
        type: schemaErr.errorType,
        info: {
          ...schemaErr.info,
          value: records[schemaErr.index][schemaErr.fieldName],
          donorSubmitterId: records[schemaErr.index][RegistrationFieldsEnum.donor_submitter_id],
          specimenSubmitterId:
            records[schemaErr.index][RegistrationFieldsEnum.specimen_submitter_id],
          sampleSubmitterId: records[schemaErr.index][RegistrationFieldsEnum.specimen_submitter_id]
        },
        fieldName: schemaErr.fieldName as RegistrationRecordFields
      });
    });

    return F(errorsList);
  };

<<<<<<< HEAD
  /**
   * delete registration by registration Id
   * @param registrationId string
   * @param programId string
   */
  export const deleteRegistration = async (registrationId: string, programId: string) => {
    const registration = await registrationRepository.findById(registrationId);
    if (registration === undefined || registration.programId !== programId) {
      return `Cannot delete non-existent registration with id :${registrationId}`;
    }
    return await registrationRepository.delete(registrationId);
  };

  /************* Private methods *************/
  function toActiveRegistration(
=======
  const calculateUpdates = (
    records: DeepReadonly<CreateRegistrationRecord[]>,
    donorsBySubmitterIdMap: DeepReadonly<DonorMap>
  ) => {
    const stats: RegistrationStats = {
      newDonorIds: {},
      newSpecimenIds: {},
      newSampleIds: {},
      alreadyRegistered: {}
    };

    records.forEach((nd, index) => {
      const existingDonor = donorsBySubmitterIdMap[nd.donorSubmitterId];
      if (!existingDonor) {
        addNewDonorToStats(stats, nd, index);
        addNewSpecimenToStats(stats, nd, index);
        addNewSampleToStats(stats, nd, index);
        return;
      }

      const existingSpecimen = existingDonor.specimens.find(
        s => s.submitterId === nd.specimenSubmitterId
      );
      if (!existingSpecimen) {
        addNewSpecimenToStats(stats, nd, index);
        addNewSampleToStats(stats, nd, index);
        return;
      }

      const existingSample = existingSpecimen.samples.find(
        sa => sa.submitterId === nd.sampleSubmitterId
      );
      if (!existingSample) return addNewSampleToStats(stats, nd, index);

      // otherwise it's already registered record
      if (!stats.alreadyRegistered[nd.donorSubmitterId]) {
        stats.alreadyRegistered[nd.donorSubmitterId] = [index];
        return;
      }

      stats.alreadyRegistered[nd.donorSubmitterId].push(index);
      return;
    });

    return F(stats);
  };

  const toActiveRegistration = (
>>>>>>> 7728b89a
    command: CreateRegistrationCommand,
    registrationRecords: ReadonlyArray<CreateRegistrationRecord>,
    stats: DeepReadonly<RegistrationStats>
  ): DeepReadonly<ActiveRegistration> => {
    return F({
      programId: command.programId,
      creator: command.creator,
      stats: stats,
      records: registrationRecords.map(r => {
        const record: Readonly<SubmittedRegistrationRecord> = {
          program_id: command.programId,
          donor_submitter_id: r.donorSubmitterId,
          gender: r.gender,
          specimen_submitter_id: r.specimenSubmitterId,
          specimen_type: r.specimenType,
          tumour_normal_designation: r.tumourNormalDesignation,
          sample_submitter_id: r.sampleSubmitterId,
          sample_type: r.sampleType
        };
        return record;
      })
    });
  };

  const anyErrors = (schemaErrors: DeepReadonly<SchemaValidationError[]>) => {
    return schemaErrors.length > 0 || schemaErrors.length > 0;
  };

  function mapToRegistrationRecord(records: DeepReadonly<TypedDataRecord[]>) {
    return F(
      records.map(r => {
        const rec: CreateRegistrationRecord = {
          programId: r.program_id as string,
          donorSubmitterId: r.donor_submitter_id as string,
          gender: r.gender as string,
          specimenSubmitterId: r.specimen_submitter_id as string,
          specimenType: r.specimen_type as string,
          tumourNormalDesignation: r.tumour_normal_designation as string,
          sampleSubmitterId: r.sample_submitter_id as string,
          sampleType: r.sample_type as string
        };
        return rec;
      })
    );
  }
}<|MERGE_RESOLUTION|>--- conflicted
+++ resolved
@@ -166,6 +166,18 @@
     return await registrationRepository.findByProgramId(programId);
   };
 
+  /**
+   * delete registration by registration Id
+   * @param registrationId string
+   * @param programId string
+   */
+  export const deleteRegistration = async (registrationId: string, programId: string) => {
+    const registration = await registrationRepository.findById(registrationId);
+    if (registration === undefined || registration.programId !== programId) {
+      return `Cannot delete non-existent registration with id :${registrationId}`;
+    }
+    return await registrationRepository.delete(registrationId);
+  };
   /************* Private methods *************/
 
   const addNewDonorToStats = (
@@ -280,23 +292,6 @@
     return F(errorsList);
   };
 
-<<<<<<< HEAD
-  /**
-   * delete registration by registration Id
-   * @param registrationId string
-   * @param programId string
-   */
-  export const deleteRegistration = async (registrationId: string, programId: string) => {
-    const registration = await registrationRepository.findById(registrationId);
-    if (registration === undefined || registration.programId !== programId) {
-      return `Cannot delete non-existent registration with id :${registrationId}`;
-    }
-    return await registrationRepository.delete(registrationId);
-  };
-
-  /************* Private methods *************/
-  function toActiveRegistration(
-=======
   const calculateUpdates = (
     records: DeepReadonly<CreateRegistrationRecord[]>,
     donorsBySubmitterIdMap: DeepReadonly<DonorMap>
@@ -345,7 +340,6 @@
   };
 
   const toActiveRegistration = (
->>>>>>> 7728b89a
     command: CreateRegistrationCommand,
     registrationRecords: ReadonlyArray<CreateRegistrationRecord>,
     stats: DeepReadonly<RegistrationStats>
