--- conflicted
+++ resolved
@@ -1,6 +1,6 @@
 import * as dataValidator from './validation-clinical/validation';
 import { donorDao, FindByProgramAndSubmitterFilter, DONOR_FIELDS } from '../clinical/donor-repo';
-import _ from 'lodash';
+import _, { isEmpty } from 'lodash';
 import { registrationRepository } from './registration-repo';
 import {
   Donor,
@@ -40,7 +40,6 @@
   RevalidateClinicalSubmissionCommand,
   LegacyICGCImportRecord,
   DataValidationErrors,
-  SubmittedClinicalRecord,
 } from './submission-entities';
 import * as dictionaryManager from '../dictionary/manager';
 import {
@@ -51,20 +50,15 @@
   SchemasDictionary,
 } from '../lectern-client/schema-entities';
 import { loggerFor } from '../logger';
-<<<<<<< HEAD
 import {
   Errors,
   F,
   isStringMatchRegex,
   toString,
   isEmptyString,
-  isEmpty,
+  isNotAbsent,
   notEmpty,
-  isNotAbsent,
 } from '../utils';
-=======
-import { Errors, F, isStringMatchRegex, toString, isEmptyString, isNotAbsent } from '../utils';
->>>>>>> c4cbe8d9
 import { DeepReadonly } from 'deep-freeze';
 import { submissionRepository } from './submission-repo';
 import { v1 as uuid } from 'uuid';
@@ -76,16 +70,13 @@
   ClinicalSubmissionRecordsOperations,
   usingInvalidProgramId,
 } from './validation-clinical/utils';
-<<<<<<< HEAD
-import { getDonors } from '../clinical/clinical-service';
-import { getClinicalEntitiesFromDonorBySchemaName } from './submission-to-clinical/submission-to-clinical';
-=======
 import {
   ClinicalEntitySchemaNames,
   DonorFieldsEnum,
   TherapyRxNormFields,
 } from '../common-model/entities';
->>>>>>> c4cbe8d9
+import { getDonors } from '../clinical/clinical-service';
+import { getClinicalEntitiesFromDonorBySchemaName } from '../common-model/functions';
 
 const L = loggerFor(__filename);
 
@@ -677,8 +668,8 @@
     });
 
     // map into object ready for api processing
-    const schemasWithFields = schemaManager.instance().getSchemasWithFields();
-    const schemaVersion = schemaManager.instance().getCurrent().version;
+    const schemasWithFields = dictionaryManager.instance().getSchemasWithFields();
+    const schemaVersion = dictionaryManager.instance().getCurrent().version;
     return Object.entries(recordsMap)
       .map(([schemaEntityName, records]) => {
         if (isEmpty(records)) return undefined;
