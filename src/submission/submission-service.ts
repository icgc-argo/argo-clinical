import * as dataValidator from './validation-clinical/validation';
import { donorDao, FindByProgramAndSubmitterFilter, DONOR_FIELDS } from '../clinical/donor-repo';
import _ from 'lodash';
import { registrationRepository } from './registration-repo';
import {
  Donor,
  DonorMap,
  Specimen,
  Sample,
  SchemaMetadata,
  DonorBySubmitterIdMap,
} from '../clinical/clinical-entities';
import {
  ActiveRegistration,
  SubmittedRegistrationRecord,
  RegistrationStats,
  SubmissionValidationError,
  CreateRegistrationRecord,
  CreateRegistrationCommand,
  CreateRegistrationResult,
  ClearSubmissionCommand,
  SampleRegistrationFieldsEnum,
  ClinicalSubmissionCommand,
  MultiClinicalSubmissionCommand,
  CreateSubmissionResult,
  SUBMISSION_STATE,
  ActiveClinicalSubmission,
  SubmissionValidationUpdate,
  ClinicalTypeValidateResult,
  ClinicalEntities,
  ClinicalSubmissionModifierCommand,
  RegistrationStat,
  NewClinicalEntity,
  SubmissionBatchError,
  SubmissionBatchErrorTypes,
  ValidateSubmissionResult,
  NewClinicalEntities,
  BatchNameRegex,
  ClinicalSubmissionRecordsByDonorIdMap,
  RevalidateClinicalSubmissionCommand,
  LegacyICGCImportRecord,
  DataValidationErrors,
  DonorFieldsEnum,
} from './submission-entities';
import * as dictionaryManager from '../dictionary/manager';
import {
  SchemaValidationError,
  TypedDataRecord,
  DataRecord,
  SchemaProcessingResult,
  SchemasDictionary,
} from '../lectern-client/schema-entities';
import { loggerFor } from '../logger';
import { Errors, F, isStringMatchRegex, toString, isEmptyString, isNotAbsent } from '../utils';
import { DeepReadonly } from 'deep-freeze';
import { submissionRepository } from './submission-repo';
import { v1 as uuid } from 'uuid';
import dbRxNormService from '../rxnorm/service';
import { RxNormConcept } from '../rxnorm/api';
import { validateSubmissionData, checkUniqueRecords } from './validation-clinical/validation';
import { batchErrorMessage, validationErrorMessage } from './submission-error-messages';
import {
  ClinicalSubmissionRecordsOperations,
  usingInvalidProgramId,
} from './validation-clinical/utils';
import { ClinicalEntitySchemaNames, TherapyRxNormFields } from '../common-model/entities';

const L = loggerFor(__filename);

const emptyStats = {
  dataErrors: [],
  dataUpdates: [],
  stats: {
    new: [],
    noUpdate: [],
    updated: [],
    errorsFound: [],
  },
};
export namespace operations {
  /**
   * This method creates an in progress registration after validating but doesn't create the donors in the donor collection
   * it overrides and deletes any previously uncomitted registrations.
   * @param command CreateRegistrationCommand the records to register,
   *  can contain new donors or existing donors but new samples.
   */
  export const createRegistration = async (
    command: CreateRegistrationCommand,
  ): Promise<CreateRegistrationResult> => {
    const existingActivRegistration = await registrationRepository.findByProgramId(
      command.programId,
    );

    const preCheckError = preCheckRegistrationFields(command);
    if (preCheckError) {
      return {
        registration: existingActivRegistration,
        batchErrors: preCheckError,
        successful: false,
      };
    }

    // delete any existing active registration to replace it with the new one
    // we can only have 1 active registration per program
    if (existingActivRegistration != undefined && existingActivRegistration._id) {
      await registrationRepository.delete(existingActivRegistration._id);
    }

    let unifiedSchemaErrors: DeepReadonly<SubmissionValidationError[]> = [];
    const validRecordsAccumulator: any[] = [];
    // check the program id if it matches the authorized one
    // This check is used to validate the program Id along with the schema validations
    // to save extra round trips

    let start = new Date().getTime() / 1000;
    // a loop that async loops through all records
    await Promise.all(
      command.records.map(async (r, index) => {
        const schemaResult = await dictionaryManager
          .instance()
          .processAsync(ClinicalEntitySchemaNames.REGISTRATION, r, index);

        if (anyErrors(schemaResult.validationErrors)) {
          unifiedSchemaErrors = unifiedSchemaErrors.concat(
            unifySchemaErrors(
              ClinicalEntitySchemaNames.REGISTRATION,
              schemaResult,
              command.records,
            ),
          );
        }

        const programIdError = usingInvalidProgramId(
          ClinicalEntitySchemaNames.REGISTRATION,
          index,
          r,
          command.programId,
        );

        unifiedSchemaErrors = unifiedSchemaErrors.concat(programIdError);
        // we have to insert at correct index since records may be accumulated out of order
        validRecordsAccumulator[index] = schemaResult.processedRecord;

        return undefined;
      }),
    );
    let end = new Date().getTime() / 1000;
    L.info(`schema validation took ${end - start} s`);

    if (!_.isEmpty(unifiedSchemaErrors)) {
      L.info(`found ${unifiedSchemaErrors.length} schema errors in registration attempt`);
      // if there are errors terminate the creation.
      return {
        registration: undefined,
        errors: unifiedSchemaErrors,
        successful: false,
      };
    }
    const registrationRecords = mapToRegistrationRecord(validRecordsAccumulator);

    // all donors in a program, and build memory indexes for fast lookups by donor, specimen, sample submitter Ids
    const allDonors = await donorDao.findByProgramId(command.programId, {
      [DONOR_FIELDS.DONOR_ID]: 1,
      [DONOR_FIELDS.PROGRAM_ID]: 1,
      [DONOR_FIELDS.SUBMITTER_ID]: 1,
      [DONOR_FIELDS.GENDER]: 1,
      [DONOR_FIELDS.SPECIMEN_SUBMITTER_ID]: 1,
      [DONOR_FIELDS.SPECIMEN_TISSUE_SOURCE]: 1,
      [DONOR_FIELDS.SPECIMEN_TYPE]: 1,
      [DONOR_FIELDS.SPECIMEN_TUMOR_NORMAL_DESIGNATION]: 1,
      [DONOR_FIELDS.SAMPLE_TYPE]: 1,
      [DONOR_FIELDS.SPECIMEN_SAMPLE_SUBMITTER_ID]: 1,
    });

    const allDonorsMap: DonorBySubmitterIdMap = {};
    const allDonorsBySpecimenIdMap: DonorBySubmitterIdMap = {};
    const allDonorsBySampleIdMap: DonorBySubmitterIdMap = {};

    allDonors.forEach(d => {
      allDonorsMap[d.submitterId] = d;
      d.specimens.forEach(sp => {
        allDonorsBySpecimenIdMap[sp.submitterId] = d;
        sp.samples.forEach(sa => {
          allDonorsBySampleIdMap[sa.submitterId] = d;
        });
      });
    });

    start = new Date().getTime() / 1000;
    const { errors } = await dataValidator.validateRegistrationData(
      registrationRecords,
      allDonorsBySpecimenIdMap,
      allDonorsBySampleIdMap,
      allDonorsMap,
    );
    end = new Date().getTime() / 1000;
    L.info(`registration data validation took ${end - start} s`);

    if (errors.length > 0) {
      L.info(`found ${errors.length} data errors in registration attempt`);
      return F({
        registration: undefined,
        stats: undefined,
        errors: errors,
        successful: false,
      });
    }

    const stats = calculateUpdates(registrationRecords, allDonorsMap);

    // save the new registration object
    const schemaVersion = dictionaryManager.instance().getCurrent().version;
    const registration = toActiveRegistration(command, registrationRecords, stats, schemaVersion);
    const savedRegistration = await registrationRepository.create(registration);
    return F({
      registration: savedRegistration,
      errors: [],
      successful: true,
    });
  };

  /**
   * find registration by program Id
   * @param programId string
   */
  export const findByProgramId = async (programId: string) => {
    return await registrationRepository.findByProgramId(programId);
  };

  /**
   * delete registration by registration Id
   * @param registrationId string
   * @param programId string
   */
  export const deleteRegistration = async (registrationId: string, programId: string) => {
    const registration = await registrationRepository.findById(registrationId);
    if (registration === undefined || registration.programId !== programId) {
      throw new Errors.NotFound(`no registration with id :${registrationId} found`);
    }
    await registrationRepository.delete(registrationId);
  };

  /**
   * find an active clinical submission by program Id
   * @param programId string
   */
  export const findSubmissionByProgramId = async (programId: string) => {
    return await submissionRepository.findByProgramId(programId);
  };

  /**
   * clear clinical entities in submission
   * @param command ClearSubmissionCommand
   */
  export const clearSubmissionData = async (command: ClearSubmissionCommand) => {
    // Get active submission
    const activeSubmission = await submissionRepository.findByProgramId(command.programId);

    if (activeSubmission === undefined) {
      throw new Errors.NotFound('No active submission data found for this program.');
    }

    if (activeSubmission.version !== command.versionId) {
      throw new Errors.InvalidArgument(
        'Version ID provided does not match the latest submission version for this program.',
      );
    }

    if (activeSubmission.state === SUBMISSION_STATE.PENDING_APPROVAL) {
      // confirm that the state is VALID
      throw new Errors.StateConflict(
        'Active submission is in PENDING_APPROVAL state and cannot be modified.',
      );
    }

    // Update clinical entities from the active submission
    const updatedClinicalEntities: ClinicalEntities = {};
    if (command.fileType !== 'all') {
      for (const clinicalType in activeSubmission.clinicalEntities) {
        if (clinicalType !== command.fileType) {
          updatedClinicalEntities[clinicalType] = {
            ...activeSubmission.clinicalEntities[clinicalType],
            schemaErrors: [],
            ...emptyStats,
          };
        }
      }
    }
    const newActiveSubmission: ActiveClinicalSubmission = {
      programId: command.programId,
      state: SUBMISSION_STATE.OPEN,
      version: '', // version is irrelevant here, repo will set it
      clinicalEntities: updatedClinicalEntities,
      updatedBy: command.updater,
    };
    // insert into database
    const updated = await updateSubmissionWithVersionOrDeleteEmpty(
      command.programId,
      activeSubmission.version,
      newActiveSubmission,
    );
    return updated;
  };

  export const findActiveClinicalSubmissions = async () => {
    return await submissionRepository.findAll();
  };

  /**
   * upload multiple clinical submissions
   * Three validation steps before upload is done:
   * 1. mapping batchName to clinicalType => can find batchError
   * 2. check headers (if provided) => can find batchError
   * 3. schemaValidation, done by lectern-client => can return schemaError
   * @param command MultiClinicalSubmissionCommand
   * @param targetSchema this is needed for migration case where we target new schema
   *                      if not provided, the default is the current schema.
   */
  export const submitMultiClinicalBatches = async (
    command: MultiClinicalSubmissionCommand,
  ): Promise<CreateSubmissionResult> => {
    // get program or create new one
    let exsistingActiveSubmission = await submissionRepository.findByProgramId(command.programId);
    if (!exsistingActiveSubmission) {
      exsistingActiveSubmission = await submissionRepository.create({
        programId: command.programId,
        state: SUBMISSION_STATE.OPEN,
        version: uuid(),
        clinicalEntities: {},
        updatedBy: command.updater,
      });
    }

    // Step 1 map dataArray to entitesMap
    const { newClinicalEntitesMap, dataToEntityMapErrors } = mapClinicalDataToEntity(
      command.newClinicalData,
      Object.values(ClinicalEntitySchemaNames).filter(
        type => type !== ClinicalEntitySchemaNames.REGISTRATION,
      ),
    );

    // Step 2 filter entites with invalid fieldNames
    const { filteredClinicalEntites, fieldNameErrors } = checkEntityFieldNames(
      newClinicalEntitesMap,
    );

    const updatedClinicalEntites: ClinicalEntities = clearClinicalEnitytStats(
      exsistingActiveSubmission.clinicalEntities,
    );

    const createdAt: DeepReadonly<Date> = new Date();

    // object to store all errors for entity
    const schemaErrors: { [k: string]: SubmissionValidationError[] } = {};

    for (const [clinicalType, newClinicalEnity] of Object.entries(filteredClinicalEntites)) {
      const { schemaErrorsTemp, processedRecords } = await checkClinicalEntity(
        {
          records: newClinicalEnity.records,
          programId: command.programId,
          clinicalType: clinicalType,
        },
        dictionaryManager.instance().getCurrent(),
      );

      // because there was a requirement to not keep an open empty submission
      // we have to return a fake submission object in case there are schema errors
      // after the update/delete submission is callled below
      if (schemaErrorsTemp.length > 0) {
        // store errors found and remove clinical type from clinical entities
        schemaErrors[clinicalType] = schemaErrorsTemp;
        delete updatedClinicalEntites[clinicalType];
        continue;
      }

      // update or add entity
      updatedClinicalEntites[clinicalType] = {
        batchName: newClinicalEnity.batchName,
        creator: newClinicalEnity.creator,
        createdAt: createdAt,
        schemaErrors: [],
        records: processedRecords as any,
        ...emptyStats,
      };
    }

    const newActiveSubmission: ActiveClinicalSubmission = {
      programId: command.programId,
      state: SUBMISSION_STATE.OPEN,
      version: '', // version is irrelevant here, repo will set it
      clinicalEntities: updatedClinicalEntites,
      updatedBy: command.updater,
    };

    // insert into database
    let updated = (await updateSubmissionWithVersionOrDeleteEmpty(
      command.programId,
      exsistingActiveSubmission.version,
      newActiveSubmission,
    )) as ActiveClinicalSubmission;

    if (updated === undefined) {
      // this is to be able to put the schema errors in the clinical entities
      // without having to save an empty submission.
      updated = {
        clinicalEntities: {},
        programId: undefined,
        state: undefined,
        version: undefined,
        updatedBy: undefined,
      } as any;
    }
    // put the schema errors in each clinical entity
    for (const clinicalType in schemaErrors) {
      updated.clinicalEntities[clinicalType] = {} as any;
      updated.clinicalEntities[clinicalType].schemaErrors = schemaErrors[clinicalType];
    }

    return {
      submission: updated,
      successful:
        Object.keys(schemaErrors).length === 0 &&
        dataToEntityMapErrors.length === 0 &&
        fieldNameErrors.length === 0,
      batchErrors: [...dataToEntityMapErrors, ...fieldNameErrors],
    };
  };

  /**
   * checks existing submission records against a target schema
   * @param command RevalidateClinicalSubmissionCommand
   * @param targetSchema the schema that the submission records will be validated with.
   */
  export const revalidateClinicalSubmission = async (
    command: RevalidateClinicalSubmissionCommand,
    targetSchema: SchemasDictionary,
    dryRun = false,
  ): Promise<CreateSubmissionResult> => {
    // get program or create new one
    const exsistingActiveSubmission = await submissionRepository.findByProgramId(command.programId);
    if (!exsistingActiveSubmission) {
      throw new Error('trying to migrate non existing submission');
    }

    const existingClinicalEntities = _.cloneDeep(
      exsistingActiveSubmission.clinicalEntities,
    ) as ClinicalEntities;
    const schemaErrors: { [k: string]: SubmissionValidationError[] } = {}; // object to store all errors for entity

    for (const [clinicalType, clinicalEntityBatch] of Object.entries(existingClinicalEntities)) {
      const { schemaErrorsTemp: clinicalEntitySchemaErrors } = await checkClinicalEntity(
        {
          records: clinicalEntityBatch.records.map(prepareForSchemaReProcessing),
          programId: command.programId,
          clinicalType: clinicalType,
        },
        targetSchema,
      );

      // if it doesn't pass the new schema
      if (clinicalEntitySchemaErrors.length > 0) {
        // store errors found and remove clinical type from clinical entities
        schemaErrors[clinicalType] = clinicalEntitySchemaErrors;
        existingClinicalEntities[clinicalType].schemaErrors = clinicalEntitySchemaErrors;
        continue;
      }
    }

    const successful = Object.keys(schemaErrors).length === 0;
    let state = exsistingActiveSubmission.state;

    // special state to indicate that the submission is invalid my migration process.
    if (!successful) {
      state = SUBMISSION_STATE.INVALID_BY_MIGRATION;
    }

    const newActiveSubmission: ActiveClinicalSubmission = {
      programId: command.programId,
      state: state,
      version: '', // version is irrelevant here, repo will set it
      clinicalEntities: existingClinicalEntities,
      updatedBy: exsistingActiveSubmission.updatedBy,
    };

    // if dry run, then we don't actually want to update the submission we just return the result now
    if (dryRun) {
      return {
        submission: newActiveSubmission,
        successful: successful,
        batchErrors: [],
      };
    }

    // update the submission, it will not delete since we keep all clinical entities
    const updated = await updateSubmissionWithVersionOrDeleteEmpty(
      command.programId,
      exsistingActiveSubmission.version,
      newActiveSubmission,
    );

    return {
      submission: updated,
      successful: successful,
      batchErrors: [],
    };
  };

  /**
   * validate active submission
   * @param command ClinicalSubmissionModifierCommand
   */
  export const validateMultipleClinical = async (
    command: Readonly<ClinicalSubmissionModifierCommand>,
  ): Promise<ValidateSubmissionResult> => {
    const exsistingActiveSubmission = await submissionRepository.findByProgramId(command.programId);
    if (!exsistingActiveSubmission || exsistingActiveSubmission.version !== command.versionId) {
      throw new Errors.NotFound(
        `No active submission found with programId: ${command.programId} & versionId: ${command.versionId}`,
      );
    }
    if (
      exsistingActiveSubmission.state !== SUBMISSION_STATE.OPEN ||
      _.isEmpty(exsistingActiveSubmission.clinicalEntities)
    ) {
      return {
        submission: exsistingActiveSubmission,
        successful: true,
      };
    }
    // map records to relevant submitter_donor_id
    const clinicalSubmissionRecords: ClinicalSubmissionRecordsByDonorIdMap = {};
    const filters: FindByProgramAndSubmitterFilter[] = [];
    // map records to submitterDonorId and build filters
    for (const clinicalType in exsistingActiveSubmission.clinicalEntities) {
      const clinicalEnity = exsistingActiveSubmission.clinicalEntities[clinicalType];
      clinicalEnity.records.forEach((rc, index) => {
        const donorId = rc[SampleRegistrationFieldsEnum.submitter_donor_id];
        filters.push({
          programId: command.programId,
          submitterId: donorId,
        });
        if (!clinicalSubmissionRecords[donorId]) {
          clinicalSubmissionRecords[donorId] = {};
        }
        // by this point we have already validated for uniqueness
        ClinicalSubmissionRecordsOperations.addRecord(
          clinicalType as ClinicalEntitySchemaNames,
          clinicalSubmissionRecords[donorId],
          {
            ...rc,
            submitter_donor_id: donorId,
            index: index,
          },
        );
      });
    }

    const relevantDonorsMap = await getDonorsInProgram(filters);
    const validateResult: ClinicalTypeValidateResult = await validateSubmissionData(
      clinicalSubmissionRecords,
      relevantDonorsMap,
    );

    // update data errors/updates and stats
    let invalid: boolean = false;
    const validatedClinicalEntities = _.cloneDeep(
      exsistingActiveSubmission.clinicalEntities,
    ) as ClinicalEntities;
    for (const clinicalType in validateResult) {
      validatedClinicalEntities[clinicalType].stats = validateResult[clinicalType].stats;

      const updates = validateResult[clinicalType].dataUpdates as SubmissionValidationUpdate[];
      validatedClinicalEntities[clinicalType].dataUpdates = updates;

      const errors = validateResult[clinicalType].dataErrors as SubmissionValidationError[];
      invalid = invalid || (errors && errors.length > 0);
      validatedClinicalEntities[clinicalType].dataErrors = errors;
    }

    const newActiveSubmission: ActiveClinicalSubmission = {
      programId: exsistingActiveSubmission.programId,
      state: invalid ? SUBMISSION_STATE.INVALID : SUBMISSION_STATE.VALID,
      version: '', // version is irrelevant here, repo will set it
      clinicalEntities: validatedClinicalEntities,
      updatedBy: command.updater,
    };

    // insert into database
    const updated = await submissionRepository.updateSubmissionWithVersion(
      command.programId,
      exsistingActiveSubmission.version,
      newActiveSubmission,
    );

    return {
      submission: updated,
      successful: !invalid,
    };
  };

  /**
   * reopen active submission and clear stats for entities
   * @param command ClinicalSubmissionModifierCommand
   */
  export const reopenClinicalSubmission = async (command: ClinicalSubmissionModifierCommand) => {
    const exsistingActiveSubmission = await submissionRepository.findByProgramId(command.programId);
    if (!exsistingActiveSubmission || exsistingActiveSubmission.version !== command.versionId) {
      throw new Errors.NotFound(
        `No active submission found with programId: ${command.programId} & versionId: ${command.versionId}`,
      );
    }
    if (exsistingActiveSubmission.state !== SUBMISSION_STATE.PENDING_APPROVAL) {
      throw new Errors.StateConflict(
        'Active submission does not have state PENDING_APPROVAL and cannot be reopened.',
      );
    }
    // remove stats from clinical entities
    const updatedClinicalEntites: ClinicalEntities = clearClinicalEnitytStats(
      exsistingActiveSubmission.clinicalEntities,
    );

    const reopenedActiveSubmission: ActiveClinicalSubmission = {
      programId: command.programId,
      state: SUBMISSION_STATE.OPEN,
      version: command.versionId, // version is irrelevant here, repo will set it
      clinicalEntities: updatedClinicalEntites,
      updatedBy: command.updater,
    };

    return await submissionRepository.updateSubmissionWithVersion(
      command.programId,
      command.versionId,
      reopenedActiveSubmission,
    );
  };

  /* *************** *
   * Private Methods
   * *************** */

  const clearClinicalEnitytStats = (
    clinicalEntities: DeepReadonly<ClinicalEntities>,
  ): ClinicalEntities => {
    const statClearedClinicalEntites: ClinicalEntities = {};
    Object.entries(clinicalEntities).forEach(([clinicalType, clinicalEntity]) => {
      statClearedClinicalEntites[clinicalType] = {
        ...clinicalEntity,
        ...emptyStats,
      };
    });
    return statClearedClinicalEntites;
  };

  const addNewDonorToStats = (
    stats: RegistrationStats,
    newDonor: CreateRegistrationRecord,
    index: number,
  ) => {
    addRowNumberToStats(stats.newDonorIds, newDonor.donorSubmitterId, index);
  };

  const addNewSpecimenToStats = (
    stats: RegistrationStats,
    newDonor: CreateRegistrationRecord,
    index: number,
  ) => {
    addRowNumberToStats(stats.newSpecimenIds, newDonor.specimenSubmitterId, index);
  };

  const addNewSampleToStats = (
    stats: RegistrationStats,
    newDonor: CreateRegistrationRecord,
    index: number,
  ) => {
    addRowNumberToStats(stats.newSampleIds, newDonor.sampleSubmitterId, index);
  };

  const unifySchemaErrors = (
    type: ClinicalEntitySchemaNames,
    result: SchemaProcessingResult,
    records: ReadonlyArray<DataRecord>,
  ) => {
    const errorsList = new Array<SubmissionValidationError>();
    result.validationErrors.forEach(schemaErr => {
      errorsList.push({
        index: schemaErr.index,
        type: schemaErr.errorType,
        info: getValidationErrorInfoObject(type, schemaErr, records[schemaErr.index]),
        fieldName: schemaErr.fieldName,
        message: schemaErr.message,
      });
    });
    return F(errorsList);
  };

  const addRowNumberToStats = (
    statsArray: RegistrationStat,
    submitterId: string,
    rowNum: number,
  ) => {
    for (const s of statsArray) {
      if (s.submitterId == submitterId) {
        s.rowNumbers.push(rowNum);
        return;
      }
    }
    statsArray.push({
      submitterId,
      rowNumbers: [rowNum],
    });
  };

  const calculateUpdates = (
    records: DeepReadonly<CreateRegistrationRecord[]>,
    donorsBySubmitterIdMap: DeepReadonly<DonorMap>,
  ) => {
    const stats: RegistrationStats = {
      newDonorIds: [],
      newSpecimenIds: [],
      newSampleIds: [],
      alreadyRegistered: [],
    };

    records.forEach((nd, index) => {
      const existingDonor = donorsBySubmitterIdMap[nd.donorSubmitterId];
      if (!existingDonor) {
        addNewDonorToStats(stats, nd, index);
        addNewSpecimenToStats(stats, nd, index);
        addNewSampleToStats(stats, nd, index);
        return;
      }

      const existingSpecimen = existingDonor.specimens.find(
        s => s.submitterId === nd.specimenSubmitterId,
      );
      if (!existingSpecimen) {
        addNewSpecimenToStats(stats, nd, index);
        addNewSampleToStats(stats, nd, index);
        return;
      }

      const existingSample = existingSpecimen.samples.find(
        sa => sa.submitterId === nd.sampleSubmitterId,
      );

      if (!existingSample) return addNewSampleToStats(stats, nd, index);
      // otherwise it's already registered record
      addRowNumberToStats(stats.alreadyRegistered, nd.sampleSubmitterId, index);
      return;
    });

    return F(stats);
  };

  const toActiveRegistration = (
    command: CreateRegistrationCommand,
    registrationRecords: ReadonlyArray<CreateRegistrationRecord>,
    stats: DeepReadonly<RegistrationStats>,
    schemaVersion: string,
  ): DeepReadonly<ActiveRegistration> => {
    return F({
      programId: command.programId,
      creator: command.creator,
      batchName: command.batchName,
      stats: stats,
      schemaVersion: schemaVersion,
      records: registrationRecords.map(r => {
        const record: Readonly<SubmittedRegistrationRecord> = {
          [SampleRegistrationFieldsEnum.program_id]: command.programId,
          [SampleRegistrationFieldsEnum.submitter_donor_id]: r.donorSubmitterId,
          [SampleRegistrationFieldsEnum.gender]: r.gender,
          [SampleRegistrationFieldsEnum.submitter_specimen_id]: r.specimenSubmitterId,
          [SampleRegistrationFieldsEnum.specimen_tissue_source]: r.specimenTissueSource,
          [SampleRegistrationFieldsEnum.tumour_normal_designation]: r.tumourNormalDesignation,
          [SampleRegistrationFieldsEnum.specimen_type]: r.specimenType,
          [SampleRegistrationFieldsEnum.submitter_sample_id]: r.sampleSubmitterId,
          [SampleRegistrationFieldsEnum.sample_type]: r.sampleType,
        };
        return record;
      }),
    });
  };

  const anyErrors = (schemaErrors: DeepReadonly<SchemaValidationError[]>) => {
    return schemaErrors.length > 0 || schemaErrors.length > 0;
  };

  function mapToRegistrationRecord(records: DeepReadonly<TypedDataRecord[]>) {
    return F(
      records.map(r => {
        const rec: CreateRegistrationRecord = {
          programId: r[SampleRegistrationFieldsEnum.program_id] as string,
          donorSubmitterId: r[SampleRegistrationFieldsEnum.submitter_donor_id] as string,
          gender: r[SampleRegistrationFieldsEnum.gender] as string,
          specimenSubmitterId: r[SampleRegistrationFieldsEnum.submitter_specimen_id] as string,
          specimenTissueSource: r[SampleRegistrationFieldsEnum.specimen_tissue_source] as string,
          tumourNormalDesignation: r[
            SampleRegistrationFieldsEnum.tumour_normal_designation
          ] as string,
          specimenType: r[SampleRegistrationFieldsEnum.specimen_type] as string,
          sampleSubmitterId: r[SampleRegistrationFieldsEnum.submitter_sample_id] as string,
          sampleType: r[SampleRegistrationFieldsEnum.sample_type] as string,
        };
        return rec;
      }),
    );
  }

  const checkClinicalEntity = async (
    command: ClinicalSubmissionCommand,
    schema: SchemasDictionary,
  ) => {
    const schemaName = command.clinicalType as ClinicalEntitySchemaNames;
    // check records are unique
    const errors: SubmissionValidationError[] = checkUniqueRecords(schemaName, command.records);

    let errorsAccumulator: DeepReadonly<SubmissionValidationError[]> = [];
    const validRecordsAccumulator: any[] = [];

    await Promise.all(
      command.records.map(async (record, index) => {
        let processedRecord: any = {};
<<<<<<< HEAD
        const schemaResult = dictionaryManager
          .instance()
          .process(command.clinicalType, record, index, schema);
=======
        const schemaResult = schemaManager.instance().process(schemaName, record, index, schema);
>>>>>>> 39b11837

        if (schemaResult.validationErrors.length > 0) {
          errorsAccumulator = errorsAccumulator.concat(
            unifySchemaErrors(schemaName, schemaResult, command.records),
          );
        }

        processedRecord = schemaResult.processedRecord;
        const programIdError = usingInvalidProgramId(
          ClinicalEntitySchemaNames.REGISTRATION,
          index,
          record,
          command.programId,
        );
        errorsAccumulator = errorsAccumulator.concat(programIdError);

        // special case for therapies where we need to populate the rxnorm Ids, only do this step
        // if the record is valid so far to avoid spending alot of time here
        if (errorsAccumulator.length == 0 && isRxNormTherapy(command.clinicalType)) {
          const result = await validateRxNormFields(processedRecord, index, schemaName);
          if (result.error != undefined) {
            errorsAccumulator = errorsAccumulator.concat([result.error]);
          }
          if (result.record != undefined) {
            processedRecord = result.record;
          }
        }

        // respect the original order of the records
        validRecordsAccumulator[index] = processedRecord;
      }),
    );

    return {
      schemaErrorsTemp: errors.concat(errorsAccumulator),
      processedRecords: validRecordsAccumulator,
    };
  };

  function isRxNormTherapy(entity: string) {
    return (
      entity == ClinicalEntitySchemaNames.CHEMOTHERAPY ||
      entity == ClinicalEntitySchemaNames.HORMONE_THERAPY
    );
  }

  async function validateRxNormFields(
    r: TypedDataRecord,
    index: number,
    therapyType: ClinicalEntitySchemaNames,
  ): Promise<{
    record: TypedDataRecord | undefined;
    error: SubmissionValidationError | undefined;
  }> {
    const rxnormConceptLookupResult = await lookupRxNormConcept(r, index);
    if (rxnormConceptLookupResult.error != undefined) {
      rxnormConceptLookupResult.error.info = getValidationErrorInfoObject(
        therapyType,
        rxnormConceptLookupResult.error,
        r,
      );
      return { error: rxnormConceptLookupResult.error, record: undefined };
    }
    if (rxnormConceptLookupResult.rxNormRecord == undefined) {
      throw new Error("shouldn't happen");
    }
    const recordWithRxNormPopulated = _.cloneDeep(r) as Record<string, any>;
    // we replace the drug name to normalize the case
    recordWithRxNormPopulated[TherapyRxNormFields.drug_name] =
      rxnormConceptLookupResult.rxNormRecord.str;
    recordWithRxNormPopulated[TherapyRxNormFields.drug_rxnormid] =
      rxnormConceptLookupResult.rxNormRecord.rxcui;
    return { record: recordWithRxNormPopulated as TypedDataRecord, error: undefined };
  }

  async function lookupRxNormConcept(
    therapyRecord: TypedDataRecord,
    index: number,
  ): Promise<{
    rxNormRecord: RxNormConcept | undefined;
    error: SubmissionValidationError | undefined;
  }> {
    // if the id is provided we do a look up and double check against the name (if provided)
    if (isNotAbsent(therapyRecord[TherapyRxNormFields.drug_rxnormid] as string)) {
      const rxRecords = await dbRxNormService.lookupByRxcui(
        therapyRecord[TherapyRxNormFields.drug_rxnormid] as string,
      );
      if (_.isEmpty(rxRecords)) {
        const error: SubmissionValidationError = {
          fieldName: TherapyRxNormFields.drug_rxnormid,
          index: index,
          info: {},
          message: validationErrorMessage(DataValidationErrors.THERAPY_RXNORM_RXCUI_NOT_FOUND),
          type: DataValidationErrors.THERAPY_RXNORM_RXCUI_NOT_FOUND,
        };
        return {
          rxNormRecord: undefined,
          error: error,
        };
      }

      const matchingRecord = rxRecords.find(
        rx =>
          rx.str.toLowerCase() ==
          (therapyRecord[TherapyRxNormFields.drug_name] as string).toLowerCase(),
      );

      if (matchingRecord != undefined) {
        return {
          rxNormRecord: matchingRecord,
          error: undefined,
        };
      }

      const foundNames = rxRecords.map(r => r.str);
      const error: SubmissionValidationError = {
        fieldName: TherapyRxNormFields.drug_rxnormid,
        index: index,
        info: {},
        message: validationErrorMessage(DataValidationErrors.THERAPY_RXNORM_DRUG_NAME_INVALID, {
          foundNames,
        }),
        type: DataValidationErrors.THERAPY_RXNORM_DRUG_NAME_INVALID,
      };
      return {
        rxNormRecord: undefined,
        error: error,
      };
    }

    // nothing was provided
    // this shouldn't happen unless the schema is not validating correctly
    const error: SubmissionValidationError = {
      fieldName: TherapyRxNormFields.drug_rxnormid,
      index: index,
      info: {},
      message: `an rxcui id or drug name is required`,
      type: DataValidationErrors.THERAPY_MISSING_RXNORM_FIELDS,
    };
    return {
      rxNormRecord: undefined,
      error: error,
    };
  }

  const getDonorsInProgram = async (
    filters: DeepReadonly<FindByProgramAndSubmitterFilter[]>,
  ): Promise<DeepReadonly<DonorMap>> => {
    if (filters.length === 0) {
      return {};
    }
    // fetch related donor docs from the db
    let donorDocs = await donorDao.findByProgramAndSubmitterId(filters);
    if (!donorDocs) {
      donorDocs = [];
    }
    const donors = F(donorDocs);
    // build a donor hash map for faster access to donors
    const donorByIdMapTemp: { [id: string]: DeepReadonly<Donor> } = {};
    donors.forEach(dc => {
      donorByIdMapTemp[dc.submitterId] = _.cloneDeep(dc);
    });
    return F(donorByIdMapTemp);
  };

  const mapClinicalDataToEntity = (
    clinicalData: ReadonlyArray<NewClinicalEntity>,
    expectedClinicalEntites: ReadonlyArray<ClinicalEntitySchemaNames>,
  ): DeepReadonly<{
    newClinicalEntitesMap: NewClinicalEntities;
    dataToEntityMapErrors: Array<SubmissionBatchError>;
  }> => {
    const mutableClinicalData = [...clinicalData];
    const dataToEntityMapErrors: Array<SubmissionBatchError> = [];
    const newClinicalEntitesMap: { [clinicalType: string]: NewClinicalEntity } = {};

    // check for double files and map files to clinical type
    expectedClinicalEntites.forEach(clinicalType => {
      const dataMatchToType = _.remove(mutableClinicalData, clinicalData =>
        isStringMatchRegex(BatchNameRegex[clinicalType], clinicalData.batchName),
      );

      if (dataMatchToType.length > 1) {
        dataToEntityMapErrors.push({
          message: batchErrorMessage(SubmissionBatchErrorTypes.MULTIPLE_TYPED_FILES, {
            clinicalType,
          }),
          batchNames: dataMatchToType.map(data => data.batchName),
          code: SubmissionBatchErrorTypes.MULTIPLE_TYPED_FILES,
        });
      } else if (dataMatchToType.length == 1) {
        newClinicalEntitesMap[clinicalType] = dataMatchToType[0];
      }
    });

    const wrongUploadSection = _.remove(mutableClinicalData, clinicalData =>
      isStringMatchRegex(
        BatchNameRegex[ClinicalEntitySchemaNames.REGISTRATION],
        clinicalData.batchName,
      ),
    );

    // Check to see if a sample registration file was mistakenly uploaded in this section
    if (wrongUploadSection.length) {
      dataToEntityMapErrors.push({
        message: batchErrorMessage(SubmissionBatchErrorTypes.INCORRECT_SECTION),
        batchNames: wrongUploadSection.map(data => data.batchName),
        code: SubmissionBatchErrorTypes.INCORRECT_SECTION,
      });
    }

    if (mutableClinicalData.length > 0) {
      dataToEntityMapErrors.push({
        message: batchErrorMessage(SubmissionBatchErrorTypes.INVALID_FILE_NAME, {
          isRegistration: expectedClinicalEntites.includes(ClinicalEntitySchemaNames.REGISTRATION),
        }),
        batchNames: mutableClinicalData.map(data => data.batchName),
        code: SubmissionBatchErrorTypes.INVALID_FILE_NAME,
      });
    }

    return F({ newClinicalEntitesMap, dataToEntityMapErrors });
  };

  const checkEntityFieldNames = (newClinicalEntitesMap: DeepReadonly<NewClinicalEntities>) => {
    const fieldNameErrors: SubmissionBatchError[] = [];
    const filteredClinicalEntites: NewClinicalEntities = {};

    for (const [clinicalType, newClinicalEnity] of Object.entries(newClinicalEntitesMap)) {
      if (!newClinicalEnity.fieldNames) {
        filteredClinicalEntites[clinicalType] = { ...newClinicalEnity };
        continue;
      }
      const commonFieldNamesSet = new Set(newClinicalEnity.fieldNames);
      const clinicalFieldNamesByPriorityMap = dictionaryManager
        .instance()
        .getSchemaFieldNamesWithPriority(clinicalType);
      const missingFields: string[] = [];

      clinicalFieldNamesByPriorityMap.required.forEach(requriedField => {
        if (!commonFieldNamesSet.has(requriedField)) {
          missingFields.push(requriedField);
        } else {
          commonFieldNamesSet.delete(requriedField);
        }
      });

      clinicalFieldNamesByPriorityMap.optional.forEach(optionalField =>
        commonFieldNamesSet.delete(optionalField),
      );

      const unknownFields = Array.from(commonFieldNamesSet); // remaining are unknown

      if (missingFields.length === 0 && unknownFields.length === 0) {
        filteredClinicalEntites[clinicalType] = { ...newClinicalEnity };
        continue;
      }

      if (missingFields.length > 0) {
        fieldNameErrors.push({
          message: batchErrorMessage(SubmissionBatchErrorTypes.MISSING_REQUIRED_HEADER, {
            missingFields,
          }),
          batchNames: [newClinicalEnity.batchName],
          code: SubmissionBatchErrorTypes.MISSING_REQUIRED_HEADER,
        });
      }

      if (unknownFields.length > 0) {
        fieldNameErrors.push({
          message: batchErrorMessage(SubmissionBatchErrorTypes.UNRECOGNIZED_HEADER, {
            unknownFields,
          }),
          batchNames: [newClinicalEnity.batchName],
          code: SubmissionBatchErrorTypes.UNRECOGNIZED_HEADER,
        });
      }
    }
    return { filteredClinicalEntites, fieldNameErrors };
  };

  // pre check registration create command
  const preCheckRegistrationFields = (
    command: CreateRegistrationCommand,
  ): DeepReadonly<SubmissionBatchError[] | undefined> => {
    const {
      newClinicalEntitesMap: registrationMapped,
      dataToEntityMapErrors,
    } = mapClinicalDataToEntity(
      [
        {
          records: command.records,
          batchName: command.batchName,
          creator: command.creator,
          fieldNames: command.fieldNames,
        },
      ],
      [ClinicalEntitySchemaNames.REGISTRATION],
    );
    if (dataToEntityMapErrors.length !== 0) {
      return dataToEntityMapErrors;
    }
    const { fieldNameErrors } = checkEntityFieldNames(registrationMapped);
    if (fieldNameErrors.length !== 0) {
      return fieldNameErrors;
    }
    return undefined;
  };

  export function mergeIcgcLegacyData(
    legacySamples: Readonly<LegacyICGCImportRecord>[],
    programId: string,
  ) {
    const result: Donor[] = [];
    // since rows can have duplicated donor ids we don't need to reprocess.
    const processedDonorIds = new Set<string>();
    legacySamples.forEach((donorRow: LegacyICGCImportRecord, i: number) => {
      validateRequiredColumns(i, donorRow, ['icgc_donor_id', 'submitted_donor_id', 'donor_sex']);
      // we already processed the donor and their samples, specimens
      if (processedDonorIds.has(donorRow.icgc_donor_id)) {
        return;
      }
      processedDonorIds.add(donorRow.icgc_donor_id);
      result.push({
        donorId: parseInt(donorRow.icgc_donor_id.substring(2), 10),
        gender:
          donorRow.donor_sex == '' || donorRow.donor_sex == 'unspecified'
            ? OTHER
            : _.startCase(donorRow.donor_sex),
        programId: programId.toUpperCase(),
        specimens: getIcgcDonorSpecimens(legacySamples, donorRow),
        submitterId: donorRow.submitted_donor_id,
      } as any);
    });
    return result;
  }

  export async function adminAddDonors(donors: Donor[]) {
    const schemaMetadata: SchemaMetadata = {
      isValid: true,
      lastValidSchemaVersion: dictionaryManager.instance().getCurrent().version,
      originalSchemaVersion: dictionaryManager.instance().getCurrent().version,
    };

    donors.forEach((d: any) => {
      d.createdAt = new Date();
      d.__v = 1;
      d.updatedAt = new Date();
      d.createBy = 'dcc-admin';
      d.schemaMetadata = schemaMetadata;
    });

    return await donorDao.insertDonors(donors);
  }
}

function getIcgcDonorSpecimens(
  legacySamples: Readonly<LegacyICGCImportRecord>[],
  donorRow: LegacyICGCImportRecord,
) {
  const sps: Specimen[] = [];
  // per donor we only need to process a specific specimen once to get all its samples.
  const processedDonorSpecimens = new Set<string>();
  legacySamples.forEach((specimenRow: LegacyICGCImportRecord, i: number) => {
    validateRequiredColumns(i, specimenRow, [
      'icgc_donor_id',
      'icgc_specimen_id',
      'submitted_specimen_id',
      'specimen_type',
    ]);

    if (specimenRow.icgc_donor_id !== donorRow.icgc_donor_id) {
      return;
    }
    if (processedDonorSpecimens.has(specimenRow.icgc_specimen_id)) {
      return;
    }

    processedDonorSpecimens.add(specimenRow.icgc_specimen_id);
    sps.push({
      specimenId: parseInt(specimenRow.icgc_specimen_id.substring(2), 10),
      submitterId: specimenRow.submitted_specimen_id,
      clinicalInfo: {},
      tumourNormalDesignation: getMappedTumorNormalDesignation(specimenRow.specimen_type),
      specimenType: getMappedSpecimenType(specimenRow.specimen_type),
      samples: getIcgcSpecimenSamples(legacySamples, specimenRow, donorRow),
      specimenTissueSource: getMappedTissueSource(specimenRow.specimen_type),
    });
  });
  return sps;
}

function getMappedTumorNormalDesignation(specimenType: string): string {
  const mapping = ICGC_SPECIMEN_TYPE_MAP[specimenType];
  if (mapping) {
    return mapping.tumour_normal_designation;
  }
  throw new Error('found unknow specimen type: ' + specimenType);
}

function getMappedSpecimenType(icgcSpecimenType: string): string {
  const mapping = ICGC_SPECIMEN_TYPE_MAP[icgcSpecimenType];
  if (mapping) {
    return mapping.specimen_type;
  }
  throw new Error('found unknow specimen type: ' + icgcSpecimenType);
}

function getMappedTissueSource(specimenType: string): string {
  const mapping = ICGC_SPECIMEN_TYPE_MAP[specimenType];
  if (mapping) {
    return mapping.tissue_source;
  }
  throw new Error('found unknow specimen type: ' + specimenType);
}

function getIcgcSpecimenSamples(
  legacySamples: LegacyICGCImportRecord[],
  speciemn: LegacyICGCImportRecord,
  donor: LegacyICGCImportRecord,
) {
  const sps: Sample[] = [];
  const processedSamplesForSpeciemn = new Set<string>();
  legacySamples.forEach((sampleRow: LegacyICGCImportRecord, i: number) => {
    validateRequiredColumns(i, sampleRow, [
      'icgc_donor_id',
      'icgc_specimen_id',
      'submitted_sample_id',
    ]);
    if (
      sampleRow.icgc_donor_id !== donor.icgc_donor_id ||
      sampleRow.icgc_specimen_id !== speciemn.icgc_specimen_id
    ) {
      return;
    }

    // we don't expect files to have same sample id twice
    if (processedSamplesForSpeciemn.has(sampleRow.icgc_sample_id)) {
      throw new Error('Duplicated sample');
    }

    processedSamplesForSpeciemn.add(sampleRow.icgc_sample_id);
    sps.push({
      sampleId: parseInt(sampleRow.icgc_sample_id.substring(2), 10),
      submitterId: sampleRow.submitted_sample_id,
      sampleType: getSampleTypeFromLegacySample(sampleRow),
    });
  });
  return sps;
}

function getSampleTypeFromLegacySample(sample: any): string {
  const ls: string = sample.library_strategy;
  if (ls.indexOf('WGS') >= 0 || ls.indexOf('WXS') >= 0) {
    return 'Total DNA';
  }

  if (ls == 'RNA-Seq') {
    return 'Total RNA';
  }

  if (ls == 'miRNA-Seq') {
    return 'Other RNA fractions';
  }

  L.error(`invalid sample type in this row ${JSON.stringify(sample)}`, undefined);
  throw new Error('invalid sample type');
}

function validateRequiredColumns(index: number, obj: any, cols: string[]) {
  for (const c of cols) {
    if (isEmptyString(obj[c])) {
      throw new Error(`row ${JSON.stringify(obj)} is missing field:${c}`);
    }
  }
}

function prepareForSchemaReProcessing(record: object) {
  // we copy to avoid frozen attributes
  const copy = _.cloneDeep(record);
  return toString(copy);
}

// this is bassically findOneAndUpdate but with new version everytime
async function updateSubmissionWithVersionOrDeleteEmpty(
  programId: string,
  version: string,
  updatingFields: DeepReadonly<ActiveClinicalSubmission>,
): Promise<DeepReadonly<ActiveClinicalSubmission> | undefined> {
  if (_.has(updatingFields, 'clinicalEntities') && _.isEmpty(updatingFields.clinicalEntities)) {
    await submissionRepository.deleteByProgramIdAndVersion({ programId, version });
    return undefined;
  }

  return await submissionRepository.updateSubmissionFieldsWithVersion(
    programId,
    version,
    updatingFields,
  );
}

const getValidationErrorInfoObject = (
  type: ClinicalEntitySchemaNames,
  schemaErr: DeepReadonly<SchemaValidationError | SubmissionValidationError>,
  record: DeepReadonly<DataRecord | TypedDataRecord>,
) => {
  switch (type) {
    case ClinicalEntitySchemaNames.REGISTRATION: {
      return F({
        ...schemaErr.info,
        value: record[schemaErr.fieldName],
        donorSubmitterId: record[SampleRegistrationFieldsEnum.submitter_donor_id],
        specimenSubmitterId: record[SampleRegistrationFieldsEnum.submitter_specimen_id],
        sampleSubmitterId: record[SampleRegistrationFieldsEnum.submitter_sample_id],
      });
    }
    default: {
      return F({
        ...schemaErr.info,
        value: record[schemaErr.fieldName],
        donorSubmitterId: record[DonorFieldsEnum.submitter_donor_id],
      });
    }
  }
};

const SOLID_TISSUE = 'Solid tissue';
const OTHER = 'Other';
const NORMAL = 'Normal';
const TUMOR = 'Tumour';
const PRIMARY_TUMOR = 'Primary tumour';
const RECURRENT_TUMOR = 'Recurrent tumour';
const METASTATIC_TUMOR = 'Metastatic tumour';
const LYMPH_NODE = 'Lymph node';

const ICGC_SPECIMEN_TYPE_MAP: {
  [k: string]: {
    tumour_normal_designation: string;
    specimen_type: string;
    tissue_source: string;
  };
} = {
  'Normal - solid tissue': {
    tumour_normal_designation: NORMAL,
    specimen_type: NORMAL,
    tissue_source: SOLID_TISSUE,
  },
  'Normal - blood derived': {
    tumour_normal_designation: NORMAL,
    specimen_type: NORMAL,
    tissue_source: 'Blood derived',
  },
  'Normal - bone marrow': {
    tumour_normal_designation: NORMAL,
    specimen_type: NORMAL,
    tissue_source: 'Bone marrow',
  },
  'Normal - tissue adjacent to primary': {
    tumour_normal_designation: NORMAL, // might need to double check
    specimen_type: 'Normal - tissue adjacent to primary tumour',
    tissue_source: SOLID_TISSUE,
  },
  'Normal - buccal cell': {
    tumour_normal_designation: NORMAL,
    specimen_type: NORMAL,
    tissue_source: 'Buccal cell',
  },
  'Normal - EBV immortalized': {
    tumour_normal_designation: NORMAL,
    specimen_type: NORMAL,
    tissue_source: OTHER,
  },
  'Normal - lymph node': {
    tumour_normal_designation: NORMAL,
    specimen_type: NORMAL,
    tissue_source: LYMPH_NODE,
  },
  'Normal - other': {
    tumour_normal_designation: NORMAL,
    specimen_type: NORMAL,
    tissue_source: OTHER,
  },
  'Primary tumour - solid tissue': {
    tumour_normal_designation: TUMOR,
    specimen_type: PRIMARY_TUMOR,
    tissue_source: SOLID_TISSUE,
  },
  'Primary tumour - blood derived (peripheral blood)': {
    tumour_normal_designation: TUMOR,
    specimen_type: PRIMARY_TUMOR,
    tissue_source: 'Blood derived - peripheral blood',
  },
  'Primary tumour - blood derived (bone marrow)': {
    tumour_normal_designation: TUMOR,
    specimen_type: PRIMARY_TUMOR,
    tissue_source: 'Blood derived - bone marrow',
  },
  'Primary tumour - additional new primary': {
    tumour_normal_designation: TUMOR,
    specimen_type: PRIMARY_TUMOR,
    tissue_source: OTHER,
  },
  'Primary tumour - other': {
    tumour_normal_designation: TUMOR,
    specimen_type: PRIMARY_TUMOR,
    tissue_source: OTHER,
  },
  'Recurrent tumour - solid tissue': {
    tumour_normal_designation: TUMOR,
    specimen_type: RECURRENT_TUMOR,
    tissue_source: SOLID_TISSUE,
  },
  'Recurrent tumour - blood derived (peripheral blood)': {
    tumour_normal_designation: TUMOR,
    specimen_type: RECURRENT_TUMOR,
    tissue_source: 'Blood derived - peripheral blood',
  },
  'Recurrent tumour - blood derived (bone marrow)': {
    tumour_normal_designation: TUMOR,
    specimen_type: RECURRENT_TUMOR,
    tissue_source: 'Blood derived - bone marrow',
  },
  'Recurrent tumour - other': {
    tumour_normal_designation: TUMOR,
    specimen_type: RECURRENT_TUMOR,
    tissue_source: OTHER,
  },
  'Metastatic tumour - NOS': {
    tumour_normal_designation: TUMOR,
    specimen_type: METASTATIC_TUMOR,
    tissue_source: OTHER,
  },
  'Metastatic tumour - lymph node': {
    tumour_normal_designation: TUMOR,
    specimen_type: METASTATIC_TUMOR,
    tissue_source: LYMPH_NODE,
  },
  'Metastatic tumour - metastasis local to lymph node': {
    tumour_normal_designation: TUMOR,
    specimen_type: 'Metastatic tumour - metastasis local to lymph node',
    tissue_source: LYMPH_NODE,
  },
  'Metastatic tumour - metastasis to distant location': {
    tumour_normal_designation: TUMOR,
    specimen_type: 'Metastatic tumour - metastasis to distant location',
    tissue_source: OTHER,
  },
  'Metastatic tumour - additional metastatic': {
    tumour_normal_designation: TUMOR,
    specimen_type: 'Metastatic tumour - additional metastatic',
    tissue_source: OTHER,
  },
  'Xenograft - derived from primary tumour': {
    tumour_normal_designation: TUMOR,
    specimen_type: 'Xenograft - derived from primary tumour',
    tissue_source: OTHER,
  },
  'Xenograft - derived from tumour cell line': {
    tumour_normal_designation: TUMOR,
    specimen_type: 'Xenograft - derived from tumour cell line',
    tissue_source: OTHER,
  },
  'Cell line - derived from tumour': {
    tumour_normal_designation: TUMOR,
    specimen_type: 'Cell line - derived from tumour',
    tissue_source: OTHER,
  },
  'Primary tumour - lymph node': {
    tumour_normal_designation: TUMOR,
    specimen_type: PRIMARY_TUMOR,
    tissue_source: LYMPH_NODE,
  },
  'Metastatic tumour - other': {
    tumour_normal_designation: TUMOR,
    specimen_type: METASTATIC_TUMOR,
    tissue_source: OTHER,
  },
  'Cell line - derived from xenograft tumour': {
    tumour_normal_designation: TUMOR,
    specimen_type: 'Cell line - derived from xenograft tumour',
    tissue_source: OTHER,
  },
};<|MERGE_RESOLUTION|>--- conflicted
+++ resolved
@@ -40,7 +40,6 @@
   RevalidateClinicalSubmissionCommand,
   LegacyICGCImportRecord,
   DataValidationErrors,
-  DonorFieldsEnum,
 } from './submission-entities';
 import * as dictionaryManager from '../dictionary/manager';
 import {
@@ -63,7 +62,11 @@
   ClinicalSubmissionRecordsOperations,
   usingInvalidProgramId,
 } from './validation-clinical/utils';
-import { ClinicalEntitySchemaNames, TherapyRxNormFields } from '../common-model/entities';
+import {
+  ClinicalEntitySchemaNames,
+  DonorFieldsEnum,
+  TherapyRxNormFields,
+} from '../common-model/entities';
 
 const L = loggerFor(__filename);
 
@@ -820,13 +823,9 @@
     await Promise.all(
       command.records.map(async (record, index) => {
         let processedRecord: any = {};
-<<<<<<< HEAD
         const schemaResult = dictionaryManager
           .instance()
           .process(command.clinicalType, record, index, schema);
-=======
-        const schemaResult = schemaManager.instance().process(schemaName, record, index, schema);
->>>>>>> 39b11837
 
         if (schemaResult.validationErrors.length > 0) {
           errorsAccumulator = errorsAccumulator.concat(
