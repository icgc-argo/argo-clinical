--- conflicted
+++ resolved
@@ -45,11 +45,8 @@
 import { submissionRepository } from './submission-repo';
 import { v1 as uuid } from 'uuid';
 import { validateSubmissionData, checkUniqueRecords } from './validation';
-<<<<<<< HEAD
 import { batchErrorMessage } from './submission-error-messages';
-=======
 import { ClinicalSubmissionRecordsOperations } from './validation-clinical/utils';
->>>>>>> 37beb4cb
 const L = loggerFor(__filename);
 
 const emptyStats = {
