/*
 * Copyright (c) 2020 The Ontario Institute for Cancer Research. All rights reserved
 *
 * This program and the accompanying materials are made available under the terms of
 * the GNU Affero General Public License v3.0. You should have received a copy of the
 * GNU Affero General Public License along with this program.
 *  If not, see <http://www.gnu.org/licenses/>.
 *
 * THIS SOFTWARE IS PROVIDED BY THE COPYRIGHT HOLDERS AND CONTRIBUTORS "AS IS" AND ANY
 * EXPRESS OR IMPLIED WARRANTIES, INCLUDING, BUT NOT LIMITED TO, THE IMPLIED WARRANTIES
 * OF MERCHANTABILITY AND FITNESS FOR A PARTICULAR PURPOSE ARE DISCLAIMED. IN NO EVENT
 * SHALL THE COPYRIGHT HOLDER OR CONTRIBUTORS BE LIABLE FOR ANY DIRECT, INDIRECT,
 * INCIDENTAL, SPECIAL, EXEMPLARY, OR CONSEQUENTIAL DAMAGES (INCLUDING, BUT NOT LIMITED
 * TO, PROCUREMENT OF SUBSTITUTE GOODS OR SERVICES; LOSS OF USE, DATA, OR PROFITS;
 * OR BUSINESS INTERRUPTION) HOWEVER CAUSED AND ON ANY THEORY OF LIABILITY, WHETHER
 * IN CONTRACT, STRICT LIABILITY, OR TORT (INCLUDING NEGLIGENCE OR OTHERWISE) ARISING IN
 * ANY WAY OUT OF THE USE OF THIS SOFTWARE, EVEN IF ADVISED OF THE POSSIBILITY OF SUCH DAMAGE.
 */

import { entities as dictionaryEntities } from '@overturebio-stack/lectern-client';
import { SchemaValidationError } from '@overturebio-stack/lectern-client/lib/schema-entities';
import { DeepReadonly } from 'deep-freeze';
import _, { isEmpty, upperFirst } from 'lodash';
import { v1 as uuid } from 'uuid';
import {
  Donor,
  DonorBySubmitterIdMap,
  DonorMap,
  Sample,
  SchemaMetadata,
  Specimen,
} from '../clinical/clinical-entities';
import {
  donorDao,
  DONOR_DOCUMENT_FIELDS,
  FindByProgramAndSubmitterFilter,
} from '../clinical/donor-repo';
import {
  ClinicalEntitySchemaNames,
  DonorFieldsEnum,
  TherapyRxNormFields,
} from '../common-model/entities';
import * as dictionaryManager from '../dictionary/manager';
import { programExceptionRepository } from '../exception/exception-repo';
import { ProgramException } from '../exception/types';
import { isProgramException } from '../exception/util';
import { loggerFor } from '../logger';
import { RxNormConcept } from '../rxnorm/api';
import dbRxNormService from '../rxnorm/service';
import {
  DonorUtils,
  Errors,
  F,
  isEmptyString,
  isNotAbsent,
  isStringMatchRegex,
  notEmpty,
  toString,
} from '../utils';
import { registrationRepository } from './registration-repo';
import {
  ActiveClinicalSubmission,
  ActiveRegistration,
  BatchNameRegex,
  ClearSubmissionCommand,
  ClinicalEntities,
  ClinicalSubmissionCommand,
  ClinicalSubmissionModifierCommand,
  ClinicalSubmissionRecordsByDonorIdMap,
  ClinicalTypeValidateResult,
  CreateRegistrationCommand,
  CreateRegistrationRecord,
  CreateRegistrationResult,
  CreateSubmissionResult,
  DataValidationErrors,
  LegacyICGCImportRecord,
  MultiClinicalSubmissionCommand,
  NewClinicalEntities,
  NewClinicalEntity,
  RegistrationStat,
  RegistrationStats,
  RevalidateClinicalSubmissionCommand,
  SampleRegistrationFieldsEnum,
  SubmissionBatchError,
  SubmissionBatchErrorTypes,
  SubmissionValidationError,
  SubmissionValidationUpdate,
  SUBMISSION_STATE,
  SubmittedRegistrationRecord,
  ValidateSubmissionResult,
} from './submission-entities';
import { batchErrorMessage, validationErrorMessage } from './submission-error-messages';
import { submissionRepository } from './submission-repo';
import * as messenger from './submission-updates-messenger';
import {
  ClinicalSubmissionRecordsOperations,
  usingInvalidProgramId,
} from './validation-clinical/utils';
import * as dataValidator from './validation-clinical/validation';
import { checkUniqueRecords, validateSubmissionData } from './validation-clinical/validation';
import { FEATURE_SUBMISSION_EXCEPTIONS_ENABLED } from '../feature-flags';

const L = loggerFor(__filename);

const emptySubmission = {
  dataErrors: [],
  dataUpdates: [],
  dataWarnings: [],
  stats: {
    new: [],
    noUpdate: [],
    updated: [],
    errorsFound: [],
  },
};
export namespace operations {
  /**
   * This method creates an in progress registration after validating but doesn't create the donors in the donor collection
   * it overrides and deletes any previously uncomitted registrations.
   * @param command CreateRegistrationCommand the records to register,
   *  can contain new donors or existing donors but new samples.
   */
  export const createRegistration = async (
    command: CreateRegistrationCommand,
  ): Promise<CreateRegistrationResult> => {
    const existingActivRegistration = await registrationRepository.findByProgramId(
      command.programId,
    );

    const currentDictionary = await dictionaryManager.instance().getCurrent();

    const preCheckError = await preCheckRegistrationFields(command, currentDictionary);
    if (preCheckError) {
      return {
        registration: existingActivRegistration,
        batchErrors: preCheckError,
        successful: false,
      };
    }

    // delete any existing active registration to replace it with the new one
    // we can only have 1 active registration per program
    if (existingActivRegistration != undefined && existingActivRegistration._id) {
      await registrationRepository.delete(existingActivRegistration._id);
    }

    let unifiedSchemaErrors: DeepReadonly<SubmissionValidationError[]> = [];
    const validRecordsAccumulator: any[] = [];
    // check the program id if it matches the authorized one
    // This check is used to validate the program Id along with the schema validations
    // to save extra round trips

    let start = new Date().getTime() / 1000;
    // a loop that async loops through all records
    await Promise.all(
      command.records.map(async (r, index) => {
        const schemaResult = await dictionaryManager
          .instance()
          .processParallel(ClinicalEntitySchemaNames.REGISTRATION, r, index, currentDictionary);

        if (anyErrors(schemaResult.validationErrors)) {
          unifiedSchemaErrors = unifiedSchemaErrors.concat(
            unifySchemaErrors(
              ClinicalEntitySchemaNames.REGISTRATION,
              schemaResult.validationErrors,
              index,
              command.records,
            ),
          );
        }

        const programIdError = usingInvalidProgramId(
          ClinicalEntitySchemaNames.REGISTRATION,
          index,
          r,
          command.programId,
        );

        unifiedSchemaErrors = unifiedSchemaErrors.concat(programIdError);
        // we have to insert at correct index since records may be accumulated out of order
        validRecordsAccumulator[index] = schemaResult.processedRecord;

        return undefined;
      }),
    );
    let end = new Date().getTime() / 1000;
    L.info(`schema validation took ${end - start} s`);

    if (!_.isEmpty(unifiedSchemaErrors)) {
      L.info(`found ${unifiedSchemaErrors.length} schema errors in registration attempt`);
      // if there are errors terminate the creation.
      return {
        registration: undefined,
        errors: unifiedSchemaErrors,
        successful: false,
      };
    }
    const registrationRecords = mapToRegistrationRecord(validRecordsAccumulator);

    // all donors in a program, and build memory indexes for fast lookups by donor, specimen, sample submitter Ids
    const allDonors = await donorDao.findByProgramId(command.programId, {
      [DONOR_DOCUMENT_FIELDS.DONOR_ID]: 1,
      [DONOR_DOCUMENT_FIELDS.PROGRAM_ID]: 1,
      [DONOR_DOCUMENT_FIELDS.SUBMITTER_ID]: 1,
      [DONOR_DOCUMENT_FIELDS.GENDER]: 1,
      [DONOR_DOCUMENT_FIELDS.SPECIMEN_SUBMITTER_ID]: 1,
      [DONOR_DOCUMENT_FIELDS.SPECIMEN_TISSUE_SOURCE]: 1,
      [DONOR_DOCUMENT_FIELDS.SPECIMEN_TYPE]: 1,
      [DONOR_DOCUMENT_FIELDS.SPECIMEN_TUMOR_NORMAL_DESIGNATION]: 1,
      [DONOR_DOCUMENT_FIELDS.SAMPLE_TYPE]: 1,
      [DONOR_DOCUMENT_FIELDS.SPECIMEN_SAMPLE_SUBMITTER_ID]: 1,
    });

    const allDonorsMap: DonorBySubmitterIdMap = {};
    const allDonorsBySpecimenIdMap: DonorBySubmitterIdMap = {};
    const allDonorsBySampleIdMap: DonorBySubmitterIdMap = {};

    allDonors.forEach(d => {
      allDonorsMap[d.submitterId] = d;
      d.specimens.forEach(sp => {
        allDonorsBySpecimenIdMap[sp.submitterId] = d;
        sp.samples.forEach(sa => {
          allDonorsBySampleIdMap[sa.submitterId] = d;
        });
      });
    });

    start = new Date().getTime() / 1000;
    const { errors } = await dataValidator.validateRegistrationData(
      registrationRecords,
      allDonorsBySpecimenIdMap,
      allDonorsBySampleIdMap,
      allDonorsMap,
    );
    end = new Date().getTime() / 1000;
    L.info(`registration data validation took ${end - start} s`);

    if (errors.length > 0) {
      L.info(`found ${errors.length} data errors in registration attempt`);
      return F({
        registration: undefined,
        stats: undefined,
        errors: errors,
        successful: false,
      });
    }

    const stats = calculateUpdates(registrationRecords, allDonorsMap);

    // save the new registration object
    const schemaVersion = currentDictionary.version;
    const registration = toActiveRegistration(command, registrationRecords, stats, schemaVersion);
    const savedRegistration = await registrationRepository.create(registration);
    return F({
      registration: savedRegistration,
      errors: [],
      successful: true,
    });
  };

  /**
   * find registration by program Id
   * @param programId string
   */
  export const findByProgramId = async (programId: string) => {
    return await registrationRepository.findByProgramId(programId);
  };

  /**
   * delete registration by registration Id
   * @param registrationId string
   * @param programId string
   */
  export const deleteRegistration = async (registrationId: string, programId: string) => {
    const registration = await registrationRepository.findById(registrationId);
    if (registration === undefined || registration.programId !== programId) {
      throw new Errors.NotFound(`no registration with id :${registrationId} found`);
    }
    await registrationRepository.delete(registrationId);
  };

  /**
   * find an active clinical submission by program Id
   * @param programId string
   */
  export const findSubmissionByProgramId = async (programId: string) => {
    return await submissionRepository.findByProgramId(programId);
  };

  /**
   * clear clinical entities in submission
   * @param command ClearSubmissionCommand
   */
  export const clearSubmissionData = async (command: ClearSubmissionCommand) => {
    // Get active submission
    const activeSubmission = await submissionRepository.findByProgramId(command.programId);

    if (activeSubmission === undefined) {
      throw new Errors.NotFound('No active submission data found for this program.');
    }

    if (activeSubmission.version !== command.versionId) {
      throw new Errors.InvalidArgument(
        'Version ID provided does not match the latest submission version for this program.',
      );
    }

    if (activeSubmission.state === SUBMISSION_STATE.PENDING_APPROVAL) {
      // confirm that the state is VALID
      throw new Errors.StateConflict(
        'Active submission is in PENDING_APPROVAL state and cannot be modified.',
      );
    }

    // Update clinical entities from the active submission
    const updatedClinicalEntities: ClinicalEntities = {};
    if (command.fileType !== 'all') {
      for (const clinicalType in activeSubmission.clinicalEntities) {
        if (clinicalType !== command.fileType) {
          updatedClinicalEntities[clinicalType] = {
            ...activeSubmission.clinicalEntities[clinicalType],
            schemaErrors: [],
            ...emptySubmission,
          };
        }
      }
    }
    const newActiveSubmission: ActiveClinicalSubmission = {
      programId: command.programId,
      state: SUBMISSION_STATE.OPEN,
      version: '', // version is irrelevant here, repo will set it
      clinicalEntities: updatedClinicalEntities,
      updatedBy: command.updater,
    };
    // insert into database
    const updated = await updateSubmissionWithVersionOrDeleteEmpty(
      command.programId,
      activeSubmission.version,
      newActiveSubmission,
    );
    return updated;
  };

  export const findActiveClinicalSubmissions = async () => {
    return await submissionRepository.findAll();
  };

  /**
   * upload multiple clinical submissions
   * Three validation steps before upload is done:
   * 1. mapping batchName to clinicalType => can find batchError
   * 2. check headers (if provided) => can find batchError
   * 3. schemaValidation, done by lectern-client => can return schemaError
   * @param command MultiClinicalSubmissionCommand
   * @param targetSchema this is needed for migration case where we target new schema
   *                      if not provided, the default is the current schema.
   */
  export const submitMultiClinicalBatches = async (
    command: MultiClinicalSubmissionCommand,
  ): Promise<CreateSubmissionResult> => {
    // get program or create new one
    let exsistingActiveSubmission = await submissionRepository.findByProgramId(command.programId);
    if (!exsistingActiveSubmission) {
      exsistingActiveSubmission = await submissionRepository.create({
        programId: command.programId,
        state: SUBMISSION_STATE.OPEN,
        version: uuid(),
        clinicalEntities: {},
        updatedBy: command.updater,
      });
    }

    const currentDictionary = await dictionaryManager.instance().getCurrent();

    // Step 1 map dataArray to entitesMap
    const { newClinicalEntitesMap, dataToEntityMapErrors } = mapClinicalDataToEntity(
      command.newClinicalData,
      Object.values(ClinicalEntitySchemaNames).filter(
        type => type !== ClinicalEntitySchemaNames.REGISTRATION,
      ),
    );

    // Step 2 filter entites with invalid fieldNames
    const { filteredClinicalEntites, fieldNameErrors } = await checkEntityFieldNames(
      newClinicalEntitesMap,
      currentDictionary,
    );

    const updatedClinicalEntites: ClinicalEntities = clearClinicalEnitytStats(
      exsistingActiveSubmission.clinicalEntities,
    );

    const createdAt: DeepReadonly<Date> = new Date();

    // object to store all errors for entity
    const schemaErrors: { [k: string]: SubmissionValidationError[] } = {};

    for (const [clinicalType, newClinicalEnity] of Object.entries(filteredClinicalEntites)) {
      const { schemaErrorsTemp, processedRecords } = await checkClinicalEntity(
        {
          records: newClinicalEnity.records,
          programId: command.programId,
          clinicalType: clinicalType,
        },
        currentDictionary,
      );

      // because there was a requirement to not keep an open empty submission
      // we have to return a fake submission object in case there are schema errors
      // after the update/delete submission is callled below
      if (schemaErrorsTemp.length > 0) {
        // store errors found and remove clinical type from clinical entities
        schemaErrors[clinicalType] = schemaErrorsTemp;
        delete updatedClinicalEntites[clinicalType];
        continue;
      }

      // update or add entity
      updatedClinicalEntites[clinicalType] = {
        batchName: newClinicalEnity.batchName,
        creator: newClinicalEnity.creator,
        createdAt: createdAt,
        schemaErrors: [],
        records: processedRecords as any,
        ...emptySubmission,
      };
    }

    const newActiveSubmission: ActiveClinicalSubmission = {
      programId: command.programId,
      state: SUBMISSION_STATE.OPEN,
      version: '', // version is irrelevant here, repo will set it
      clinicalEntities: updatedClinicalEntites,
      updatedBy: command.updater,
    };

    // insert into database
    let updated = (await updateSubmissionWithVersionOrDeleteEmpty(
      command.programId,
      exsistingActiveSubmission.version,
      newActiveSubmission,
    )) as ActiveClinicalSubmission;

    if (updated === undefined) {
      // this is to be able to put the schema errors in the clinical entities
      // without having to save an empty submission.
      updated = {
        clinicalEntities: {},
        programId: undefined,
        state: undefined,
        version: undefined,
        updatedBy: undefined,
      } as any;
    }
    // put the schema errors in each clinical entity
    for (const clinicalType in schemaErrors) {
      updated.clinicalEntities[clinicalType] = {} as any;
      updated.clinicalEntities[clinicalType].schemaErrors = schemaErrors[clinicalType];
    }

    return {
      submission: updated,
      successful:
        Object.keys(schemaErrors).length === 0 &&
        dataToEntityMapErrors.length === 0 &&
        fieldNameErrors.length === 0,
      batchErrors: [...dataToEntityMapErrors, ...fieldNameErrors],
    };
  };

  /**
   * checks existing submission records against a target schema
   * @param command RevalidateClinicalSubmissionCommand
   * @param targetSchema the schema that the submission records will be validated with.
   */
  export const revalidateClinicalSubmission = async (
    command: RevalidateClinicalSubmissionCommand,
    targetSchema: dictionaryEntities.SchemasDictionary,
    dryRun = false,
  ): Promise<CreateSubmissionResult> => {
    // get program or create new one
    const exsistingActiveSubmission = await submissionRepository.findByProgramId(command.programId);
    if (!exsistingActiveSubmission) {
      throw new Error('trying to migrate non existing submission');
    }

    const existingClinicalEntities = _.cloneDeep(
      exsistingActiveSubmission.clinicalEntities,
    ) as ClinicalEntities;
    const schemaErrors: { [k: string]: SubmissionValidationError[] } = {}; // object to store all errors for entity

    for (const [clinicalType, clinicalEntityBatch] of Object.entries(existingClinicalEntities)) {
      const { schemaErrorsTemp: clinicalEntitySchemaErrors } = await checkClinicalEntity(
        {
          records: clinicalEntityBatch.records.map(prepareForSchemaReProcessing),
          programId: command.programId,
          clinicalType: clinicalType,
        },
        targetSchema,
      );

      // if it doesn't pass the new schema
      if (clinicalEntitySchemaErrors.length > 0) {
        // store errors found and remove clinical type from clinical entities
        schemaErrors[clinicalType] = clinicalEntitySchemaErrors;
        existingClinicalEntities[clinicalType].schemaErrors = clinicalEntitySchemaErrors;
        continue;
      }
    }

    const successful = Object.keys(schemaErrors).length === 0;
    let state = exsistingActiveSubmission.state;

    // special state to indicate that the submission is invalid my migration process.
    if (!successful) {
      state = SUBMISSION_STATE.INVALID_BY_MIGRATION;
    }

    const newActiveSubmission: ActiveClinicalSubmission = {
      programId: command.programId,
      state: state,
      version: '', // version is irrelevant here, repo will set it
      clinicalEntities: existingClinicalEntities,
      updatedBy: exsistingActiveSubmission.updatedBy,
    };

    // if dry run, then we don't actually want to update the submission we just return the result now
    if (dryRun) {
      return {
        submission: newActiveSubmission,
        successful: successful,
        batchErrors: [],
      };
    }

    // update the submission, it will not delete since we keep all clinical entities
    const updated = await updateSubmissionWithVersionOrDeleteEmpty(
      command.programId,
      exsistingActiveSubmission.version,
      newActiveSubmission,
    );

    return {
      submission: updated,
      successful: successful,
      batchErrors: [],
    };
  };

  /**
   * validate active submission
   * @param command ClinicalSubmissionModifierCommand
   */
  export const validateMultipleClinical = async (
    command: Readonly<ClinicalSubmissionModifierCommand>,
  ): Promise<ValidateSubmissionResult> => {
    const exsistingActiveSubmission = await submissionRepository.findByProgramId(command.programId);
    if (!exsistingActiveSubmission || exsistingActiveSubmission.version !== command.versionId) {
      throw new Errors.NotFound(
        `No active submission found with programId: ${command.programId} & versionId: ${command.versionId}`,
      );
    }
    if (
      exsistingActiveSubmission.state !== SUBMISSION_STATE.OPEN ||
      _.isEmpty(exsistingActiveSubmission.clinicalEntities)
    ) {
      return {
        submission: exsistingActiveSubmission,
        successful: true,
      };
    }
    // map records to relevant submitter_donor_id
    const clinicalSubmissionRecords: ClinicalSubmissionRecordsByDonorIdMap = {};
    const filters: FindByProgramAndSubmitterFilter[] = [];
    // map records to submitterDonorId and build filters
    for (const clinicalType in exsistingActiveSubmission.clinicalEntities) {
      const clinicalEnity = exsistingActiveSubmission.clinicalEntities[clinicalType];
      clinicalEnity.records.forEach((rc, index) => {
        const donorId = rc[SampleRegistrationFieldsEnum.submitter_donor_id];
        filters.push({
          programId: command.programId,
          submitterId: donorId,
        });
        if (!clinicalSubmissionRecords[donorId]) {
          clinicalSubmissionRecords[donorId] = {};
        }
        // by this point we have already validated for uniqueness
        ClinicalSubmissionRecordsOperations.addRecord(
          clinicalType as ClinicalEntitySchemaNames,
          clinicalSubmissionRecords[donorId],
          {
            ...rc,
            submitter_donor_id: donorId,
            index: index,
          },
        );
      });
    }

    const relevantDonorsMap = await getDonorsInProgram(filters);
    const validateResult: ClinicalTypeValidateResult = await validateSubmissionData(
      clinicalSubmissionRecords,
      relevantDonorsMap,
    );

    // update data errors/updates and stats
    let invalid: boolean = false;
    const validatedClinicalEntities = _.cloneDeep(
      exsistingActiveSubmission.clinicalEntities,
    ) as ClinicalEntities;
    for (const clinicalType in validateResult) {
      validatedClinicalEntities[clinicalType].stats = validateResult[clinicalType].stats;

      const updates = validateResult[clinicalType].dataUpdates as SubmissionValidationUpdate[];
      validatedClinicalEntities[clinicalType].dataUpdates = updates;

      const warnings = validateResult[clinicalType].dataWarnings;
      validatedClinicalEntities[clinicalType].dataWarnings = warnings;

      const errors = validateResult[clinicalType].dataErrors as SubmissionValidationError[];
      invalid = invalid || (errors && errors.length > 0);
      validatedClinicalEntities[clinicalType].dataErrors = errors;
    }

    const newActiveSubmission: ActiveClinicalSubmission = {
      programId: exsistingActiveSubmission.programId,
      state: invalid ? SUBMISSION_STATE.INVALID : SUBMISSION_STATE.VALID,
      version: '', // version is irrelevant here, repo will set it
      clinicalEntities: validatedClinicalEntities,
      updatedBy: command.updater,
    };

    // insert into database
    const updated = await submissionRepository.updateSubmissionWithVersion(
      command.programId,
      exsistingActiveSubmission.version,
      newActiveSubmission,
    );

    return {
      submission: updated,
      successful: !invalid,
    };
  };

  /**
   * reopen active submission and clear stats for entities
   * @param command ClinicalSubmissionModifierCommand
   */
  export const reopenClinicalSubmission = async (command: ClinicalSubmissionModifierCommand) => {
    const exsistingActiveSubmission = await submissionRepository.findByProgramId(command.programId);
    if (!exsistingActiveSubmission || exsistingActiveSubmission.version !== command.versionId) {
      throw new Errors.NotFound(
        `No active submission found with programId: ${command.programId} & versionId: ${command.versionId}`,
      );
    }
    if (exsistingActiveSubmission.state !== SUBMISSION_STATE.PENDING_APPROVAL) {
      throw new Errors.StateConflict(
        'Active submission does not have state PENDING_APPROVAL and cannot be reopened.',
      );
    }
    // remove stats from clinical entities
    const updatedClinicalEntites: ClinicalEntities = clearClinicalEnitytStats(
      exsistingActiveSubmission.clinicalEntities,
    );

    const reopenedActiveSubmission: ActiveClinicalSubmission = {
      programId: command.programId,
      state: SUBMISSION_STATE.OPEN,
      version: command.versionId, // version is irrelevant here, repo will set it
      clinicalEntities: updatedClinicalEntites,
      updatedBy: command.updater,
    };

    return await submissionRepository.updateSubmissionWithVersion(
      command.programId,
      command.versionId,
      reopenedActiveSubmission,
    );
  };

  /* *************** *
   * Private Methods
   * *************** */

  const clearClinicalEnitytStats = (
    clinicalEntities: DeepReadonly<ClinicalEntities>,
  ): ClinicalEntities => {
    const statClearedClinicalEntites: ClinicalEntities = {};
    Object.entries(clinicalEntities).forEach(([clinicalType, clinicalEntity]) => {
      statClearedClinicalEntites[clinicalType] = {
        ...clinicalEntity,
        ...emptySubmission,
      };
    });
    return statClearedClinicalEntites;
  };

  const addNewDonorToStats = (
    stats: RegistrationStats,
    newDonor: CreateRegistrationRecord,
    index: number,
  ) => {
    addRowNumberToStats(stats.newDonorIds, newDonor.donorSubmitterId, index);
  };

  const addNewSpecimenToStats = (
    stats: RegistrationStats,
    newDonor: CreateRegistrationRecord,
    index: number,
  ) => {
    addRowNumberToStats(stats.newSpecimenIds, newDonor.specimenSubmitterId, index);
  };

  const addNewSampleToStats = (
    stats: RegistrationStats,
    newDonor: CreateRegistrationRecord,
    index: number,
  ) => {
    addRowNumberToStats(stats.newSampleIds, newDonor.sampleSubmitterId, index);
  };

  const unifySchemaErrors = (
    type: ClinicalEntitySchemaNames,
    validationErrors: dictionaryEntities.SchemaProcessingResult['validationErrors'],
    index: number,
    records: ReadonlyArray<dictionaryEntities.DataRecord>,
  ) => {
    const errorsList = new Array<SubmissionValidationError>();
    validationErrors.forEach(schemaErr => {
      errorsList.push({
        index: index,
        type: schemaErr.errorType,
        info: getValidationErrorInfoObject(type, schemaErr, records[schemaErr.index]),
        fieldName: schemaErr.fieldName,
        message: schemaErr.message,
      });
    });
    return F(errorsList);
  };

  const addRowNumberToStats = (
    statsArray: RegistrationStat,
    submitterId: string,
    rowNum: number,
  ) => {
    for (const s of statsArray) {
      if (s.submitterId == submitterId) {
        s.rowNumbers.push(rowNum);
        return;
      }
    }
    statsArray.push({
      submitterId,
      rowNumbers: [rowNum],
    });
  };

  const calculateUpdates = (
    records: DeepReadonly<CreateRegistrationRecord[]>,
    donorsBySubmitterIdMap: DeepReadonly<DonorMap>,
  ) => {
    const stats: RegistrationStats = {
      newDonorIds: [],
      newSpecimenIds: [],
      newSampleIds: [],
      alreadyRegistered: [],
    };

    records.forEach((nd, index) => {
      const existingDonor = donorsBySubmitterIdMap[nd.donorSubmitterId];
      if (!existingDonor) {
        addNewDonorToStats(stats, nd, index);
        addNewSpecimenToStats(stats, nd, index);
        addNewSampleToStats(stats, nd, index);
        return;
      }

      const existingSpecimen = existingDonor.specimens.find(
        s => s.submitterId === nd.specimenSubmitterId,
      );
      if (!existingSpecimen) {
        addNewSpecimenToStats(stats, nd, index);
        addNewSampleToStats(stats, nd, index);
        return;
      }

      const existingSample = existingSpecimen.samples.find(
        sa => sa.submitterId === nd.sampleSubmitterId,
      );

      if (!existingSample) return addNewSampleToStats(stats, nd, index);
      // otherwise it's already registered record
      addRowNumberToStats(stats.alreadyRegistered, nd.sampleSubmitterId, index);
      return;
    });

    return F(stats);
  };

  const toActiveRegistration = (
    command: CreateRegistrationCommand,
    registrationRecords: ReadonlyArray<CreateRegistrationRecord>,
    stats: DeepReadonly<RegistrationStats>,
    schemaVersion: string,
  ): DeepReadonly<ActiveRegistration> => {
    return F({
      programId: command.programId,
      creator: command.creator,
      batchName: command.batchName,
      stats: stats,
      schemaVersion: schemaVersion,
      records: registrationRecords.map(r => {
        const record: Readonly<SubmittedRegistrationRecord> = {
          [SampleRegistrationFieldsEnum.program_id]: command.programId,
          [SampleRegistrationFieldsEnum.submitter_donor_id]: r.donorSubmitterId,
          [SampleRegistrationFieldsEnum.gender]: r.gender,
          [SampleRegistrationFieldsEnum.submitter_specimen_id]: r.specimenSubmitterId,
          [SampleRegistrationFieldsEnum.specimen_tissue_source]: r.specimenTissueSource,
          [SampleRegistrationFieldsEnum.tumour_normal_designation]: r.tumourNormalDesignation,
          [SampleRegistrationFieldsEnum.specimen_type]: r.specimenType,
          [SampleRegistrationFieldsEnum.submitter_sample_id]: r.sampleSubmitterId,
          [SampleRegistrationFieldsEnum.sample_type]: r.sampleType,
        };
        return record;
      }),
    });
  };

  const anyErrors = (schemaErrors: DeepReadonly<dictionaryEntities.SchemaValidationError[]>) => {
    return schemaErrors.length > 0 || schemaErrors.length > 0;
  };

  function mapToRegistrationRecord(records: DeepReadonly<dictionaryEntities.TypedDataRecord[]>) {
    return F(
      records.map(r => {
        const rec: CreateRegistrationRecord = {
          programId: r[SampleRegistrationFieldsEnum.program_id] as string,
          donorSubmitterId: r[SampleRegistrationFieldsEnum.submitter_donor_id] as string,
          gender: r[SampleRegistrationFieldsEnum.gender] as string,
          specimenSubmitterId: r[SampleRegistrationFieldsEnum.submitter_specimen_id] as string,
          specimenTissueSource: r[SampleRegistrationFieldsEnum.specimen_tissue_source] as string,
          tumourNormalDesignation: r[
            SampleRegistrationFieldsEnum.tumour_normal_designation
          ] as string,
          specimenType: r[SampleRegistrationFieldsEnum.specimen_type] as string,
          sampleSubmitterId: r[SampleRegistrationFieldsEnum.submitter_sample_id] as string,
          sampleType: r[SampleRegistrationFieldsEnum.sample_type] as string,
        };
        return rec;
      }),
    );
  }

  const checkExceptionExists = (
    exceptions: DeepReadonly<ProgramException['exceptions']>,
    validationError: DeepReadonly<dictionaryEntities.SchemaValidationError>,
    recordValue: string,
  ): boolean => {
    // missing required field, validate as normal, exceptions still require a submitted value
    if (
      validationError.errorType ===
      dictionaryEntities.SchemaValidationErrorTypes.MISSING_REQUIRED_FIELD
    ) {
      return false;
    }
    // every other validation of SchemaValidationErrorTypes check for exception
    else {
      const exception = exceptions.find(
        exception => exception.coreField === validationError.fieldName,
      );

      return exception?.exceptionValue === recordValue;
    }
  };

  const normalizeExceptionValue = (value: string) => upperFirst(value.trim().toLowerCase());

  export const checkClinicalEntity = async (
    command: ClinicalSubmissionCommand,
    schema: dictionaryEntities.SchemasDictionary,
  ) => {
    const schemaName = command.clinicalType as ClinicalEntitySchemaNames;

    // check records are unique
    const errors: SubmissionValidationError[] = checkUniqueRecords(schemaName, command.records);

    let errorsAccumulator: DeepReadonly<SubmissionValidationError[]> = [];
    const validRecordsAccumulator: any[] = [];

    await Promise.all(
      command.records.map(async (record, index) => {
        let processedRecord: any = {};
        const schemaResult = await dictionaryManager
          .instance()
          .processParallel(command.clinicalType, record, index, schema);

        if (schemaResult.validationErrors.length > 0) {
<<<<<<< HEAD
          // check for program exception
          const result = await programExceptionRepository.find(command.programId);

          let validationErrors: DeepReadonly<SchemaValidationError>[] = [];

          if (isProgramException(result)) {
            schemaResult.validationErrors.forEach(validationError => {
              const validationErrorFieldName = validationError.fieldName;
              const recordValue = record[validationErrorFieldName];

              // Zero Array type exceptions exist, but recordValue type is string | string[]
              if (Array.isArray(recordValue)) {
                validationErrors.push(validationError);
                return;
              }

              const normalizedRecordValue = normalizeExceptionValue(recordValue);

              const exceptionExists = checkExceptionExists(
                result.exceptions,
                validationError,
                normalizedRecordValue,
              );

              if (exceptionExists) {
                // ensure value is normalized exception value
                const normalizedExceptionRecord = {
                  ...record,
                  ...{ [validationErrorFieldName]: normalizedRecordValue },
                };
                processedRecord = normalizedExceptionRecord;
              } else {
                // only add validation errors that don't have exceptions
                validationErrors.push(validationError);
              }
            });
          } else {
            validationErrors = [...schemaResult.validationErrors];
          }

=======
          let validationErrors = schemaResult.validationErrors;
          if (FEATURE_SUBMISSION_EXCEPTIONS_ENABLED) {
            const result = await programExceptionRepository.find(command.programId);

            // filter out valid exceptions before adding to error accumulator
            validationErrors =
              // only filter is we have valid exceptions available
              isProgramException(result)
                ? schemaResult.validationErrors.filter(validationError => {
                    return !applyExceptionIfExists(result.exceptions, validationError, record);
                  })
                : schemaResult.validationErrors;
          }
>>>>>>> dc961281
          errorsAccumulator = errorsAccumulator.concat(
            unifySchemaErrors(schemaName, validationErrors, index, command.records),
          );
        }

        if (isEmpty(processedRecord)) {
          processedRecord = schemaResult.processedRecord;
        }

        const programIdError = usingInvalidProgramId(
          ClinicalEntitySchemaNames.REGISTRATION,
          index,
          record,
          command.programId,
        );
        errorsAccumulator = errorsAccumulator.concat(programIdError);

        // special case for therapies where we need to populate the rxnorm Ids, only do this step
        // if the record is valid so far to avoid spending alot of time here
        if (errorsAccumulator.length == 0 && isRxNormTherapy(command.clinicalType)) {
          const result = await validateRxNormFields(processedRecord, index, schemaName);
          if (result.error != undefined) {
            errorsAccumulator = errorsAccumulator.concat([result.error]);
          }
          if (result.record != undefined) {
            processedRecord = result.record;
          }
        }

        // respect the original order of the records
        validRecordsAccumulator[index] = processedRecord;
      }),
    );

    return {
      schemaErrorsTemp: errors.concat(errorsAccumulator),
      processedRecords: validRecordsAccumulator,
    };
  };

  function isRxNormTherapy(entity: string) {
    return (
      entity == ClinicalEntitySchemaNames.CHEMOTHERAPY ||
      entity == ClinicalEntitySchemaNames.HORMONE_THERAPY ||
      entity == ClinicalEntitySchemaNames.IMMUNOTHERAPY
    );
  }

  async function validateRxNormFields(
    r: dictionaryEntities.TypedDataRecord,
    index: number,
    therapyType: ClinicalEntitySchemaNames,
  ): Promise<{
    record: dictionaryEntities.TypedDataRecord | undefined;
    error: SubmissionValidationError | undefined;
  }> {
    const rxnormConceptLookupResult = await lookupRxNormConcept(r, index);
    if (rxnormConceptLookupResult.error != undefined) {
      rxnormConceptLookupResult.error.info = getValidationErrorInfoObject(
        therapyType,
        rxnormConceptLookupResult.error,
        r,
      );
      return { error: rxnormConceptLookupResult.error, record: undefined };
    }
    if (rxnormConceptLookupResult.rxNormRecord == undefined) {
      throw new Error("shouldn't happen");
    }
    const recordWithRxNormPopulated = _.cloneDeep(r) as Record<string, any>;
    // we replace the drug name to normalize the case
    recordWithRxNormPopulated[TherapyRxNormFields.drug_name] =
      rxnormConceptLookupResult.rxNormRecord.str;
    recordWithRxNormPopulated[TherapyRxNormFields.drug_rxnormid] =
      rxnormConceptLookupResult.rxNormRecord.rxcui;
    return {
      record: recordWithRxNormPopulated as dictionaryEntities.TypedDataRecord,
      error: undefined,
    };
  }

  async function lookupRxNormConcept(
    therapyRecord: dictionaryEntities.TypedDataRecord,
    index: number,
  ): Promise<{
    rxNormRecord: RxNormConcept | undefined;
    error: SubmissionValidationError | undefined;
  }> {
    // if the id is provided we do a look up and double check against the name (if provided)
    if (isNotAbsent(therapyRecord[TherapyRxNormFields.drug_rxnormid] as string)) {
      const rxcui = therapyRecord[TherapyRxNormFields.drug_rxnormid] as string;
      const rxRecords = await dbRxNormService.lookupByRxcui(rxcui.trim());
      if (_.isEmpty(rxRecords)) {
        const error: SubmissionValidationError = {
          fieldName: TherapyRxNormFields.drug_rxnormid,
          index: index,
          info: {},
          message: validationErrorMessage(DataValidationErrors.THERAPY_RXNORM_RXCUI_NOT_FOUND),
          type: DataValidationErrors.THERAPY_RXNORM_RXCUI_NOT_FOUND,
        };
        return {
          rxNormRecord: undefined,
          error: error,
        };
      }

      const matchingRecord = rxRecords.find(
        rx =>
          rx.str.toLowerCase().trim() ==
          (therapyRecord[TherapyRxNormFields.drug_name] as string).toLowerCase().trim(),
      );

      if (matchingRecord != undefined) {
        return {
          rxNormRecord: matchingRecord,
          error: undefined,
        };
      }

      const foundNames = rxRecords.map(r => r.str);
      const error: SubmissionValidationError = {
        fieldName: TherapyRxNormFields.drug_rxnormid,
        index: index,
        info: {},
        message: validationErrorMessage(DataValidationErrors.THERAPY_RXNORM_DRUG_NAME_INVALID, {
          foundNames,
        }),
        type: DataValidationErrors.THERAPY_RXNORM_DRUG_NAME_INVALID,
      };
      return {
        rxNormRecord: undefined,
        error: error,
      };
    }

    // nothing was provided
    // this shouldn't happen unless the schema is not validating correctly
    const error: SubmissionValidationError = {
      fieldName: TherapyRxNormFields.drug_rxnormid,
      index: index,
      info: {},
      message: `an rxcui id or drug name is required`,
      type: DataValidationErrors.THERAPY_MISSING_RXNORM_FIELDS,
    };
    return {
      rxNormRecord: undefined,
      error: error,
    };
  }

  const getDonorsInProgram = async (
    filters: DeepReadonly<FindByProgramAndSubmitterFilter[]>,
  ): Promise<DeepReadonly<DonorMap>> => {
    if (filters.length === 0) {
      return {};
    }
    // fetch related donor docs from the db
    let donorDocs = await donorDao.findByProgramAndSubmitterId(filters);
    if (!donorDocs) {
      donorDocs = [];
    }
    const donors = F(donorDocs);
    // build a donor hash map for faster access to donors
    const donorByIdMapTemp: { [id: string]: DeepReadonly<Donor> } = {};
    donors.forEach(dc => {
      donorByIdMapTemp[dc.submitterId] = _.cloneDeep(dc);
    });
    return F(donorByIdMapTemp);
  };

  const mapClinicalDataToEntity = (
    clinicalData: ReadonlyArray<NewClinicalEntity>,
    expectedClinicalEntites: ReadonlyArray<ClinicalEntitySchemaNames>,
  ): DeepReadonly<{
    newClinicalEntitesMap: NewClinicalEntities;
    dataToEntityMapErrors: Array<SubmissionBatchError>;
  }> => {
    const mutableClinicalData = [...clinicalData];
    const dataToEntityMapErrors: Array<SubmissionBatchError> = [];
    const newClinicalEntitesMap: { [clinicalType: string]: NewClinicalEntity } = {};

    // check for double files and map files to clinical type
    expectedClinicalEntites.forEach(clinicalType => {
      const dataMatchToType = _.remove(mutableClinicalData, clinicalData =>
        isStringMatchRegex(BatchNameRegex[clinicalType], clinicalData.batchName),
      );

      if (dataMatchToType.length > 1) {
        dataToEntityMapErrors.push({
          message: batchErrorMessage(SubmissionBatchErrorTypes.MULTIPLE_TYPED_FILES, {
            clinicalType,
          }),
          batchNames: dataMatchToType.map(data => data.batchName),
          code: SubmissionBatchErrorTypes.MULTIPLE_TYPED_FILES,
        });
      } else if (dataMatchToType.length == 1) {
        newClinicalEntitesMap[clinicalType] = dataMatchToType[0];
      }
    });

    const wrongUploadSection = _.remove(mutableClinicalData, clinicalData =>
      isStringMatchRegex(
        BatchNameRegex[ClinicalEntitySchemaNames.REGISTRATION],
        clinicalData.batchName,
      ),
    );

    // Check to see if a sample registration file was mistakenly uploaded in this section
    if (wrongUploadSection.length) {
      dataToEntityMapErrors.push({
        message: batchErrorMessage(SubmissionBatchErrorTypes.INCORRECT_SECTION),
        batchNames: wrongUploadSection.map(data => data.batchName),
        code: SubmissionBatchErrorTypes.INCORRECT_SECTION,
      });
    }

    if (mutableClinicalData.length > 0) {
      dataToEntityMapErrors.push({
        message: batchErrorMessage(SubmissionBatchErrorTypes.INVALID_FILE_NAME, {
          isRegistration: expectedClinicalEntites.includes(ClinicalEntitySchemaNames.REGISTRATION),
        }),
        batchNames: mutableClinicalData.map(data => data.batchName),
        code: SubmissionBatchErrorTypes.INVALID_FILE_NAME,
      });
    }

    return F({ newClinicalEntitesMap, dataToEntityMapErrors });
  };

  const checkEntityFieldNames = async (
    newClinicalEntitesMap: DeepReadonly<NewClinicalEntities>,
    dictionary: dictionaryEntities.SchemasDictionary,
  ) => {
    const fieldNameErrors: SubmissionBatchError[] = [];
    const filteredClinicalEntites: NewClinicalEntities = {};

    for (const [clinicalType, newClinicalEnity] of Object.entries(newClinicalEntitesMap)) {
      if (!newClinicalEnity.fieldNames) {
        filteredClinicalEntites[clinicalType] = { ...(newClinicalEnity as NewClinicalEntity) };
        continue;
      }
      const commonFieldNamesSet = new Set(newClinicalEnity.fieldNames);
      const clinicalFieldNamesByPriorityMap = await dictionaryManager
        .instance()
        .getSchemaFieldNamesWithPriority(clinicalType, dictionary);
      const missingFields: string[] = [];

      clinicalFieldNamesByPriorityMap.required.forEach(requiredField => {
        if (!commonFieldNamesSet.has(requiredField)) {
          missingFields.push(requiredField);
        } else {
          commonFieldNamesSet.delete(requiredField);
        }
      });

      clinicalFieldNamesByPriorityMap.optional.forEach(optionalField =>
        commonFieldNamesSet.delete(optionalField),
      );

      const unknownFields = Array.from(commonFieldNamesSet); // remaining are unknown

      if (missingFields.length === 0 && unknownFields.length === 0) {
        filteredClinicalEntites[clinicalType] = { ...(newClinicalEnity as NewClinicalEntity) };
        continue;
      }

      if (missingFields.length > 0) {
        fieldNameErrors.push({
          message: batchErrorMessage(SubmissionBatchErrorTypes.MISSING_REQUIRED_HEADER, {
            missingFields,
          }),
          batchNames: [newClinicalEnity.batchName],
          code: SubmissionBatchErrorTypes.MISSING_REQUIRED_HEADER,
        });
      }

      if (unknownFields.length > 0) {
        fieldNameErrors.push({
          message: batchErrorMessage(SubmissionBatchErrorTypes.UNRECOGNIZED_HEADER, {
            unknownFields,
          }),
          batchNames: [newClinicalEnity.batchName],
          code: SubmissionBatchErrorTypes.UNRECOGNIZED_HEADER,
        });
      }
    }
    return { filteredClinicalEntites, fieldNameErrors };
  };

  // pre check registration create command
  const preCheckRegistrationFields = async (
    command: CreateRegistrationCommand,
    dictionary: dictionaryEntities.SchemasDictionary,
  ): Promise<DeepReadonly<SubmissionBatchError[] | undefined>> => {
    const {
      newClinicalEntitesMap: registrationMapped,
      dataToEntityMapErrors,
    } = mapClinicalDataToEntity(
      [
        {
          records: command.records,
          batchName: command.batchName,
          creator: command.creator,
          fieldNames: command.fieldNames,
        },
      ],
      [ClinicalEntitySchemaNames.REGISTRATION],
    );
    if (dataToEntityMapErrors.length !== 0) {
      return dataToEntityMapErrors;
    }
    const { fieldNameErrors } = await checkEntityFieldNames(registrationMapped, dictionary);
    if (fieldNameErrors.length !== 0) {
      return fieldNameErrors;
    }
    return undefined;
  };

  export function mergeIcgcLegacyData(
    legacySamples: Readonly<LegacyICGCImportRecord>[],
    programId: string,
  ) {
    const result: Donor[] = [];
    // since rows can have duplicated donor ids we don't need to reprocess.
    const processedDonorIds = new Set<string>();
    legacySamples.forEach((donorRow: LegacyICGCImportRecord, i: number) => {
      validateRequiredColumns(i, donorRow, ['icgc_donor_id', 'submitted_donor_id', 'donor_sex']);
      // we already processed the donor and their samples, specimens
      if (processedDonorIds.has(donorRow.icgc_donor_id)) {
        return;
      }
      processedDonorIds.add(donorRow.icgc_donor_id);
      result.push({
        donorId: parseInt(donorRow.icgc_donor_id.substring(2), 10),
        gender:
          donorRow.donor_sex == '' || donorRow.donor_sex == 'unspecified'
            ? OTHER
            : _.startCase(donorRow.donor_sex),
        programId: programId.toUpperCase(),
        specimens: getIcgcDonorSpecimens(legacySamples, donorRow),
        submitterId: donorRow.submitted_donor_id,
      } as any);
    });
    return result;
  }

  /* importLegacyDonors
   *   Used for importing donor/specimen/sample data from ICGC.
   *   Primary intent is to add entities with original ICGC Ids (not generated IDs by clinical)
   *   Ideally, this is run once per program. Situations have come up where new ICGC data needs to be added
   *    to a program that was already imported, so this is able to process existing donors by adding new
   *    samples/specimens to a donor that already exists without modifying the existing donor/sample/specimen.
   */
  export async function importLegacyDonors(donors: Donor[]) {
    const actionPromises = []; // ensure all mongo actions complete before return by tracking them here.

    const currentDictionaryVersion = await dictionaryManager.instance().getCurrentVersion();
    const schemaMetadata: SchemaMetadata = {
      isValid: true,
      lastValidSchemaVersion: currentDictionaryVersion,
      originalSchemaVersion: currentDictionaryVersion,
    };

    const programsIncluded = _.uniq(donors.map(donor => donor.programId));

    // Check if existing donor or new:
    const dbReads = programsIncluded.map(programId => donorDao.findByProgramId(programId));
    const dbDonors = _.flatten(await Promise.all(dbReads));
    const dbDonorIds = dbDonors.map(donor => donor.donorId);

    const newDonors = donors.filter(donor => !dbDonorIds.includes(donor.donorId));

    newDonors.forEach((d: any) => {
      d.createdAt = new Date();
      d.__v = 1;
      d.updatedAt = new Date();
      d.createdBy = 'dcc-admin';
      d.schemaMetadata = schemaMetadata;
    });

    if (!_.isEmpty(newDonors)) {
      actionPromises.push(donorDao.insertDonors(newDonors));
    }

    const existingDonors = donors.filter(donor => dbDonorIds.includes(donor.donorId));

    existingDonors.forEach(donor => {
      // The donor is already in the DB, so we need to loop through its Specimens and Samples to find any new ones to add.

      const dbDonor = dbDonors.find(i => i.donorId === donor.donorId);
      if (dbDonor) {
        // Will be found because of above filter, do this check to keep TS happy

        const updatedDonor = _.cloneDeep(dbDonor) as Donor;
        let updated = false;

        donor.specimens.forEach(specimen => {
          const existingSpecimen = updatedDonor.specimens.find(
            s => s.specimenId === specimen.specimenId,
          );

          if (existingSpecimen) {
            // Found existing specimen, check samples for it
            specimen.samples.forEach(sample => {
              const existingSample = existingSpecimen.samples.find(
                s => s.sampleId === sample.sampleId,
              );
              if (!existingSample) {
                // found a new sample, need to add to donor
                existingSpecimen.samples.push(sample);
                updated = true;
              }
            });
          } else {
            updatedDonor.specimens.push(specimen);
            updated = true;
          }
        });

        if (updated) {
          updatedDonor.updatedAt = new Date().toDateString();
          delete updatedDonor._id;
          actionPromises.push(donorDao.updateDonor(updatedDonor));
        }
      }
    });

    await Promise.all(actionPromises); // let all mongo actions finish, will catch errors.
    return {
      newDonors: newDonors.length,
      updates: actionPromises.length - (newDonors.length ? 1 : 0), // weird math to not double count the insert(newDonors) action
    };
  }

  export async function adminDeleteSamples(
    programId: string,
    samplesSubmitterIds: string[],
    dryRun = true,
  ) {
    // validate the program has no active submissions
    const existingRegistration = await findByProgramId(programId);
    if (existingRegistration) {
      throw new Error(
        'Program has active registration in progress, cancel it or commit it to avoid conflicts.',
      );
    }

    const existingClinicalSubmission = await findSubmissionByProgramId(programId);
    if (existingClinicalSubmission) {
      throw new Error(
        'Program has active clinical data submission, you cannot delete specific samples if program has clinical data.',
      );
    }

    const promises = samplesSubmitterIds.map(ssi => {
      return donorDao.findBySampleSubmitterIdAndProgramId({
        programId: programId,
        submitterId: ssi,
      });
    });

    // wait on the queries to execute
    const donors = (await Promise.all(promises)).filter(notEmpty);
    if (donors.length == 0) {
      return {
        dryRun,
        samplesDeleted: [],
        specimensDeleted: [],
        donorsDeleted: [],
      };
    }
    // reject request if donors have clinical data
    const donorsWithClinicalData = donors
      .filter(notEmpty)
      .filter(d1 => !_.isEmpty(d1.clinicalInfo));
    if (donorsWithClinicalData.length > 0) {
      throw new Error(`Donors: ${donors.map(d => d?.submitterId)} have clinical data already`);
    }

    // filter donors in case multiple samples belong to same donor
    const filteredDonors = _.uniqBy(donors.filter(notEmpty), d => d.donorId);

    // remove specified samples
    const modifiableDonors = _.cloneDeep(filteredDonors) as Donor[];
    const result: any = {
      dryRun,
      samplesDeleted: [],
      specimensDeleted: [],
      donorsDeleted: [],
    };

    modifiableDonors.forEach(d => {
      d?.specimens.forEach(sp => {
        // filter out samples that ids are in the provided ids list to remove
        result.samplesDeleted = result.samplesDeleted.concat(
          sp.samples
            .filter(sa => samplesSubmitterIds.includes(sa.submitterId))
            .map(s => s.submitterId),
        );
        sp.samples = sp.samples.filter(sa => !samplesSubmitterIds.includes(sa.submitterId));
      });

      // if specimen has no samples, remove it
      result.specimensDeleted = result.specimensDeleted.concat(
        d.specimens.filter(sp => sp.samples.length == 0).map(s => s.submitterId),
      );
      d.specimens = d.specimens.filter(sp => sp.samples.length !== 0);
    });

    // update donors to save changes
    if (dryRun === false) {
      await donorDao.updateAll(modifiableDonors);
    }

    // delete donors with no specimens (tbd)
    const donorsWithNoSpecimens = modifiableDonors.filter(d => d.specimens.length == 0);
    result.donorsDeleted = result.donorsDeleted.concat(
      donorsWithNoSpecimens.map(d => d.submitterId),
    );
    if (dryRun === false) {
      donorDao.deleteByProgramIdAndDonorIds(
        programId,
        donorsWithNoSpecimens
          .map(d => d.donorId)
          .filter(id => Number(id) > 0)
          .filter(notEmpty),
      );
    }

    // if samples will be deleted, notify program update
    if (dryRun === false && result.samplesDeleted.length > 0) {
      await messenger.getInstance().sendProgramUpdatedMessage({
        programId,
        donorIds: modifiableDonors
          .filter(donor => donor.donorId)
          .map(donor => DonorUtils.prefixDonorId(donor.donorId as number)),
      });
    }
    return result;
  }
}

function getIcgcDonorSpecimens(
  legacySamples: Readonly<LegacyICGCImportRecord>[],
  donorRow: LegacyICGCImportRecord,
) {
  const sps: Specimen[] = [];
  // per donor we only need to process a specific specimen once to get all its samples.
  const processedDonorSpecimens = new Set<string>();
  legacySamples.forEach((specimenRow: LegacyICGCImportRecord, i: number) => {
    validateRequiredColumns(i, specimenRow, [
      'icgc_donor_id',
      'icgc_specimen_id',
      'submitted_specimen_id',
      'specimen_type',
    ]);

    if (specimenRow.icgc_donor_id !== donorRow.icgc_donor_id) {
      return;
    }
    if (processedDonorSpecimens.has(specimenRow.icgc_specimen_id)) {
      return;
    }

    processedDonorSpecimens.add(specimenRow.icgc_specimen_id);
    sps.push({
      specimenId: parseInt(specimenRow.icgc_specimen_id.substring(2), 10),
      submitterId: specimenRow.submitted_specimen_id,
      clinicalInfo: {},
      tumourNormalDesignation: getMappedTumorNormalDesignation(specimenRow.specimen_type),
      specimenType: getMappedSpecimenType(specimenRow.specimen_type),
      samples: getIcgcSpecimenSamples(legacySamples, specimenRow, donorRow),
      specimenTissueSource: getMappedTissueSource(specimenRow.specimen_type),
    });
  });
  return sps;
}

function getMappedTumorNormalDesignation(specimenType: string): string {
  const mapping = ICGC_SPECIMEN_TYPE_MAP[specimenType];
  if (mapping) {
    return mapping.tumour_normal_designation;
  }
  throw new Error('found unknow specimen type: ' + specimenType);
}

function getMappedSpecimenType(icgcSpecimenType: string): string {
  const mapping = ICGC_SPECIMEN_TYPE_MAP[icgcSpecimenType];
  if (mapping) {
    return mapping.specimen_type;
  }
  throw new Error('found unknow specimen type: ' + icgcSpecimenType);
}

function getMappedTissueSource(specimenType: string): string {
  const mapping = ICGC_SPECIMEN_TYPE_MAP[specimenType];
  if (mapping) {
    return mapping.tissue_source;
  }
  throw new Error('found unknow specimen type: ' + specimenType);
}

function getIcgcSpecimenSamples(
  legacySamples: LegacyICGCImportRecord[],
  speciemn: LegacyICGCImportRecord,
  donor: LegacyICGCImportRecord,
) {
  const sps: Sample[] = [];
  const processedSamplesForSpeciemn = new Set<string>();
  legacySamples.forEach((sampleRow: LegacyICGCImportRecord, i: number) => {
    validateRequiredColumns(i, sampleRow, [
      'icgc_donor_id',
      'icgc_specimen_id',
      'submitted_sample_id',
    ]);
    if (
      sampleRow.icgc_donor_id !== donor.icgc_donor_id ||
      sampleRow.icgc_specimen_id !== speciemn.icgc_specimen_id
    ) {
      return;
    }

    // we don't expect files to have same sample id twice
    if (processedSamplesForSpeciemn.has(sampleRow.icgc_sample_id)) {
      throw new Error('Duplicated sample');
    }

    processedSamplesForSpeciemn.add(sampleRow.icgc_sample_id);
    sps.push({
      sampleId: parseInt(sampleRow.icgc_sample_id.substring(2), 10),
      submitterId: sampleRow.submitted_sample_id,
      sampleType: getSampleTypeFromLegacySample(sampleRow),
    });
  });
  return sps;
}

function getSampleTypeFromLegacySample(sample: any): string {
  const ls: string = sample.library_strategy;
  if (ls.indexOf('WGS') >= 0 || ls.indexOf('WXS') >= 0) {
    return 'Total DNA';
  }

  if (ls == 'RNA-Seq') {
    return 'Total RNA';
  }

  if (ls == 'miRNA-Seq') {
    return 'Other RNA fractions';
  }

  L.error(`invalid sample type in this row ${JSON.stringify(sample)}`, undefined);
  throw new Error('invalid sample type');
}

function validateRequiredColumns(index: number, obj: any, cols: string[]) {
  for (const c of cols) {
    if (isEmptyString(obj[c])) {
      throw new Error(`row ${JSON.stringify(obj)} is missing field:${c}`);
    }
  }
}

function prepareForSchemaReProcessing(record: object) {
  // we copy to avoid frozen attributes
  const copy = _.cloneDeep(record);
  return toString(copy);
}

// this is bassically findOneAndUpdate but with new version everytime
async function updateSubmissionWithVersionOrDeleteEmpty(
  programId: string,
  version: string,
  updatingFields: DeepReadonly<ActiveClinicalSubmission>,
): Promise<DeepReadonly<ActiveClinicalSubmission> | undefined> {
  if (_.has(updatingFields, 'clinicalEntities') && _.isEmpty(updatingFields.clinicalEntities)) {
    await submissionRepository.deleteByProgramIdAndVersion({ programId, version });
    return undefined;
  }

  return await submissionRepository.updateSubmissionFieldsWithVersion(
    programId,
    version,
    updatingFields,
  );
}

const getValidationErrorInfoObject = (
  type: ClinicalEntitySchemaNames,
  err: DeepReadonly<dictionaryEntities.SchemaValidationError | SubmissionValidationError>,
  record: DeepReadonly<dictionaryEntities.DataRecord | dictionaryEntities.TypedDataRecord>,
) => {
  switch (type) {
    case ClinicalEntitySchemaNames.REGISTRATION: {
      return F({
        ...err.info,
        value: err.info.value || record[err.fieldName], // use record value if error value is not specifed
        donorSubmitterId: record[SampleRegistrationFieldsEnum.submitter_donor_id],
        specimenSubmitterId: record[SampleRegistrationFieldsEnum.submitter_specimen_id],
        sampleSubmitterId: record[SampleRegistrationFieldsEnum.submitter_sample_id],
      });
    }
    default: {
      return F({
        ...err.info,
        value: err.info.value || record[err.fieldName], // use record value if error value is not specifed
        donorSubmitterId: record[DonorFieldsEnum.submitter_donor_id],
      });
    }
  }
};

const SOLID_TISSUE = 'Solid tissue';
const OTHER = 'Other';
const NORMAL = 'Normal';
const TUMOR = 'Tumour';
const PRIMARY_TUMOR = 'Primary tumour';
const RECURRENT_TUMOR = 'Recurrent tumour';
const METASTATIC_TUMOR = 'Metastatic tumour';
const LYMPH_NODE = 'Lymph node';

const ICGC_SPECIMEN_TYPE_MAP: {
  [k: string]: {
    tumour_normal_designation: string;
    specimen_type: string;
    tissue_source: string;
  };
} = {
  'Normal - solid tissue': {
    tumour_normal_designation: NORMAL,
    specimen_type: NORMAL,
    tissue_source: SOLID_TISSUE,
  },
  'Normal - blood derived': {
    tumour_normal_designation: NORMAL,
    specimen_type: NORMAL,
    tissue_source: 'Blood derived',
  },
  'Normal - bone marrow': {
    tumour_normal_designation: NORMAL,
    specimen_type: NORMAL,
    tissue_source: 'Bone marrow',
  },
  'Normal - tissue adjacent to primary': {
    tumour_normal_designation: NORMAL, // might need to double check
    specimen_type: 'Normal - tissue adjacent to primary tumour',
    tissue_source: SOLID_TISSUE,
  },
  'Normal - buccal cell': {
    tumour_normal_designation: NORMAL,
    specimen_type: NORMAL,
    tissue_source: 'Buccal cell',
  },
  'Normal - EBV immortalized': {
    tumour_normal_designation: NORMAL,
    specimen_type: NORMAL,
    tissue_source: OTHER,
  },
  'Normal - lymph node': {
    tumour_normal_designation: NORMAL,
    specimen_type: NORMAL,
    tissue_source: LYMPH_NODE,
  },
  'Normal - other': {
    tumour_normal_designation: NORMAL,
    specimen_type: NORMAL,
    tissue_source: OTHER,
  },
  'Primary tumour - solid tissue': {
    tumour_normal_designation: TUMOR,
    specimen_type: PRIMARY_TUMOR,
    tissue_source: SOLID_TISSUE,
  },
  'Primary tumour - blood derived (peripheral blood)': {
    tumour_normal_designation: TUMOR,
    specimen_type: PRIMARY_TUMOR,
    tissue_source: 'Blood derived - peripheral blood',
  },
  'Primary tumour - blood derived (bone marrow)': {
    tumour_normal_designation: TUMOR,
    specimen_type: PRIMARY_TUMOR,
    tissue_source: 'Blood derived - bone marrow',
  },
  'Primary tumour - additional new primary': {
    tumour_normal_designation: TUMOR,
    specimen_type: PRIMARY_TUMOR,
    tissue_source: OTHER,
  },
  'Primary tumour - other': {
    tumour_normal_designation: TUMOR,
    specimen_type: PRIMARY_TUMOR,
    tissue_source: OTHER,
  },
  'Recurrent tumour - solid tissue': {
    tumour_normal_designation: TUMOR,
    specimen_type: RECURRENT_TUMOR,
    tissue_source: SOLID_TISSUE,
  },
  'Recurrent tumour - blood derived (peripheral blood)': {
    tumour_normal_designation: TUMOR,
    specimen_type: RECURRENT_TUMOR,
    tissue_source: 'Blood derived - peripheral blood',
  },
  'Recurrent tumour - blood derived (bone marrow)': {
    tumour_normal_designation: TUMOR,
    specimen_type: RECURRENT_TUMOR,
    tissue_source: 'Blood derived - bone marrow',
  },
  'Recurrent tumour - other': {
    tumour_normal_designation: TUMOR,
    specimen_type: RECURRENT_TUMOR,
    tissue_source: OTHER,
  },
  'Metastatic tumour - NOS': {
    tumour_normal_designation: TUMOR,
    specimen_type: METASTATIC_TUMOR,
    tissue_source: OTHER,
  },
  'Metastatic tumour - lymph node': {
    tumour_normal_designation: TUMOR,
    specimen_type: METASTATIC_TUMOR,
    tissue_source: LYMPH_NODE,
  },
  'Metastatic tumour - metastasis local to lymph node': {
    tumour_normal_designation: TUMOR,
    specimen_type: 'Metastatic tumour - metastasis local to lymph node',
    tissue_source: LYMPH_NODE,
  },
  'Metastatic tumour - metastasis to distant location': {
    tumour_normal_designation: TUMOR,
    specimen_type: 'Metastatic tumour - metastasis to distant location',
    tissue_source: OTHER,
  },
  'Metastatic tumour - additional metastatic': {
    tumour_normal_designation: TUMOR,
    specimen_type: 'Metastatic tumour - additional metastatic',
    tissue_source: OTHER,
  },
  'Xenograft - derived from primary tumour': {
    tumour_normal_designation: TUMOR,
    specimen_type: 'Xenograft - derived from primary tumour',
    tissue_source: OTHER,
  },
  'Xenograft - derived from tumour cell line': {
    tumour_normal_designation: TUMOR,
    specimen_type: 'Xenograft - derived from tumour cell line',
    tissue_source: OTHER,
  },
  'Cell line - derived from tumour': {
    tumour_normal_designation: TUMOR,
    specimen_type: 'Cell line - derived from tumour',
    tissue_source: OTHER,
  },
  'Primary tumour - lymph node': {
    tumour_normal_designation: TUMOR,
    specimen_type: PRIMARY_TUMOR,
    tissue_source: LYMPH_NODE,
  },
  'Metastatic tumour - other': {
    tumour_normal_designation: TUMOR,
    specimen_type: METASTATIC_TUMOR,
    tissue_source: OTHER,
  },
  'Cell line - derived from xenograft tumour': {
    tumour_normal_designation: TUMOR,
    specimen_type: 'Cell line - derived from xenograft tumour',
    tissue_source: OTHER,
  },
};<|MERGE_RESOLUTION|>--- conflicted
+++ resolved
@@ -896,8 +896,10 @@
           .processParallel(command.clinicalType, record, index, schema);
 
         if (schemaResult.validationErrors.length > 0) {
-<<<<<<< HEAD
-          // check for program exception
+
+          let validationErrors = schemaResult.validationErrors;
+          if (FEATURE_SUBMISSION_EXCEPTIONS_ENABLED) {
+            // check for program exception
           const result = await programExceptionRepository.find(command.programId);
 
           let validationErrors: DeepReadonly<SchemaValidationError>[] = [];
@@ -936,22 +938,7 @@
           } else {
             validationErrors = [...schemaResult.validationErrors];
           }
-
-=======
-          let validationErrors = schemaResult.validationErrors;
-          if (FEATURE_SUBMISSION_EXCEPTIONS_ENABLED) {
-            const result = await programExceptionRepository.find(command.programId);
-
-            // filter out valid exceptions before adding to error accumulator
-            validationErrors =
-              // only filter is we have valid exceptions available
-              isProgramException(result)
-                ? schemaResult.validationErrors.filter(validationError => {
-                    return !applyExceptionIfExists(result.exceptions, validationError, record);
-                  })
-                : schemaResult.validationErrors;
-          }
->>>>>>> dc961281
+          
           errorsAccumulator = errorsAccumulator.concat(
             unifySchemaErrors(schemaName, validationErrors, index, command.records),
           );
