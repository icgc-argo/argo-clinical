--- conflicted
+++ resolved
@@ -206,26 +206,10 @@
         schemaErrors[clinicalType] = schemaErrorsTemp;
         delete updatedClinicalEntites[clinicalType];
       } else {
-<<<<<<< HEAD
         // update or add entity
         updatedClinicalEntites[clinicalType] = {
           ...command.newClinicalEntities[clinicalType],
           ...emptyStats,
-=======
-        // update entity in active submission
-        newActiveSubmission.clinicalEntities[clinicalType] = {
-          batchName: newClinicalEnity.batchName,
-          creator: newClinicalEnity.creator,
-          records: processedRecords,
-          dataErrors: [],
-          dataUpdates: [],
-          stats: {
-            new: [],
-            noUpdate: [],
-            updated: [],
-            errorsFound: [],
-          },
->>>>>>> fe4e904f
         };
       }
     }
