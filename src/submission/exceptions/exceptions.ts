/*
 * Copyright (c) 2023 The Ontario Institute for Cancer Research. All rights reserved
 *
 * This program and the accompanying materials are made available under the terms of
 * the GNU Affero General Public License v3.0. You should have received a copy of the
 * GNU Affero General Public License along with this program.
 *  If not, see <http://www.gnu.org/licenses/>.
 *
 * THIS SOFTWARE IS PROVIDED BY THE COPYRIGHT HOLDERS AND CONTRIBUTORS "AS IS" AND ANY
 * EXPRESS OR IMPLIED WARRANTIES, INCLUDING, BUT NOT LIMITED TO, THE IMPLIED WARRANTIES
 * OF MERCHANTABILITY AND FITNESS FOR A PARTICULAR PURPOSE ARE DISCLAIMED. IN NO EVENT
 * SHALL THE COPYRIGHT HOLDER OR CONTRIBUTORS BE LIABLE FOR ANY DIRECT, INDIRECT,
 * INCIDENTAL, SPECIAL, EXEMPLARY, OR CONSEQUENTIAL DAMAGES (INCLUDING, BUT NOT LIMITED
 * TO, PROCUREMENT OF SUBSTITUTE GOODS OR SERVICES; LOSS OF USE, DATA, OR PROFITS;
 * OR BUSINESS INTERRUPTION) HOWEVER CAUSED AND ON ANY THEORY OF LIABILITY, WHETHER
 * IN CONTRACT, STRICT LIABILITY, OR TORT (INCLUDING NEGLIGENCE OR OTHERWISE) ARISING IN
 * ANY WAY OUT OF THE USE OF THIS SOFTWARE, EVEN IF ADVISED OF THE POSSIBILITY OF SUCH DAMAGE.
 */

import { entities as dictionaryEntities } from '@overturebio-stack/lectern-client';
import { TypedDataRecord } from '@overturebio-stack/lectern-client/lib/schema-entities';
import _ from 'lodash';
import {
	ClinicalEntitySchemaNames,
	FollowupFieldsEnum,
	SpecimenFieldsEnum,
} from '../../common-model/entities';
<<<<<<< HEAD
import entityExceptionRepository from '../../exception/property-exceptions/repo/entity';
import programExceptionRepository from '../../exception/property-exceptions/repo/program';
import {
	EntityException,
	ExceptionRecord,
	ProgramException,
} from '../../exception/property-exceptions/types';
=======
import entityExceptionRepository from '../../exception/repo/entity';
import programExceptionRepository from '../../exception/repo/program';
import { fieldFilter } from '../../exception/validation';
import { EntityException, ExceptionRecord, ProgramException } from '../../exception/types';
>>>>>>> 5b2695bf
import { DeepReadonly } from 'deep-freeze';

/**
 * query db for program or entity exceptions
 * @param programId
 * @returns program and donor level exceptions for this programId
 */
const queryForExceptions = async (programId: string) => {
	const programException = await programExceptionRepository.find(programId);
	const entityException = await entityExceptionRepository.find(programId);

	return { programException, entityException };
};

/**
 * Determines if Dictionary field is a numeric field
 * @param valueType
 * @returns true if valueType is 'integer' or 'number'
 */
const isNumericField = (valueType: dictionaryEntities.ValueType | undefined) =>
  valueType === dictionaryEntities.ValueType.INTEGER ||
  valueType === dictionaryEntities.ValueType.NUMBER;

/**
 * Checks if there is a program exception or entity exception matching the record value
 *
 * @param exceptions
 * @param validationError
 * @param fieldValue
 * @returns true if an exception match exists, false otherwise
 */
const validateFieldValueWithExceptions = ({
<<<<<<< HEAD
	record,
	programException,
	entityException,
	schemaName,
	fieldValue,
	validationErrorFieldName,
}: {
	record: DeepReadonly<TypedDataRecord>;
	programException: ProgramException | null;
	entityException: EntityException | null;
	schemaName: ClinicalEntitySchemaNames;
	fieldValue: string;
	validationErrorFieldName: string;
}): boolean => {
	const allowedValues: Set<string> = new Set();

	// program level is applicable to ALL donors
	if (programException) {
		programException.exceptions
			.filter(
				(exception) =>
					exception.requested_core_field === validationErrorFieldName &&
					exception.schema === schemaName,
			)
			.forEach((matchingException) =>
				allowedValues.add(matchingException.requested_exception_value),
			);
	}

	if (entityException) {
		const exceptions: ExceptionRecord[] = [];

		switch (schemaName) {
			case ClinicalEntitySchemaNames.SPECIMEN:
				const submitterSpecimenId = record[SpecimenFieldsEnum.submitter_specimen_id] || undefined;
				entityException.specimen
					.filter((exception) => exception.submitter_specimen_id === submitterSpecimenId)
					.forEach((exception) => exceptions.push(exception));
				break;
			case ClinicalEntitySchemaNames.FOLLOW_UP:
				const submitterFollowupId = record[FollowupFieldsEnum.submitter_follow_up_id] || undefined;
				entityException.follow_up
					.filter((exception) => exception.submitter_follow_up_id === submitterFollowupId)
					.forEach((exception) => exceptions.push(exception));
				break;
			default:
				// schema is neither speicmen nor followup, do not filter for entity exceptions
				break;
		}

		exceptions
			.filter((exception) => exception.requested_core_field === validationErrorFieldName)
			.forEach((matchingException) =>
				allowedValues.add(matchingException.requested_exception_value),
			);
	}

	// check submitted exception value matches record validation error field value
	return allowedValues.has(fieldValue);
=======
  record,
  programException,
  entityException,
  schemaName,
  fieldValue,
  validationErrorFieldName,
  valueType,
}: {
  record: DeepReadonly<TypedDataRecord>;
  programException: ProgramException | null;
  entityException: EntityException | null;
  schemaName: ClinicalEntitySchemaNames;
  fieldValue: string | undefined;
  validationErrorFieldName: string;
  valueType?: dictionaryEntities.ValueType;
}): boolean => {
  const allowedValues: Set<string | undefined> = new Set();

  // program level is applicable to ALL donors
  if (programException) {
    programException.exceptions
      .filter(
        exception =>
          exception.requested_core_field === validationErrorFieldName &&
          exception.schema === schemaName,
      )
      .forEach(matchingException => {
        if (isNumericField(valueType)) {
          allowedValues.add(undefined);
        } else {
          allowedValues.add(matchingException.requested_exception_value);
        }
      });
  }

  if (entityException) {
    const exceptions: ExceptionRecord[] = [];

    switch (schemaName) {
      case ClinicalEntitySchemaNames.SPECIMEN:
        const submitterSpecimenId = record[SpecimenFieldsEnum.submitter_specimen_id] || undefined;
        entityException.specimen
          .filter(exception => exception.submitter_specimen_id === submitterSpecimenId)
          .forEach(exception => exceptions.push(exception));
        break;
      case ClinicalEntitySchemaNames.FOLLOW_UP:
        const submitterFollowupId = record[FollowupFieldsEnum.submitter_follow_up_id] || undefined;
        entityException.follow_up
          .filter(exception => exception.submitter_follow_up_id === submitterFollowupId)
          .forEach(exception => exceptions.push(exception));
        break;
      default:
        // schema is neither specimen nor followup, do not filter for entity exceptions
        break;
    }

    exceptions
      .filter(exception => exception.requested_core_field === validationErrorFieldName)
      .forEach(matchingException => {
        if (isNumericField(valueType)) {
          allowedValues.add(undefined);
        } else {
          allowedValues.add(matchingException.requested_exception_value);
        }
      });
  }

  // check submitted exception value matches record validation error field value
  return allowedValues.has(fieldValue);
>>>>>>> 5b2695bf
};

/**
 * Normalizes input string to start with Upper case, remaining
 * characters lowercase and to trim whitespace
 *
 * @param value
 * @returns normalized string
 */
const normalizeExceptionValue = (value: Readonly<string>) =>
	_.upperFirst(value.trim().toLowerCase());

/**
 * Check if value is exactly matching an array with a single string value.
 */
const isSingleString = (value: DeepReadonly<dictionaryEntities.SchemaTypes>): value is [string] =>
	Array.isArray(value) && value.length === 1 && typeof value[0] === 'string';

/**
 * Validate Exception values applied to text fields. Arrays of strings are allowed if they have a single string value.
 */
<<<<<<< HEAD
const isAllowedTypeForException = (
	value: DeepReadonly<dictionaryEntities.SchemaTypes>,
=======
const isValidStringExceptionType = (
  value: DeepReadonly<dictionaryEntities.SchemaTypes>,
>>>>>>> 5b2695bf
): value is string | [string] => typeof value === 'string' || isSingleString(value);

/**
 * Validate exception values applied to Numeric fields. Allows submitting 'blank' values.
 */
const isValidNumericExceptionType = (
  value: DeepReadonly<dictionaryEntities.SchemaTypes>,
): value is undefined | '' => typeof value === 'undefined' || value === '';

/**
 * Check if a valid exception exists and the record value matches it.
 * If there's a match, we allow the value to pass schema validation.
 * Filtered schema validation errors and the normalized record value are returned.
 *
 * Normalizing is setting the value to start Upper case and to trim whitespace.
 *
 * @param programId
 * @param record
 * @param schemaValidationErrors
 */
export const checkForProgramAndEntityExceptions = async ({
<<<<<<< HEAD
	programId,
	record,
	schemaName,
	schemaValidationErrors,
}: {
	programId: string;
	record: DeepReadonly<TypedDataRecord>;
	schemaName: ClinicalEntitySchemaNames;
	schemaValidationErrors: dictionaryEntities.SchemaValidationError[];
}) => {
	const filteredErrors: dictionaryEntities.SchemaValidationError[] = [];
	let normalizedRecord = record;

	// retrieve submitted exceptions for program id (both program level and entity level)
	const { programException, entityException } = await queryForExceptions(programId);

	// if there are submitted exceptions for this program, check if they match record values
	if (!(programException || entityException)) {
		return { filteredErrors: schemaValidationErrors, normalizedRecord: record };
	}

	// check each validation error for a matching exception, and remove the validaiton if the value matches the exception value
	schemaValidationErrors.forEach((validationError) => {
		const validationErrorFieldName = validationError.fieldName;
		const fieldValue = record[validationErrorFieldName];

		// Field value is a type we cannot allow exceptions for, validate as normal
		if (!isAllowedTypeForException(fieldValue)) {
			filteredErrors.push(validationError);
			return;
		}

		// missing required field, validate as normal, exceptions still require a submitted value
		const isMissingRequiredField =
			validationError.errorType ===
			dictionaryEntities.SchemaValidationErrorTypes.MISSING_REQUIRED_FIELD;

		if (isMissingRequiredField) {
			filteredErrors.push(validationError);
			return;
		}

		// get normalized value for record, from either the string value or from the single string inside of the array.
		// we should know from `isAllowedTypeForException` that the fieldValue is one of those two types.
		const stringFieldValue = isSingleString(fieldValue) ? fieldValue[0] : fieldValue;
		const normalizedString = normalizeExceptionValue(stringFieldValue);
		const normalizedValue = isSingleString(fieldValue) ? [normalizedString] : normalizedString;

		const valueHasException = validateFieldValueWithExceptions({
			record,
			programException,
			entityException,
			schemaName,
			fieldValue: normalizedString,
			validationErrorFieldName: validationError.fieldName,
		});

		if (valueHasException) {
			// ensure value is normalized exception value
			const normalizedExceptionRecord = {
				...record,
				[validationErrorFieldName]: normalizedValue, // normalized value keeps this as array for array fields, or string for string fields
			};
			normalizedRecord = normalizedExceptionRecord;
		} else {
			// only add validation errors that don't have exceptions
			filteredErrors.push(validationError);
		}
	});
	return { filteredErrors, normalizedRecord };
=======
  programId,
  record,
  schemaName,
  entitySchema,
  schemaValidationErrors,
}: {
  programId: string;
  record: DeepReadonly<TypedDataRecord>;
  schemaName: ClinicalEntitySchemaNames;
  entitySchema: dictionaryEntities.SchemaDefinition | undefined;
  schemaValidationErrors: dictionaryEntities.SchemaValidationError[];
}) => {
  const filteredErrors: dictionaryEntities.SchemaValidationError[] = [];
  let normalizedRecord = record;

  // retrieve submitted exceptions for program id (both program level and entity level)
  const { programException, entityException } = await queryForExceptions(programId);

  // if there are submitted exceptions for this program, check if they match record values
  if (!(programException || entityException)) {
    return { filteredErrors: schemaValidationErrors, normalizedRecord };
  }

  // check each validation error for a matching exception, and remove the validaiton if the value matches the exception value
  schemaValidationErrors.forEach(validationError => {
    const validationErrorFieldName = validationError.fieldName;
    const fieldValue = record[validationErrorFieldName];

    const fieldSchema = entitySchema?.fields.find(fieldFilter(validationErrorFieldName));
    const valueType = fieldSchema?.valueType;

    const validNumericExceptionValue =
      isNumericField(valueType) && isValidNumericExceptionType(fieldValue);

    let normalizedFieldValue: string | undefined = '';
    let normalizedValue: string | string[] = '';

    if (valueType === 'string' && isValidStringExceptionType(fieldValue)) {
      // get normalized value for record, from either the string value or from the single string inside of the array.
      // we should know from `isAllowedTypeForException` that the fieldValue is one of those two types.
      const stringFieldValue = isSingleString(fieldValue) ? fieldValue[0] : fieldValue;
      const normalizedString = normalizeExceptionValue(stringFieldValue);
      normalizedValue = isSingleString(fieldValue) ? [normalizedString] : normalizedString;

      normalizedFieldValue = normalizedString;
    } else if (validNumericExceptionValue) {
      normalizedFieldValue = fieldValue === '' ? undefined : fieldValue;
    } else {
      // If field value is not string or number, then value is not a type we allow exceptions for
      filteredErrors.push(validationError);
      return;
    }

    const valueHasException = validateFieldValueWithExceptions({
      record,
      programException,
      entityException,
      schemaName,
      validationErrorFieldName: validationError.fieldName,
      fieldValue: normalizedFieldValue,
      valueType,
    });

    if (valueHasException) {
      // ensure value is normalized exception value
      normalizedRecord = {
        ...normalizedRecord,
        [validationErrorFieldName]: normalizedValue, // normalized value keeps this as array for array fields, or string for string fields
      };
    } else {
      // only add validation errors that don't have exceptions
      filteredErrors.push(validationError);
    }
  });
  return { filteredErrors, normalizedRecord };
>>>>>>> 5b2695bf
};<|MERGE_RESOLUTION|>--- conflicted
+++ resolved
@@ -1,5 +1,5 @@
 /*
- * Copyright (c) 2023 The Ontario Institute for Cancer Research. All rights reserved
+ * Copyright (c) 2024 The Ontario Institute for Cancer Research. All rights reserved
  *
  * This program and the accompanying materials are made available under the terms of
  * the GNU Affero General Public License v3.0. You should have received a copy of the
@@ -25,7 +25,6 @@
 	FollowupFieldsEnum,
 	SpecimenFieldsEnum,
 } from '../../common-model/entities';
-<<<<<<< HEAD
 import entityExceptionRepository from '../../exception/property-exceptions/repo/entity';
 import programExceptionRepository from '../../exception/property-exceptions/repo/program';
 import {
@@ -33,13 +32,8 @@
 	ExceptionRecord,
 	ProgramException,
 } from '../../exception/property-exceptions/types';
-=======
-import entityExceptionRepository from '../../exception/repo/entity';
-import programExceptionRepository from '../../exception/repo/program';
-import { fieldFilter } from '../../exception/validation';
-import { EntityException, ExceptionRecord, ProgramException } from '../../exception/types';
->>>>>>> 5b2695bf
 import { DeepReadonly } from 'deep-freeze';
+import { fieldFilter } from '../../exception/property-exceptions/validation';
 
 /**
  * query db for program or entity exceptions
@@ -59,8 +53,8 @@
  * @returns true if valueType is 'integer' or 'number'
  */
 const isNumericField = (valueType: dictionaryEntities.ValueType | undefined) =>
-  valueType === dictionaryEntities.ValueType.INTEGER ||
-  valueType === dictionaryEntities.ValueType.NUMBER;
+	valueType === dictionaryEntities.ValueType.INTEGER ||
+	valueType === dictionaryEntities.ValueType.NUMBER;
 
 /**
  * Checks if there is a program exception or entity exception matching the record value
@@ -71,22 +65,23 @@
  * @returns true if an exception match exists, false otherwise
  */
 const validateFieldValueWithExceptions = ({
-<<<<<<< HEAD
 	record,
 	programException,
 	entityException,
 	schemaName,
 	fieldValue,
 	validationErrorFieldName,
+	valueType,
 }: {
 	record: DeepReadonly<TypedDataRecord>;
 	programException: ProgramException | null;
 	entityException: EntityException | null;
 	schemaName: ClinicalEntitySchemaNames;
-	fieldValue: string;
+	fieldValue: string | undefined;
 	validationErrorFieldName: string;
+	valueType?: dictionaryEntities.ValueType;
 }): boolean => {
-	const allowedValues: Set<string> = new Set();
+	const allowedValues: Set<string | undefined> = new Set();
 
 	// program level is applicable to ALL donors
 	if (programException) {
@@ -96,9 +91,13 @@
 					exception.requested_core_field === validationErrorFieldName &&
 					exception.schema === schemaName,
 			)
-			.forEach((matchingException) =>
-				allowedValues.add(matchingException.requested_exception_value),
-			);
+			.forEach((matchingException) => {
+				if (isNumericField(valueType)) {
+					allowedValues.add(undefined);
+				} else {
+					allowedValues.add(matchingException.requested_exception_value);
+				}
+			});
 	}
 
 	if (entityException) {
@@ -118,90 +117,23 @@
 					.forEach((exception) => exceptions.push(exception));
 				break;
 			default:
-				// schema is neither speicmen nor followup, do not filter for entity exceptions
+				// schema is neither specimen nor followup, do not filter for entity exceptions
 				break;
 		}
 
 		exceptions
 			.filter((exception) => exception.requested_core_field === validationErrorFieldName)
-			.forEach((matchingException) =>
-				allowedValues.add(matchingException.requested_exception_value),
-			);
+			.forEach((matchingException) => {
+				if (isNumericField(valueType)) {
+					allowedValues.add(undefined);
+				} else {
+					allowedValues.add(matchingException.requested_exception_value);
+				}
+			});
 	}
 
 	// check submitted exception value matches record validation error field value
 	return allowedValues.has(fieldValue);
-=======
-  record,
-  programException,
-  entityException,
-  schemaName,
-  fieldValue,
-  validationErrorFieldName,
-  valueType,
-}: {
-  record: DeepReadonly<TypedDataRecord>;
-  programException: ProgramException | null;
-  entityException: EntityException | null;
-  schemaName: ClinicalEntitySchemaNames;
-  fieldValue: string | undefined;
-  validationErrorFieldName: string;
-  valueType?: dictionaryEntities.ValueType;
-}): boolean => {
-  const allowedValues: Set<string | undefined> = new Set();
-
-  // program level is applicable to ALL donors
-  if (programException) {
-    programException.exceptions
-      .filter(
-        exception =>
-          exception.requested_core_field === validationErrorFieldName &&
-          exception.schema === schemaName,
-      )
-      .forEach(matchingException => {
-        if (isNumericField(valueType)) {
-          allowedValues.add(undefined);
-        } else {
-          allowedValues.add(matchingException.requested_exception_value);
-        }
-      });
-  }
-
-  if (entityException) {
-    const exceptions: ExceptionRecord[] = [];
-
-    switch (schemaName) {
-      case ClinicalEntitySchemaNames.SPECIMEN:
-        const submitterSpecimenId = record[SpecimenFieldsEnum.submitter_specimen_id] || undefined;
-        entityException.specimen
-          .filter(exception => exception.submitter_specimen_id === submitterSpecimenId)
-          .forEach(exception => exceptions.push(exception));
-        break;
-      case ClinicalEntitySchemaNames.FOLLOW_UP:
-        const submitterFollowupId = record[FollowupFieldsEnum.submitter_follow_up_id] || undefined;
-        entityException.follow_up
-          .filter(exception => exception.submitter_follow_up_id === submitterFollowupId)
-          .forEach(exception => exceptions.push(exception));
-        break;
-      default:
-        // schema is neither specimen nor followup, do not filter for entity exceptions
-        break;
-    }
-
-    exceptions
-      .filter(exception => exception.requested_core_field === validationErrorFieldName)
-      .forEach(matchingException => {
-        if (isNumericField(valueType)) {
-          allowedValues.add(undefined);
-        } else {
-          allowedValues.add(matchingException.requested_exception_value);
-        }
-      });
-  }
-
-  // check submitted exception value matches record validation error field value
-  return allowedValues.has(fieldValue);
->>>>>>> 5b2695bf
 };
 
 /**
@@ -223,20 +155,15 @@
 /**
  * Validate Exception values applied to text fields. Arrays of strings are allowed if they have a single string value.
  */
-<<<<<<< HEAD
-const isAllowedTypeForException = (
+const isValidStringExceptionType = (
 	value: DeepReadonly<dictionaryEntities.SchemaTypes>,
-=======
-const isValidStringExceptionType = (
-  value: DeepReadonly<dictionaryEntities.SchemaTypes>,
->>>>>>> 5b2695bf
 ): value is string | [string] => typeof value === 'string' || isSingleString(value);
 
 /**
  * Validate exception values applied to Numeric fields. Allows submitting 'blank' values.
  */
 const isValidNumericExceptionType = (
-  value: DeepReadonly<dictionaryEntities.SchemaTypes>,
+	value: DeepReadonly<dictionaryEntities.SchemaTypes>,
 ): value is undefined | '' => typeof value === 'undefined' || value === '';
 
 /**
@@ -251,15 +178,16 @@
  * @param schemaValidationErrors
  */
 export const checkForProgramAndEntityExceptions = async ({
-<<<<<<< HEAD
 	programId,
 	record,
 	schemaName,
+	entitySchema,
 	schemaValidationErrors,
 }: {
 	programId: string;
 	record: DeepReadonly<TypedDataRecord>;
 	schemaName: ClinicalEntitySchemaNames;
+	entitySchema: dictionaryEntities.SchemaDefinition | undefined;
 	schemaValidationErrors: dictionaryEntities.SchemaValidationError[];
 }) => {
 	const filteredErrors: dictionaryEntities.SchemaValidationError[] = [];
@@ -270,7 +198,7 @@
 
 	// if there are submitted exceptions for this program, check if they match record values
 	if (!(programException || entityException)) {
-		return { filteredErrors: schemaValidationErrors, normalizedRecord: record };
+		return { filteredErrors: schemaValidationErrors, normalizedRecord };
 	}
 
 	// check each validation error for a matching exception, and remove the validaiton if the value matches the exception value
@@ -278,125 +206,51 @@
 		const validationErrorFieldName = validationError.fieldName;
 		const fieldValue = record[validationErrorFieldName];
 
-		// Field value is a type we cannot allow exceptions for, validate as normal
-		if (!isAllowedTypeForException(fieldValue)) {
+		const fieldSchema = entitySchema?.fields.find(fieldFilter(validationErrorFieldName));
+		const valueType = fieldSchema?.valueType;
+
+		const validNumericExceptionValue =
+			isNumericField(valueType) && isValidNumericExceptionType(fieldValue);
+
+		let normalizedFieldValue: string | undefined = '';
+		let normalizedValue: string | string[] = '';
+
+		if (valueType === 'string' && isValidStringExceptionType(fieldValue)) {
+			// get normalized value for record, from either the string value or from the single string inside of the array.
+			// we should know from `isAllowedTypeForException` that the fieldValue is one of those two types.
+			const stringFieldValue = isSingleString(fieldValue) ? fieldValue[0] : fieldValue;
+			const normalizedString = normalizeExceptionValue(stringFieldValue);
+			normalizedValue = isSingleString(fieldValue) ? [normalizedString] : normalizedString;
+
+			normalizedFieldValue = normalizedString;
+		} else if (validNumericExceptionValue) {
+			normalizedFieldValue = fieldValue === '' ? undefined : fieldValue;
+		} else {
+			// If field value is not string or number, then value is not a type we allow exceptions for
 			filteredErrors.push(validationError);
 			return;
 		}
-
-		// missing required field, validate as normal, exceptions still require a submitted value
-		const isMissingRequiredField =
-			validationError.errorType ===
-			dictionaryEntities.SchemaValidationErrorTypes.MISSING_REQUIRED_FIELD;
-
-		if (isMissingRequiredField) {
-			filteredErrors.push(validationError);
-			return;
-		}
-
-		// get normalized value for record, from either the string value or from the single string inside of the array.
-		// we should know from `isAllowedTypeForException` that the fieldValue is one of those two types.
-		const stringFieldValue = isSingleString(fieldValue) ? fieldValue[0] : fieldValue;
-		const normalizedString = normalizeExceptionValue(stringFieldValue);
-		const normalizedValue = isSingleString(fieldValue) ? [normalizedString] : normalizedString;
 
 		const valueHasException = validateFieldValueWithExceptions({
 			record,
 			programException,
 			entityException,
 			schemaName,
-			fieldValue: normalizedString,
 			validationErrorFieldName: validationError.fieldName,
+			fieldValue: normalizedFieldValue,
+			valueType,
 		});
 
 		if (valueHasException) {
 			// ensure value is normalized exception value
-			const normalizedExceptionRecord = {
-				...record,
+			normalizedRecord = {
+				...normalizedRecord,
 				[validationErrorFieldName]: normalizedValue, // normalized value keeps this as array for array fields, or string for string fields
 			};
-			normalizedRecord = normalizedExceptionRecord;
 		} else {
 			// only add validation errors that don't have exceptions
 			filteredErrors.push(validationError);
 		}
 	});
 	return { filteredErrors, normalizedRecord };
-=======
-  programId,
-  record,
-  schemaName,
-  entitySchema,
-  schemaValidationErrors,
-}: {
-  programId: string;
-  record: DeepReadonly<TypedDataRecord>;
-  schemaName: ClinicalEntitySchemaNames;
-  entitySchema: dictionaryEntities.SchemaDefinition | undefined;
-  schemaValidationErrors: dictionaryEntities.SchemaValidationError[];
-}) => {
-  const filteredErrors: dictionaryEntities.SchemaValidationError[] = [];
-  let normalizedRecord = record;
-
-  // retrieve submitted exceptions for program id (both program level and entity level)
-  const { programException, entityException } = await queryForExceptions(programId);
-
-  // if there are submitted exceptions for this program, check if they match record values
-  if (!(programException || entityException)) {
-    return { filteredErrors: schemaValidationErrors, normalizedRecord };
-  }
-
-  // check each validation error for a matching exception, and remove the validaiton if the value matches the exception value
-  schemaValidationErrors.forEach(validationError => {
-    const validationErrorFieldName = validationError.fieldName;
-    const fieldValue = record[validationErrorFieldName];
-
-    const fieldSchema = entitySchema?.fields.find(fieldFilter(validationErrorFieldName));
-    const valueType = fieldSchema?.valueType;
-
-    const validNumericExceptionValue =
-      isNumericField(valueType) && isValidNumericExceptionType(fieldValue);
-
-    let normalizedFieldValue: string | undefined = '';
-    let normalizedValue: string | string[] = '';
-
-    if (valueType === 'string' && isValidStringExceptionType(fieldValue)) {
-      // get normalized value for record, from either the string value or from the single string inside of the array.
-      // we should know from `isAllowedTypeForException` that the fieldValue is one of those two types.
-      const stringFieldValue = isSingleString(fieldValue) ? fieldValue[0] : fieldValue;
-      const normalizedString = normalizeExceptionValue(stringFieldValue);
-      normalizedValue = isSingleString(fieldValue) ? [normalizedString] : normalizedString;
-
-      normalizedFieldValue = normalizedString;
-    } else if (validNumericExceptionValue) {
-      normalizedFieldValue = fieldValue === '' ? undefined : fieldValue;
-    } else {
-      // If field value is not string or number, then value is not a type we allow exceptions for
-      filteredErrors.push(validationError);
-      return;
-    }
-
-    const valueHasException = validateFieldValueWithExceptions({
-      record,
-      programException,
-      entityException,
-      schemaName,
-      validationErrorFieldName: validationError.fieldName,
-      fieldValue: normalizedFieldValue,
-      valueType,
-    });
-
-    if (valueHasException) {
-      // ensure value is normalized exception value
-      normalizedRecord = {
-        ...normalizedRecord,
-        [validationErrorFieldName]: normalizedValue, // normalized value keeps this as array for array fields, or string for string fields
-      };
-    } else {
-      // only add validation errors that don't have exceptions
-      filteredErrors.push(validationError);
-    }
-  });
-  return { filteredErrors, normalizedRecord };
->>>>>>> 5b2695bf
 };