--- conflicted
+++ resolved
@@ -151,11 +151,7 @@
 ): value is string | [string] => typeof value === 'string' || isSingleString(value);
 
 /**
-<<<<<<< HEAD
- * Exceptions can only be applied to text values. Arrays of strings are allowed if they have a single string value.
-=======
  * Validate exception values applied to Numeric fields. Allows submitting 'blank' values.
->>>>>>> 2d6dae4f
  */
 const isValidNumericExceptionType = (
   value: DeepReadonly<dictionaryEntities.SchemaTypes>,
@@ -201,20 +197,12 @@
     const validationErrorFieldName = validationError.fieldName;
     const fieldValue = record[validationErrorFieldName];
 
-<<<<<<< HEAD
-    // Todo: Make Reusable
-    const fieldFilter = (field: dictionaryEntities.FieldDefinition): boolean =>
-      field.name === validationErrorFieldName;
-    const fieldSchema = entitySchema?.fields.find(fieldFilter);
-=======
     const fieldSchema = entitySchema?.fields.find(fieldFilter(validationErrorFieldName));
->>>>>>> 2d6dae4f
     const valueType = fieldSchema?.valueType;
 
     const validNumericExceptionValue =
       (valueType === 'number' || valueType === 'integer') &&
       isValidNumericExceptionType(fieldValue);
-<<<<<<< HEAD
 
     let normalizedFieldValue = '';
     let normalizedValue: string | string[] = '';
@@ -233,26 +221,6 @@
       return;
     }
 
-=======
-
-    let normalizedFieldValue = '';
-    let normalizedValue: string | string[] = '';
-
-    if (valueType === 'string' && isValidStringExceptionType(fieldValue)) {
-      // get normalized value for record, from either the string value or from the single string inside of the array.
-      // we should know from `isAllowedTypeForException` that the fieldValue is one of those two types.
-      const stringFieldValue = isSingleString(fieldValue) ? fieldValue[0] : fieldValue;
-      const normalizedString = normalizeExceptionValue(stringFieldValue);
-      normalizedValue = isSingleString(fieldValue) ? [normalizedString] : normalizedString;
-
-      normalizedFieldValue = normalizedString;
-    } else if (!validNumericExceptionValue) {
-      // If field value is not string or number, then value is not a type we allow exceptions for
-      filteredErrors.push(validationError);
-      return;
-    }
-
->>>>>>> 2d6dae4f
     const valueHasException = validateFieldValueWithExceptions({
       record,
       programException,
