--- conflicted
+++ resolved
@@ -73,14 +73,6 @@
       throw new InternalError(`failed to delete ActiveSubmission with Id: ${id}`, err);
     }
   },
-<<<<<<< HEAD
-  async updateSubmissionStateWithVersion(
-    programId: string,
-    version: string,
-    state: SUBMISSION_STATE,
-  ): Promise<DeepReadonly<ActiveClinicalSubmission> | undefined> {
-    return await this.updateSubmissionFieldsWithVersion(programId, version, { state });
-=======
   async deleteByProgramId(programId: string): Promise<void> {
     L.debug(`in deleteByProgramId for activeSubmission programId: ${programId}`);
     try {
@@ -93,13 +85,12 @@
       );
     }
   },
-  async update(command: DeepReadonly<ActiveClinicalSubmission>): Promise<void> {
-    const activeSubmissionModel = new ActiveSubmissionModel(command);
-    await activeSubmissionModel.updateOne(activeSubmissionModel);
-  },
-  async updateState(programId: string, state: SUBMISSION_STATE) {
-    await ActiveSubmissionModel.findOneAndUpdate({ programId: programId }, { state: state });
->>>>>>> 175fc7c9
+  async updateSubmissionStateWithVersion(
+    programId: string,
+    version: string,
+    state: SUBMISSION_STATE,
+  ): Promise<DeepReadonly<ActiveClinicalSubmission> | undefined> {
+    return await this.updateSubmissionFieldsWithVersion(programId, version, { state });
   },
   async updateSubmissionWithVersion(
     programId: string,
