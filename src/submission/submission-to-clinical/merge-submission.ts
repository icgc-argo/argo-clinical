import { DeepReadonly } from 'deep-freeze';
import { Donor, Treatment } from '../../clinical/clinical-entities';
import {
  ActiveClinicalSubmission,
  SampleRegistrationFieldsEnum,
  ClinicalEntitySchemaNames,
  TreatmentFieldsEnum,
  SubmittedClinicalRecordsMap,
} from '../submission-entities';
import _ from 'lodash';
import { loggerFor } from '../../logger';
import { Errors } from '../../utils';
const L = loggerFor(__filename);

type ClinicalEnitityRecord = DeepReadonly<
  Readonly<{
    [key: string]: string;
  }>
>;

export const mergeActiveSubmissionWithDonors = async (
  activeSubmission: DeepReadonly<ActiveClinicalSubmission>,
  donors: readonly DeepReadonly<Donor>[],
) => {
  const updatedDonors = _.cloneDeep(donors as Donor[]);
  for (const entityType in activeSubmission.clinicalEntities) {
    const entityData = activeSubmission.clinicalEntities[entityType];

    // Find the donor that matches each record, and update the entity within that donor
    entityData.records.forEach(record => {
      const donorId = record[SampleRegistrationFieldsEnum.submitter_donor_id];
      const donor = _.find(updatedDonors, ['submitterId', donorId]);
      if (!donor) {
        throw new Errors.StateConflict(
          `Donor ${donorId} has not been registered but is part of the activeSubmission, merge cannot be completed.`,
        );
      }

      switch (entityType) {
        case ClinicalEntitySchemaNames.DONOR:
          updateDonorInfo(donor, record);
          break;
        case ClinicalEntitySchemaNames.SPECIMEN:
          updateSpecimenInfo(donor, record);
          break;
        case ClinicalEntitySchemaNames.PRIMARY_DIAGNOSIS:
          updatePrimaryDiagnosisInfo(donor, record);
          break;
        case ClinicalEntitySchemaNames.TREATMENT:
          addOrUpdateTreatementInfo(donor, record);
          break;
        case ClinicalEntitySchemaNames.CHEMOTHERAPY: // other therapies here e.g. HormoneTherapy
          addTherapyInfoToTretament(donor, record, entityType, true);
          break;
        default:
          addOrUpdateClinicalEntity(donor, entityType, record);
          break;
      }
    });
  }

  return updatedDonors;
};

<<<<<<< HEAD
// This function will return a merged donor of records mapped by clinical type and the DB exsistentDonor
export const mergeRecordsMapIntoDonor = (
  submittedRecordsMap: DeepReadonly<SubmittedClinicalRecordsMap>,
  exsistentDonor: DeepReadonly<Donor>,
) => {
  const submittedClinicalTypes: Set<String> = new Set(Object.keys(submittedRecordsMap));
  const mergedDonor: any = _.cloneDeep(exsistentDonor);

  if (submittedClinicalTypes.has(ClinicalEntitySchemaNames.DONOR)) {
    updateDonorInfo(mergedDonor, submittedRecordsMap[ClinicalEntitySchemaNames.DONOR][0]);
  }
  if (submittedClinicalTypes.has(ClinicalEntitySchemaNames.PRIMARY_DIAGNOSIS)) {
    updatePrimaryDiagnosisInfo(
      mergedDonor,
      submittedRecordsMap[ClinicalEntitySchemaNames.PRIMARY_DIAGNOSIS][0],
    );
  }
  if (submittedClinicalTypes.has(ClinicalEntitySchemaNames.SPECIMEN)) {
    submittedRecordsMap[ClinicalEntitySchemaNames.SPECIMEN].forEach(r =>
      updateSpecimenInfo(mergedDonor, r),
    );
  }
  if (submittedClinicalTypes.has(ClinicalEntitySchemaNames.TREATMENT)) {
    submittedRecordsMap[ClinicalEntitySchemaNames.TREATMENT].forEach(r =>
      addOrUpdateTreatementInfo(mergedDonor, r),
    );
  }
  if (submittedClinicalTypes.has(ClinicalEntitySchemaNames.CHEMOTHERAPY)) {
    submittedRecordsMap[ClinicalEntitySchemaNames.CHEMOTHERAPY].forEach(r =>
      addTherapyInfoToTretament(mergedDonor, r, ClinicalEntitySchemaNames.CHEMOTHERAPY),
    );
  }
  return mergedDonor;
};

// *** Info Update functions ***
const updateDonorInfo = (donor: Donor, record: any) => {
  donor.clinicalInfo = record;
  return donor.clinicalInfo;
};
const updatePrimaryDiagnosisInfo = (donor: Donor, record: any) => {
  donor.primaryDiagnosis = record;
  return donor.primaryDiagnosis;
};
const updateSpecimenInfo = (donor: Donor, record: any) => {
  const specimen = findSpecimen(donor, record[FieldsEnum.submitter_specimen_id]);
  if (!specimen) return;
=======
const updateSpecimenRecord = (donor: Donor, record: ClinicalEnitityRecord) => {
  // Find specimen in donor
  const specimen = findSpecimen(donor, record[SampleRegistrationFieldsEnum.submitter_specimen_id]);
>>>>>>> 4074e3a7
  specimen.clinicalInfo = record;
  return specimen;
};

const addOrUpdateTreatementInfo = (donor: Donor, record: any): Treatment => {
  const submitterTreatementId = record[TreatmentFieldsEnum.submitter_treatment_id];
  // Find treatment in donor and update
  const treatment = findTreatment(donor, submitterTreatementId);
  if (treatment) {
    treatment.clinicalInfo = record;
    return treatment;
  }
  // no treatment, so just add
  donor.treatments = [{ submitterId: submitterTreatementId, clinicalInfo: record, therapies: [] }];
  return donor.treatments[0];
};

const addTherapyInfoToTretament = (
  donor: Donor,
  record: any,
  therapyType: ClinicalEntitySchemaNames,
  createDummyTreatmentIfMissing: boolean = false, // use this if treatment record exists and will be added later
) => {
  const submitterTreatementId = record[TreatmentFieldsEnum.submitter_treatment_id];
  let treatment = findTreatment(donor, submitterTreatementId);
  if (!treatment) {
    if (!createDummyTreatmentIfMissing) return;
    treatment = addOrUpdateTreatementInfo(donor, {
      [TreatmentFieldsEnum.submitter_treatment_id]: submitterTreatementId,
    });
  }
  treatment.therapies.push({ clinicalInfo: record, therapyType });
};

const addOrUpdateClinicalEntity = (
  donor: any,
  clinicalEntitySnakeCase: string,
  record: ClinicalEnitityRecord,
) => {
  const clinicalEntityName = _.camelCase(clinicalEntitySnakeCase);
  if (donor[clinicalEntityName] == undefined) {
    donor[clinicalEntityName] = new Array<object>();
  }
  if (!_.isArray(donor[clinicalEntityName])) {
    throw new Error('expecting an array for generic clinical entity');
  }
  donor[clinicalEntityName].push(record);
};

/* ********************************* *
 * Some repeated convenience methods *
 * ********************************* */
const findSpecimen = (donor: Donor, specimenId: string) => {
  return _.find(donor.specimens, ['submitterId', specimenId]);
};

export const findTreatment = (donor: Donor, treatmentId: string): Treatment | undefined => {
  let treatment = undefined;
  if (donor.treatments) {
    treatment = donor.treatments.find(tr => tr.submitterId === treatmentId);
  }
  return treatment;
};<|MERGE_RESOLUTION|>--- conflicted
+++ resolved
@@ -62,7 +62,6 @@
   return updatedDonors;
 };
 
-<<<<<<< HEAD
 // This function will return a merged donor of records mapped by clinical type and the DB exsistentDonor
 export const mergeRecordsMapIntoDonor = (
   submittedRecordsMap: DeepReadonly<SubmittedClinicalRecordsMap>,
@@ -108,13 +107,8 @@
   return donor.primaryDiagnosis;
 };
 const updateSpecimenInfo = (donor: Donor, record: any) => {
-  const specimen = findSpecimen(donor, record[FieldsEnum.submitter_specimen_id]);
+  const specimen = findSpecimen(donor, record[SampleRegistrationFieldsEnum.submitter_specimen_id]);
   if (!specimen) return;
-=======
-const updateSpecimenRecord = (donor: Donor, record: ClinicalEnitityRecord) => {
-  // Find specimen in donor
-  const specimen = findSpecimen(donor, record[SampleRegistrationFieldsEnum.submitter_specimen_id]);
->>>>>>> 4074e3a7
   specimen.clinicalInfo = record;
   return specimen;
 };
