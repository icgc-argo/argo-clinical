import { DeepReadonly } from 'deep-freeze';
<<<<<<< HEAD
import { Donor, Treatment } from '../../clinical/clinical-entities';
import {
  ActiveClinicalSubmission,
  FieldsEnum,
  ClinicalEntityType,
  TreatmentFieldsEnum,
=======
import { Donor } from '../../clinical/clinical-entities';
import {
  ActiveClinicalSubmission,
  FieldsEnum,
  ClinicalEntitySchemaNames,
>>>>>>> 1f860ab5
} from '../submission-entities';
import _ from 'lodash';
import { loggerFor } from '../../logger';
import { Errors } from '../../utils';
const L = loggerFor(__filename);

type ClinicalEnitityRecord = DeepReadonly<
  Readonly<{
    [key: string]: string;
  }>
>;

export const mergeActiveSubmissionWithDonors = async (
  activeSubmission: DeepReadonly<ActiveClinicalSubmission>,
  donors: readonly DeepReadonly<Donor>[],
) => {
  const updatedDonors = _.cloneDeep(donors as Donor[]);
  for (const entityType in activeSubmission.clinicalEntities) {
    const entityData = activeSubmission.clinicalEntities[entityType];

    // Find the donor that matches each record, and update the entity within that donor
    entityData.records.forEach(record => {
      const donorId = record[FieldsEnum.submitter_donor_id];
      const donor = _.find(updatedDonors, ['submitterId', donorId]);
      if (!donor) {
        throw new Errors.StateConflict(
          `Donor ${donorId} has not been registered but is part of the activeSubmission, merge cannot be completed.`,
        );
      }

      switch (entityType) {
        case ClinicalEntitySchemaNames.DONOR:
          donor.clinicalInfo = record;
          break;
        case ClinicalEntitySchemaNames.SPECIMEN:
          updateSpecimenRecord(donor, record);
          break;
        case ClinicalEntitySchemaNames.PRIMARY_DIAGNOSIS:
          donor.primaryDiagnosis = record;
          break;
        case ClinicalEntityType.TREATMENT:
          addOrUpdateTreatementRecord(donor, record);
          break;
        case ClinicalEntityType.CHEMOTHERAPY: // other therapies here e.g. HormoneTherapy
          addTherapyRecordToTretament(donor, record, entityType);
          break;
        default:
          addOrUpdateClinicalEntity(donor, entityType, record);
          break;
      }
    });
  }

  return updatedDonors;
};

const updateSpecimenRecord = (donor: Donor, record: ClinicalEnitityRecord) => {
  // Find specimen in donor
  const specimen = findSpecimen(donor, record[FieldsEnum.submitter_specimen_id]);
  specimen.clinicalInfo = record;
};

const addOrUpdateTreatementRecord = (donor: Donor, record: ClinicalEnitityRecord): Treatment => {
  const submitterTreatementId = record[TreatmentFieldsEnum.submitter_treatment_id];
  // Find treatment in donor and update
  const treatment = findTreatment(donor, submitterTreatementId);
  if (treatment) {
    treatment.clinicalInfo = record;
    return treatment;
  }
  // no treatment, so just add
  donor.treatments = [{ submitterId: submitterTreatementId, clinicalInfo: record, therapies: [] }];
  return donor.treatments[0];
};

const addTherapyRecordToTretament = (
  donor: Donor,
  record: ClinicalEnitityRecord,
  therapyType: ClinicalEntityType,
) => {
  const submitterTreatementId = record[TreatmentFieldsEnum.submitter_treatment_id];
  let treatment = findTreatment(donor, submitterTreatementId);
  if (!treatment) {
    // just add a dummy treatment for now, validation already checked treatment file will exsist for this therapy
    treatment = addOrUpdateTreatementRecord(donor, {
      [TreatmentFieldsEnum.submitter_treatment_id]: submitterTreatementId,
    });
  }
  treatment.therapies.push({ clinicalInfo: record, therapyType });
};

const addOrUpdateClinicalEntity = (
  donor: any,
  clinicalEntitySnakeCase: string,
  record: ClinicalEnitityRecord,
) => {
  const clinicalEntityName = _.camelCase(clinicalEntitySnakeCase);
  if (donor[clinicalEntityName] == undefined) {
    donor[clinicalEntityName] = new Array<object>();
  }
  if (!_.isArray(donor[clinicalEntityName])) {
    throw new Error('expecting an array for generic clinical entity');
  }
  donor[clinicalEntityName].push(record);
};

/* ********************************* *
 * Some repeated convenience methods *
 * ********************************* */
const findSpecimen = (donor: Donor, specimenId: string) => {
  const specimen = _.find(donor.specimens, ['submitterId', specimenId]);
  if (!specimen) {
    throw new Errors.StateConflict(
      `Specimen ${specimenId} has not been registeredbut is part of the activeSubmission, merge cannot be completed.`,
    );
  }

  return specimen;
};

const findTreatment = (donor: Donor, treatmentId: string) => {
  if (donor.treatments) {
    return donor.treatments.find(tr => tr.submitterId === treatmentId);
  }
  return undefined;
};<|MERGE_RESOLUTION|>--- conflicted
+++ resolved
@@ -1,18 +1,10 @@
 import { DeepReadonly } from 'deep-freeze';
-<<<<<<< HEAD
 import { Donor, Treatment } from '../../clinical/clinical-entities';
 import {
   ActiveClinicalSubmission,
   FieldsEnum,
-  ClinicalEntityType,
+  ClinicalEntitySchemaNames,
   TreatmentFieldsEnum,
-=======
-import { Donor } from '../../clinical/clinical-entities';
-import {
-  ActiveClinicalSubmission,
-  FieldsEnum,
-  ClinicalEntitySchemaNames,
->>>>>>> 1f860ab5
 } from '../submission-entities';
 import _ from 'lodash';
 import { loggerFor } from '../../logger';
@@ -53,10 +45,10 @@
         case ClinicalEntitySchemaNames.PRIMARY_DIAGNOSIS:
           donor.primaryDiagnosis = record;
           break;
-        case ClinicalEntityType.TREATMENT:
+        case ClinicalEntitySchemaNames.TREATMENT:
           addOrUpdateTreatementRecord(donor, record);
           break;
-        case ClinicalEntityType.CHEMOTHERAPY: // other therapies here e.g. HormoneTherapy
+        case ClinicalEntitySchemaNames.CHEMOTHERAPY: // other therapies here e.g. HormoneTherapy
           addTherapyRecordToTretament(donor, record, entityType);
           break;
         default:
@@ -91,7 +83,7 @@
 const addTherapyRecordToTretament = (
   donor: Donor,
   record: ClinicalEnitityRecord,
-  therapyType: ClinicalEntityType,
+  therapyType: ClinicalEntitySchemaNames,
 ) => {
   const submitterTreatementId = record[TreatmentFieldsEnum.submitter_treatment_id];
   let treatment = findTreatment(donor, submitterTreatementId);
