import {
  Donor,
<<<<<<< HEAD
  ClinicalInfo,
  ClinicalInfoStats,
  AggregateClinicalInfoStats,
} from '../../clinical/clinical-entities';
import { ClinicalEntitySchemaNames } from '../submission-entities';
import { isNotAbsent, isEmpty, notEmpty } from '../../utils';

import * as schemaManager from '../schema/schema-manager';
import { getClinicalObjectsFromDonor } from './submission-to-clinical';
import { SchemasDictionary } from '../../lectern-client/schema-entities';
=======
  CoreCompletionStats,
  CoreClinicalEntites,
} from '../../../src/clinical/clinical-entities';
import { ClinicalEntitySchemaNames } from '../submission-entities';
import { notEmpty, F } from '../../../src/utils';

import { getClinicalEntitiesFromDonorBySchemaName } from './submission-to-clinical';
>>>>>>> 6438e9a0
import { DeepReadonly } from 'deep-freeze';
import { cloneDeep, pull, includes } from 'lodash';
import { isNumber } from 'util';

type ForceRecaculateFlags = {
  recalcEvenIfComplete?: boolean; // used to force recalculate if stat is already 100%
  recalcEvenIfOverriden?: boolean; // used to force recalculate if previously overriden
};

type CoreClinicalSchemaName =
  | ClinicalEntitySchemaNames.DONOR
  | ClinicalEntitySchemaNames.PRIMARY_DIAGNOSIS
  | ClinicalEntitySchemaNames.TREATMENT
  | ClinicalEntitySchemaNames.FOLLOW_UP
  | ClinicalEntitySchemaNames.SPECIMEN;

const schemaNameToCoreCompletenessStat: Record<
  CoreClinicalSchemaName,
  keyof CoreCompletionStats
> = {
  [ClinicalEntitySchemaNames.DONOR]: 'donor',
  [ClinicalEntitySchemaNames.PRIMARY_DIAGNOSIS]: 'primaryDiagnosis',
  [ClinicalEntitySchemaNames.TREATMENT]: 'treatments',
  [ClinicalEntitySchemaNames.FOLLOW_UP]: 'followUps',
  [ClinicalEntitySchemaNames.SPECIMEN]: 'specimens',
};

const coreClinialSchemaNamesSet = new Set<CoreClinicalSchemaName>(
  Object.keys(schemaNameToCoreCompletenessStat) as CoreClinicalSchemaName[],
);

// This is the main core stat caclulation function.
// We conisder only `required & core` fields for core field calculation, which are always submitted.
// Additionally, `optional & core` fields are submitted in relation to `required & core` fields,
// which are verified at upload/data-validate step. So can assume record is valid.
const calcDonorCoreEntityStats = (
  donor: Donor,
  clinicalType: CoreClinicalSchemaName,
  forceFlags: ForceRecaculateFlags, // used to control recalculate under certain conditions
) => {
  if (noNeedToCalcCoreStat(donor, clinicalType, forceFlags)) return;

  const coreStats = cloneDeep(donor.completenessStats?.coreCompletion) || getEmptyCoreStats();

  if (clinicalType === ClinicalEntitySchemaNames.SPECIMEN) {
    // for specimen, need to check all specimen has a record and at least one tumor and one normal exists
    const tumorAndNormalExists =
      donor.specimens.some(sp => sp.tumourNormalDesignation === 'Normal') &&
      donor.specimens.some(sp => sp.tumourNormalDesignation === 'Tumour');

    if (tumorAndNormalExists) {
      coreStats[schemaNameToCoreCompletenessStat[clinicalType]] =
        donor.specimens.map(sp => sp.clinicalInfo).filter(notEmpty).length / donor.specimens.length;
    } else {
      coreStats[schemaNameToCoreCompletenessStat[clinicalType]] = 0;
    }
  } else {
    // for others we just need to find one clinical info for core entity
    const entites = getClinicalEntitiesFromDonorBySchemaName(donor, clinicalType);
    coreStats[schemaNameToCoreCompletenessStat[clinicalType]] = entites.length >= 1 ? 1 : 0;
  }

  donor.completenessStats = {
    ...donor.completenessStats,
    coreCompletion: coreStats,
    overriddenCoreCompletion: pull(
      donor.completenessStats?.overriddenCoreCompletion || [],
      schemaNameToCoreCompletenessStat[clinicalType],
    ),
  };
};

export const recalculateDonorStatsHoldOverridden = (donor: Donor) => {
  coreClinialSchemaNamesSet.forEach(type =>
    calcDonorCoreEntityStats(donor, type, {
      recalcEvenIfComplete: true,
      recalcEvenIfOverriden: false,
    }),
  );
  // extended stats
  return donor;
};

export const updateDonorStatsFromRegistrationCommit = (donor: DeepReadonly<Donor>) => {
  // no aggreagated info so donor has no clinical submission, nothing to calculate
  if (!donor.completenessStats) return donor;

  const mutableDonor = cloneDeep(donor) as Donor;

  // specimen core stats can change from sample registration when specimens are added
  calcDonorCoreEntityStats(mutableDonor, ClinicalEntitySchemaNames.SPECIMEN, {
    recalcEvenIfComplete: true,
    recalcEvenIfOverriden: true,
  });

  // other entites that need to be updated from registration commit here...

  return F(mutableDonor);
};

<<<<<<< HEAD
export const updateClinicalStatsAndDonorStats = (
  // this function will mutate the entity
  entity: ClinicalEntity | Donor | undefined,
=======
export const updateDonorStatsFromSubmissionCommit = (
>>>>>>> 6438e9a0
  donor: Donor,
  clinicalType: ClinicalEntitySchemaNames,
) => {
  if (isCoreEntitySchemaName(clinicalType)) {
    calcDonorCoreEntityStats(donor, clinicalType as CoreClinicalSchemaName, {
      recalcEvenIfComplete: false,
      recalcEvenIfOverriden: true,
    });
  }
};

export const forceRecalcDonorCoreEntityStats = (
  donor: DeepReadonly<Donor>,
  coreStatOverride: any = {},
) => {
  if (!isValidCoreStatOverride(coreStatOverride)) {
    throw new Error(`Invalid coreStatOverride`);
  }

  const donorUpdated = cloneDeep(donor) as Donor;

  coreClinialSchemaNamesSet.forEach(type =>
    calcDonorCoreEntityStats(donorUpdated, type as CoreClinicalSchemaName, {
      recalcEvenIfComplete: true,
      recalcEvenIfOverriden: true,
    }),
  );

  const newCoreCompletion = {
    ...donorUpdated.completenessStats?.coreCompletion, // set recalculated core completion
    ...coreStatOverride, // merge coreStatOverride
  };

  donorUpdated.completenessStats = {
    ...donorUpdated.completenessStats,
    coreCompletion: newCoreCompletion,
    overriddenCoreCompletion: Object.keys(coreStatOverride || {}) as CoreClinicalEntites[],
  };

  return donorUpdated;
};

// currently invalid core entities are set to zero
export const setInvalidCoreEntityStatsForMigration = (
  donor: DeepReadonly<Donor>,
  invalidEntities: string[],
) => {
  const mutableDonor = cloneDeep(donor) as Donor;

  const overriddenCoreEntities = mutableDonor.completenessStats?.overriddenCoreCompletion || [];
  const coreCompletion = mutableDonor.completenessStats?.coreCompletion || getEmptyCoreStats();

  invalidEntities.filter(isCoreEntitySchemaName).forEach(coreEntity => {
    coreCompletion[schemaNameToCoreCompletenessStat[coreEntity as CoreClinicalSchemaName]] = 0;
    pull(overriddenCoreEntities, coreEntity);
  });

  mutableDonor.completenessStats = {
    ...mutableDonor.completenessStats,
    coreCompletion: coreCompletion,
    overriddenCoreCompletion: overriddenCoreEntities,
  };
  return mutableDonor;
};

const getEmptyCoreStats = (): CoreCompletionStats => {
  return cloneDeep({
    donor: 0,
    specimens: 0,
    primaryDiagnosis: 0,
    followUps: 0,
    treatments: 0,
  });
};

const isCoreEntitySchemaName = (clinicalType: string) =>
  coreClinialSchemaNamesSet.has(clinicalType as CoreClinicalSchemaName);

function noNeedToCalcCoreStat(
  donor: Donor,
  clinicalType: CoreClinicalSchemaName,
  forceFlags: ForceRecaculateFlags,
) {
  // if entity was manually overriden, don't recalculate (might set to undesired value)
  if (
    !forceFlags.recalcEvenIfOverriden &&
    donor.completenessStats?.overriddenCoreCompletion.find(
      type => type === schemaNameToCoreCompletenessStat[clinicalType],
    )
  ) {
    return true;
  }

  // if entity is already core complete it can't become uncomplete since records can't be deleted
  // only exception is if specimens are added
  if (
    !forceFlags.recalcEvenIfComplete &&
    (donor.completenessStats?.coreCompletion || {})[
      schemaNameToCoreCompletenessStat[clinicalType]
    ] === 1
  ) {
    return true;
  }
  return false;
}

function isValidCoreStatOverride(updatedCompletion: any): updatedCompletion is CoreCompletionStats {
  return Object.entries(updatedCompletion).every(
    ([type, val]) =>
      Object.values(schemaNameToCoreCompletenessStat).find(field => type === field) &&
      isNumber(val) &&
      val >= 0 &&
      val <= 1,
  );
}<|MERGE_RESOLUTION|>--- conflicted
+++ resolved
@@ -1,25 +1,12 @@
 import {
   Donor,
-<<<<<<< HEAD
-  ClinicalInfo,
-  ClinicalInfoStats,
-  AggregateClinicalInfoStats,
-} from '../../clinical/clinical-entities';
-import { ClinicalEntitySchemaNames } from '../submission-entities';
-import { isNotAbsent, isEmpty, notEmpty } from '../../utils';
-
-import * as schemaManager from '../schema/schema-manager';
-import { getClinicalObjectsFromDonor } from './submission-to-clinical';
-import { SchemasDictionary } from '../../lectern-client/schema-entities';
-=======
   CoreCompletionStats,
   CoreClinicalEntites,
 } from '../../../src/clinical/clinical-entities';
 import { ClinicalEntitySchemaNames } from '../submission-entities';
 import { notEmpty, F } from '../../../src/utils';
-
 import { getClinicalEntitiesFromDonorBySchemaName } from './submission-to-clinical';
->>>>>>> 6438e9a0
+
 import { DeepReadonly } from 'deep-freeze';
 import { cloneDeep, pull, includes } from 'lodash';
 import { isNumber } from 'util';
@@ -120,13 +107,7 @@
   return F(mutableDonor);
 };
 
-<<<<<<< HEAD
-export const updateClinicalStatsAndDonorStats = (
-  // this function will mutate the entity
-  entity: ClinicalEntity | Donor | undefined,
-=======
 export const updateDonorStatsFromSubmissionCommit = (
->>>>>>> 6438e9a0
   donor: Donor,
   clinicalType: ClinicalEntitySchemaNames,
 ) => {
