--- conflicted
+++ resolved
@@ -398,7 +398,6 @@
     }
   }
 
-<<<<<<< HEAD
   if (clinicalEntitySchemaName == ClinicalEntitySchemaNames.FOLLOW_UP) {
     if (donor.followUps) {
       const clinicalRecords = donor.followUps
@@ -411,7 +410,7 @@
       return clinicalRecords;
     }
     return [];
-=======
+  }
   if (clinicalEntitySchemaName === ClinicalEntitySchemaNames.TREATMENT) {
     if (donor.treatments) {
       return donor.treatments.map(tr => tr.clinicalInfo).filter(notEmpty);
@@ -430,7 +429,6 @@
         .flat()
         .filter(notEmpty);
     }
->>>>>>> f3ae42ea
   }
 
   return [];
