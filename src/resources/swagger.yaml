--- conflicted
+++ resolved
@@ -281,9 +281,7 @@
                 type: array
                 items:
                   type: object
-<<<<<<< HEAD
-=======
-                  
+
   /submission/schema/template/{schemaName}:
     parameters:
       - name: schemaName
@@ -302,7 +300,6 @@
               schema:
                 example: 'program_id\tsubmitter_donor_id\tgender\tsubmitter_specimen_id\tspecimen_type\ttumour_normal_designation\tsubmitter_sample_id\tsample_type'
                 type: string
->>>>>>> d1625a44
 
   /submission/schema/hack/refresh:
     post:
