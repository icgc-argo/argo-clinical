--- conflicted
+++ resolved
@@ -157,17 +157,10 @@
       responses:
         '401':
           $ref: '#/components/responses/UnauthorizedError'
-<<<<<<< HEAD
         '403':
           $ref: '#/components/responses/ForbiddenError'
         '404':
           $ref: '#/components/responses/NotFoundError'
-=======
-        '404':
-          $ref: '#/components/responses/NotFoundError'
-        '403':
-          $ref: '#/components/responses/ForbiddenError'
->>>>>>> 0c96ea6f
         '500':
           $ref: '#/components/responses/ServerError'
         '200':
@@ -188,19 +181,8 @@
           schema:
             type: string
       responses:
-<<<<<<< HEAD
         '200':
           description: 'The registration was committed and the donors / specimens / samples added to the clinical db'
-=======
-        '401':
-          $ref: '#/components/responses/UnauthorizedError'
-        '403':
-          $ref: '#/components/responses/ForbiddenError'
-        '500':
-          $ref: '#/components/responses/ServerError'
-        '200':
-          description: 'the registration was committed and the donors / specimens / samples added to the clinical db'
->>>>>>> 0c96ea6f
           content:
             application/json:
               schema:
@@ -310,29 +292,19 @@
                     type: array
                     items:
                       $ref: '#/components/schemas/ValidationError'
-<<<<<<< HEAD
   /submission/program/{programId}/clinical/commit/{versionId}:
     post:
       description: Commit in progress clinical submission to the clinical DB
-=======
-
-  /clinical/donors:
-    get:
->>>>>>> 0c96ea6f
       parameters:
         - '#/components/parameters/PathProgramId'
         - '#/components/parameters/PathVersionId'
       responses:
-<<<<<<< HEAD
         '200':
           description: The uploaded clinical submission data was committed to the clinical DB
-=======
->>>>>>> 0c96ea6f
-        '401':
-          $ref: '#/components/responses/UnauthorizedError'
-        '403':
-          $ref: '#/components/responses/ForbiddenError'
-<<<<<<< HEAD
+        '401':
+          $ref: '#/components/responses/UnauthorizedError'
+        '403':
+          $ref: '#/components/responses/ForbiddenError'
         '404':
           $ref: '#/components/responses/NotFoundError'
         '409':
@@ -342,11 +314,22 @@
 
   /clinical/donors:
     get:
-=======
-        '500':
-          $ref: '#/components/responses/ServerError'
-        '200':
-          description: 'donors of program '
+      parameters:
+        - name: programId
+          description: the short name of the program
+          in: query
+          required: true
+          schema:
+            type: string
+      responses:
+        '401':
+          $ref: '#/components/responses/UnauthorizedError'
+        '403':
+          $ref: '#/components/responses/ForbiddenError'
+        '500':
+          $ref: '#/components/responses/ServerError'
+        '200':
+          description: 'List of donors for the given program'
           content:
             application/json:
               schema:
@@ -354,7 +337,6 @@
                 items:
                   type: object
     delete:
->>>>>>> 0c96ea6f
       parameters:
         - name: programId
           description: the short name of the program
@@ -370,32 +352,6 @@
         '500':
           $ref: '#/components/responses/ServerError'
         '200':
-<<<<<<< HEAD
-          description: 'donors of program '
-          content:
-            application/json:
-              schema:
-                type: array
-                items:
-                  type: object
-    delete:
-      parameters:
-        - name: programId
-          description: the short name of the program
-          in: query
-          required: true
-          schema:
-            type: string
-      responses:
-        '401':
-          $ref: '#/components/responses/UnauthorizedError'
-        '403':
-          $ref: '#/components/responses/ForbiddenError'
-        '500':
-          $ref: '#/components/responses/ServerError'
-        '200':
-=======
->>>>>>> 0c96ea6f
           description: 'all donors deleted'
   /clinical/donors/id:
     get:
