openapi: 3.0.0
info:
  title: Clinical
  version: 1.0.0
security:
  - bearerAuth: ['PROGRAMDATA-${programId}.WRITE', 'CLINICALSERVICE.WRITE']
paths:
  /health:
    get:
      tags:
        - Health
      responses:
        '500':
          description: 'app is not fully healthy'
        '200':
          description: 'all components reporting healthy status'
          content:
            application/json:
              schema:
                type: object

  /submission/schema:
    get:
      tags:
        - Schemas
      responses:
        '200':
          description: 'the current loaded schema by the clinical submission'
          content:
            application/json:
              schema:
                type: array
                items:
                  type: object
  /submission/schema/list:
    get:
      tags:
        - Schemas
      responses:
        '200':
          description: 'a list of all current loaded schema for clinical submission (without sample_registration'
          content:
            application/json:
<<<<<<< HEAD
              schema:
=======
              schemas:
>>>>>>> 86c8626e
                type: array
                items:
                  type: string
  /submission/schema/template/{schemaName}:
    parameters:
      - name: schemaName
        description: the name of the schema to generate the template for ('all' will return a zip file of all templates)
        in: path
        required: true
        schema:
          example: 'sample_registration'
          type: string
    get:
      tags:
        - Schemas
      responses:
        '200':
          description: 'A tsv template file for the given schemaName'
          content:
            text/tab-separated-values:
              schema:
                example: 'program_id\tsubmitter_donor_id\tgender\tsubmitter_specimen_id\tspecimen_type\ttumour_normal_designation\tsubmitter_sample_id\tsample_type'
                type: string
            application/zip:
              schema:
                type: string
                format: binary
  /submission/schema/hack/refresh:
    post:
      tags:
        - Schemas
      description: force reload the schema from the schema service and override the cache
      responses:
        '200':
          description: 'the current loaded schema by the clinical submission'
          content:
            application/json:
              schema:
                type: object
  /submission/schema/hack/replace:
    post:
      tags:
        - Schemas
      description: force replace the schema from the provided schema in body
      requestBody:
        content:
          application/json:
            schema:
              type: object
      responses:
        '200':
          description: 'the current loaded schema by the clinical submission'
          content:
            application/json:
              schema:
                type: object

  /submission/program/{programId}/registration:
    parameters:
      - name: programId
        description: the short name of the program
        in: path
        required: true
        schema:
          type: string
    get:
      tags:
        - Sample Registration
      summary: Get active registration
      description: returns the current in progress registration for a program if any
      responses:
        '200':
          description: 'the current in progress registration or empty body if nothing found'
          content:
            application/json:
              schema:
                $ref: '#/components/schemas/Registration'
        '401':
          $ref: '#/components/responses/UnauthorizedError'
        '403':
          $ref: '#/components/responses/ForbiddenError'
        '500':
          $ref: '#/components/responses/ServerError'
    post:
      tags:
        - Sample Registration
      summary: Upload registration file
      description: This will validate and save the new registration file overwriting any existing registration
      requestBody:
        content:
          multipart/form-data:
            schema:
              type: object
              properties:
                registrationFile:
                  type: string
                  format: binary
        description: the tsv registration file
        required: true
      responses:
        '400':
          $ref: '#/components/responses/FileStructureError'
        '422':
          description: 'invalid registration file'
          content:
            application/json:
              schema:
                type: object
                properties:
                  successful:
                    type: boolean
                    description: will be false in this case
                  errors:
                    type: array
                    items:
                      $ref: '#/components/schemas/RegistrationValidationError'
        '401':
          $ref: '#/components/responses/UnauthorizedError'
        '403':
          $ref: '#/components/responses/ForbiddenError'
        '500':
          $ref: '#/components/responses/ServerError'
        '201':
          description: 'the file is valid and registration was created'
          content:
            application/json:
              schema:
                $ref: '#/components/schemas/CreateRegistration'
  /submission/program/{programId}/registration/{id}:
    delete:
      tags:
        - Sample Registration
      summary: Clear active registration
      description: Removes all active registration data for this program
      parameters:
        - name: id
          description: the id of the registration
          in: path
          required: true
          schema:
            type: string
        - name: programId
          description: the short name of the program
          in: path
          required: true
          schema:
            type: string
      responses:
        '401':
          $ref: '#/components/responses/UnauthorizedError'
        '403':
          $ref: '#/components/responses/ForbiddenError'
        '404':
          $ref: '#/components/responses/NotFoundError'
        '500':
          $ref: '#/components/responses/ServerError'
        '200':
          description: 'the registration was deleted from db'
  /submission/program/{programId}/registration/{id}/commit:
    post:
      tags:
        - Sample Registration
      summary: Commit registration
      description: Save the active registration data for this program, registering IDs for all new Samples, Specimens, and Donors introduced
      parameters:
        - name: id
          description: the id of the registration
          in: path
          required: true
          schema:
            type: string
        - name: programId
          description: the short name of the program
          in: path
          required: true
          schema:
            type: string
      responses:
        '200':
          description: 'The registration was committed and the donors / specimens / samples added to the clinical db'
          content:
            application/json:
              schema:
                type: object
                properties:
                  newSamples:
                    type: array
                    items:
                      type: string
        '401':
          $ref: '#/components/responses/UnauthorizedError'
        '403':
          $ref: '#/components/responses/ForbiddenError'
        '500':
          $ref: '#/components/responses/ServerError'
  /submission/program/{programId}/clinical/upload:
    get:
      tags:
        - Submission
      parameters:
        - name: programId
          description: the short name of the program
          in: path
          required: true
          schema:
            type: string
      summary: Get active submission for a program
      description: returns the current in progress submission for a program if any
      responses:
        '200':
          description: 'the current in progress clinical submission or empty body if nothing found'
          content:
            application/json:
              schema:
                $ref: '#/components/schemas/ClinicalSubmission'
        '401':
          $ref: '#/components/responses/UnauthorizedError'
        '403':
          $ref: '#/components/responses/ForbiddenError'
        '500':
          $ref: '#/components/responses/ServerError'
    post:
      tags:
        - Submission
      parameters:
        - name: programId
          description: the short name of the program
          in: path
          required: true
          schema:
            type: string
      requestBody:
        content:
          multipart/form-data:
            schema:
              type: object
              properties:
                clinicalFiles:
                  type: array
                  items:
                    type: string
                    format: binary
        description: the tsv clinical submission file
        required: true
      responses:
        '200':
          description: 'the current in progress clinical submission'
          content:
            application/json:
              schema:
                $ref: '#/components/schemas/CreateSubmission'
        '207':
          description: 'successful schema validation with some unprocessable files'
          content:
            application/json:
              schema:
                $ref: '#/components/schemas/CreateSubmission'
        '422':
          description: 'unsuccessful schema validation failed on files'
          content:
            application/json:
              schema:
                $ref: '#/components/schemas/CreateSubmission'
  /submission/program/{programId}/clinical/validate/{versionId}:
    post:
      tags:
        - Submission
      parameters:
        - $ref: '#/components/parameters/PathProgramId'
        - $ref: '#/components/parameters/PathVersionId'
      responses:
        '200':
          description: 'in progress submission with a VALID or PENDING_APPROVAL state'
          content:
            application/json:
              schema:
                $ref: '#/components/schemas/ClinicalSubmission'
        '422':
          description: 'invalid clinical submission, see error messages'
          content:
            application/json:
              schema:
                type: object
                properties:
                  successful:
                    type: boolean
                    description: will be false in this case
                  errors:
                    type: array
                    items:
                      $ref: '#/components/schemas/ValidationError'
  /submission/program/{programId}/clinical/commit/{versionId}:
    post:
      tags:
        - Submission
      description: Commit in progress clinical submission to the clinical DB. Requires Submission to be in VALID state.
      parameters:
        - $ref: '#/components/parameters/PathProgramId'
        - $ref: '#/components/parameters/PathVersionId'
      responses:
        '200':
          description: The uploaded clinical submission data was committed to the clinical DB
        '400':
          description: Version ID does not match version of active submission
        '401':
          $ref: '#/components/responses/UnauthorizedError'
        '403':
          $ref: '#/components/responses/ForbiddenError'
        '404':
          $ref: '#/components/responses/NotFoundError'
        '409':
          description: Active submission is not in VALID state and cannot be commited, or another data issue was found that prevented successfully committing the data.
        '500':
          $ref: '#/components/responses/ServerError'
  /submission/program/{programId}/clinical/approve/{versionId}:
    post:
      tags:
        - Submission
      description: Approve and commit in progress clinical submission to the clinical DB. Requires Submission to be in PENDING_APPROVAL state, and can only be performed by a DCC Admin user.
      parameters:
        - $ref: '#/components/parameters/PathProgramId'
        - $ref: '#/components/parameters/PathVersionId'
      responses:
        '200':
          description: The uploaded clinical submission data was committed to the clinical DB
        '400':
          description: Version ID does not match version of active submission
        '401':
          $ref: '#/components/responses/UnauthorizedError'
        '403':
          $ref: '#/components/responses/ForbiddenError'
        '404':
          $ref: '#/components/responses/NotFoundError'
        '409':
          description: Active submission is not in PENDING_APPROVAL state and cannot be commited, or another data issue was found that prevented successfully committing the data.
        '500':
          $ref: '#/components/responses/ServerError'

  /clinical/donors:
    get:
      tags:
        - Clinical Data
      parameters:
        - name: programId
          description: the short name of the program
          in: query
          required: true
          schema:
            type: string
      responses:
        '401':
          $ref: '#/components/responses/UnauthorizedError'
        '403':
          $ref: '#/components/responses/ForbiddenError'
        '500':
          $ref: '#/components/responses/ServerError'
        '200':
          description: 'List of donors for the given program'
          content:
            application/json:
              schema:
                type: array
                items:
                  type: object
    delete:
      tags:
        - Clinical Data
      parameters:
        - name: programId
          description: the short name of the program
          in: query
          required: true
          schema:
            type: string
      responses:
        '401':
          $ref: '#/components/responses/UnauthorizedError'
        '403':
          $ref: '#/components/responses/ForbiddenError'
        '500':
          $ref: '#/components/responses/ServerError'
        '200':
          description: 'all donors deleted'
  /clinical/donors/id:
    get:
      tags:
        - Clinical Data
      parameters:
        - $ref: '#/components/parameters/QueryProgramId'
        - $ref: '#/components/parameters/QuerySubmitterId'
      responses:
        '200':
          description: the id of the donor
          content:
            text/plain:
              schema:
                type: string
        '404':
          description: no matching donor found
  /clinical/specimens/id:
    get:
      tags:
        - Clinical Data
      parameters:
        - $ref: '#/components/parameters/QueryProgramId'
        - $ref: '#/components/parameters/QuerySubmitterId'
      responses:
        '200':
          description: the id of the specimen
          content:
            text/plain:
              schema:
                type: string
        '404':
          description: no matching specimen found
  /clinical/samples/id:
    get:
      tags:
        - Clinical Data
      parameters:
        - $ref: '#/components/parameters/QueryProgramId'
        - $ref: '#/components/parameters/QuerySubmitterId'
      responses:
        '200':
          description: the id of the sample
          content:
            text/plain:
              schema:
                type: string
        '404':
          description: no matching sample found

servers:
  - url: /
tags:
  - name: Health
    description: Service status monitoring
  - name: Schemas
    description: View and manage the Data Schema used by Argo-Clinical
  - name: Sample Registration
    description: Registering new Donors, Specimens, and Samples
  - name: Submission
    description: Uploading, Validating, and Committing clinical data
  - name: Clinical Data
    description:

components:
  parameters:
    QueryProgramId:
      name: programId
      description: Short Name of the program (ex. ABCD-EF)
      in: query
      required: true
      schema:
        type: string
    QuerySubmitterId:
      name: submitterId
      description: Submitter Id of the entity
      in: query
      required: true
      schema:
        type: string
    PathProgramId:
      name: programId
      description: Short Name of the program (ex. ABCD-EF)
      in: path
      required: true
      schema:
        type: string
    PathVersionId:
      name: versionId
      description: UUID used to confirm the registration/submission version
      in: path
      required: true
      schema:
        type: string
  responses:
    UnauthorizedError:
      description: Access token is missing or invalid
    ServerError:
      description: Server error
    ForbiddenError:
      description: Access token has incorrect scopes
    NotFoundError:
      description: Requested resource was not found
    FileStructureError:
      description: File structure couldn't be parsed correctly, or has an invalid filename
      content:
        application/json:
          schema:
            type: object
            properties:
              message:
                type: string
              code:
                type: string
                enum: ['TSV_PARSING_FAILED', 'INVALID_FILE_NAME']
          examples:
            TSVParseError:
              value:
                msg: 'string'
                code: 'TSV_PARSING_FAILED'
            InvalidFileNameError:
              value:
                msg: 'string'
                code: 'INVALID_FILE_NAME'
  securitySchemes:
    bearerAuth:
      type: http
      scheme: bearer
      bearerFormat: JWT
  schemas:
    ValidationError:
      type: object
      required:
        - fieldName
        - info
        - index
        - type
      properties:
        fieldName:
          type: string
          description: the field name that the error is related to
        info:
          type: object
          description: contains context information related to the error
          properties:
            value:
              type: string
              nullable: true
              description: the faulty value
            donorSubmitterId:
              type: string
              nullable: true
              description: the donor Id in that row
          additionalProperties: true
        index:
          type: number
          format: integer
          description: the 0 based index of the row for this error
        type:
          type: string
          description: The name of the parameter
          enum:
            # data validation errors
            - SPECIMEN_BELONGS_TO_OTHER_DONOR
            - MUTATING_EXISTING_DATA
            - SAMPLE_BELONGS_TO_OTHER_SPECIMEN
            - NEW_SPECIMEN_ID_CONFLICT
            - NEW_SPECIMEN_ATTR_CONFLICT
            - NEW_SAMPLE_ID_CONFLICT
            - NEW_SAMPLE_ATTR_CONFLICT
            - INVALID_PROGRAM_ID
            # dictionary schema errors
            - MISSING_REQUIRED_FIELD
            - INVALID_FIELD_VALUE_TYPE
            - INVALID_BY_REGEX
            - INVALID_BY_SCRIPT
            - INVALID_ENUM_VALUE
    RegistrationValidationError: # "extends" ValidationError
      allOf:
        - $ref: '#/components/schemas/ValidationError'
        - properties:
            info:
              properties:
                sampleSubmitterId:
                  type: string
                  nullable: true
                  description: the sample Id in that row
                specimenSubmitterId:
                  type: string
                  nullable: true
                  description: the specimen Id in that row
    ValidationUpdate:
      type: object
      required:
        - fieldName
        - info
        - index
      properties:
        fieldName:
          type: string
          description: the field name that the error is related to
        info:
          type: object
          description: contains context information related to the update
          properties:
            oldValue:
              type: string
              nullable: true
              description: the old value in the field
            newValue:
              type: string
              nullable: true
              description: the new value in the field
            donorSubmitterId:
              type: string
              nullable: true
              description: the donor Id in that row
        index:
          type: number
          format: integer
          description: the 0 based index of the row for this error

    Registration:
      type: object
      required:
        - _id
        - programId
        - creator
        - stats
        - records
      properties:
        _id:
          type: string
          description: the id of the registration
        programId:
          type: string
          description: the program short name this registration is for
        creator:
          type: string
          description: first name and last name of the user who created this registration
        batchName:
          type: string
          description: a file that must start with registration and have .tsv extension
        stats:
          type: object
          properties:
            newDonorIds:
              $ref: '#/components/schemas/RegistrationStat'
            newSpecimenIds:
              $ref: '#/components/schemas/RegistrationStat'
            newSampleIds:
              $ref: '#/components/schemas/RegistrationStat'
            alreadyRegistered:
              $ref: '#/components/schemas/RegistrationStat'
        records:
          type: array
          items:
            $ref: '#/components/schemas/Record'
    ClinicalSubmission:
      type: object
      required:
        - _id
        - programId
        - version
        - clinicalEntities
        - state
      properties:
        _id:
          type: string
          description: the id of the registration
        programId:
          type: string
          description: the program short name this registration is for
        state:
          type: string
          description: the state of the submission
          enum: ['OPEN', 'VALID', 'INVALID', 'PENDING_APPROVAL']
        version:
          type: string
          description: uuid used to ensure that correct version of submission is being updated
        clinicalEntities:
          type: object
          description: submitted clinical data mapped to a clinical type
          properties:
            clinicalType:
              $ref: '#/components/schemas/ClinicalEntity'
    ClinicalEntity:
      required:
        - batchName
        - creator
        - records
        - dataErrors
      properties:
        batchName:
          type: string
          description: a file that must start with entity type (e.g. donor, sample) and have .tsv extension
        creator:
          type: string
          description: first name and last name of the user who add this entity data
        records:
          type: array
          items:
            $ref: '#/components/schemas/Record'
        dataErrors:
          type: array
          items:
            $ref: '#/components/schemas/ValidationError'
        dataUpdates:
          type: array
          items:
            $ref: '#/components/schemas/ValidationUpdate'

    Record:
      required:
        - program_id
        - submitter_donor_id
        - gender
        - submitter_specimen_id
        - specimen_tissue_source
        - tumour_normal_designation
        - submitter_sample_id
        - sample_type
      properties:
        program_id:
          type: string
        submitter_donor_id:
          type: string
        gender:
          type: string
        submitter_specimen_id:
          type: string
        specimen_tissue_source:
          type: string
        tumour_normal_designation:
          type: string
        submitter_sample_id:
          type: string
        sample_type:
          type: string

    RegistrationStat:
      type: object

    CreateRegistration:
      required:
        - successful
      type: object
      properties:
        registration:
          $ref: '#/components/schemas/Registration'
        successful:
          type: boolean
          description: whether the file was valid or not
        errors:
          type: array
          description: list of all errors, should be empty on success
          items:
            $ref: '#/components/schemas/RegistrationValidationError'

    CreateSubmission:
      required:
        - successful
        - submission
      type: object
      properties:
        submission:
          $ref: '#/components/schemas/ClinicalSubmission'
        successful:
          type: boolean
          description: whether the file was valid or not
        errors:
          type: array
          description: list of all errors, should be empty on success
          items:
            $ref: '#/components/schemas/ValidationError'
        fileErrors:
          type: object
          properties:
            message:
              type: string
            code:
              type: string
              enum: ['TSV_PARSING_FAILED', 'INVALID_FILE_NAME']<|MERGE_RESOLUTION|>--- conflicted
+++ resolved
@@ -41,11 +41,7 @@
           description: 'a list of all current loaded schema for clinical submission (without sample_registration'
           content:
             application/json:
-<<<<<<< HEAD
-              schema:
-=======
-              schemas:
->>>>>>> 86c8626e
+              schema:
                 type: array
                 items:
                   type: string
