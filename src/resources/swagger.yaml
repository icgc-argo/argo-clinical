openapi: 3.0.0
info:
  title: Clinical
  version: 1.0.0
security:
  - bearerAuth: ["PROGRAMDATA-${programId}.WRITE", "CLINICALSERVICE.WRITE"]
paths:
  /submission/program/{programId}/registration:
    parameters:
      - name: programId
        description: the short name of the program
        in: path
        required: true
        schema:
          type: string
    get:
      summary: Get registration for a program
      description: returns the current in progress registration for a program if any
      responses:
        "200":
          description: "the current in progress registration or empty body if nothing found"
          content:
            application/json:
              schema:
                $ref: "#/components/schemas/Registration"
        "401":
          $ref: "#/components/responses/UnauthorizedError"
        "403":
          $ref: "#/components/responses/ForbiddenError"
        "500":
          $ref: "#/components/responses/ServerError"
    post:
      summary: Upload a new registration file for a program
      description: This will validate and save the new registration file overwriting any existing registration
      requestBody:
        content:
          multipart/form-data:
            schema:
              type: object
              properties:
                registrationFile:
                  type: string
                  format: binary
        description: the tsv registration file
        required: true
      responses:
        "400":
          description: "the file structure is invalid, couldn't be parsed correctly"
          content:
            application/json:
              schema:
                type: object
                properties:
                  message:
                    type: string
                  code:
                    type: string
                    enum: ["TSV_PARSING_FAILED"]
        "422":
          description: "invalid registration file"
          content:
            application/json:
              schema:
                type: object
                properties:
                  successful:
                    type: boolean
                    description: will be false in this case
                  errors:
                    type: array
                    items:
                      $ref: "#/components/schemas/RegistrationValidationError"
        "401":
          $ref: "#/components/responses/UnauthorizedError"
        "403":
          $ref: "#/components/responses/ForbiddenError"
        "500":
          $ref: "#/components/responses/ServerError"
        "201":
          description: "the file is valid and registration was created"
          content:
            application/json:
              schema:
                $ref: "#/components/schemas/CreateRegistration"

  /submission/program/{programId}/registration/{id}/commit:
    post:
      parameters:
        - name: id
          description: the id of the registration
          in: path
          required: true
          schema:
            type: string
        - name: programId
          description: the short name of the program
          in: path
          required: true
          schema:
            type: string
      responses:
        "401":
          $ref: "#/components/responses/UnauthorizedError"
        "403":
          $ref: "#/components/responses/ForbiddenError"
        "500":
          $ref: "#/components/responses/ServerError"
        "200":
<<<<<<< HEAD
          description: "the registration was committed and the donors / specimens/ samples added to the clinical db"
    delete:
      parameters:
        - name: id
          description: the id of the registration
          in: path
          required: true
          schema:
            type: string
        - name: programId
          description: the short name of the program
          in: path
          required: true
          schema:
            type: string
      responses:
        "401":
          $ref: "#/components/responses/UnauthorizedError"
        "404":
          $ref: "#/components/responses/404NotFound"
        "403":
          $ref: "#/components/responses/ForbiddenError"
        "500":
          $ref: "#/components/responses/ServerError"
        "200":
          description: "the registration was deleted from db"
=======
          description: "the registration was committed and the donors / specimens / samples added to the clinical db"
>>>>>>> 7728b89a
servers:
  - url: /
components:
  responses:
    UnauthorizedError:
      description: Access token is missing or invalid
    ServerError:
      description: Server error
    ForbiddenError:
      description: if the token has incorrect scopes
  securitySchemes:
    bearerAuth:
      type: http
      scheme: bearer
      bearerFormat: JWT
  schemas:
    RegistrationValidationError:
      type: object
      required:
        - fieldName
        - info
        - index
        - type
      properties:
        fieldName:
          type: string
          description: the field name that the error is related to
        info:
          type: object
          description: contains context information related to the error
          properties:
            value:
              type: string
              nullable: true
              description: the faulty value
            sampleSubmitterId:
              type: string
              nullable: true
              description: the sample Id in that row
            donorSubmitterId:
              type: string
              nullable: true
              description: the donor Id in that row
            specimenSubmitterId:
              type: string
              nullable: true
              description: the specimen Id in that row
          additionalProperties: true
        index:
          type: number
          format: integer
          description: the 0 based index of the row for this error
        type:
          type: string
          description: The name of the parameter
          enum:
            # data validation errors
            - SPECIMEN_BELONGS_TO_OTHER_DONOR
            - MUTATING_EXISTING_DATA
            - SAMPLE_BELONGS_TO_OTHER_SPECIMEN
            - NEW_SPECIMEN_CONFLICT
            - NEW_SAMPLE_CONFLICT
            - INVALID_PROGRAM_ID
            # dictionary schema errors
            - MISSING_REQUIRED_FIELD
            - INVALID_FIELD_VALUE_TYPE
            - INVALID_BY_REGEX
            - INVALID_BY_SCRIPT
            - INVALID_ENUM_VALUE

    Registration:
      type: object
      required:
        - _id
        - programId
        - creatorId
        - stats
        - records
      properties:
        _id:
          type: string
          description: the id of the registration
        programId:
          type: string
          description: the program short name this registration is for
        creator:
          type: string
          description: first name and last name of the user who created this registration
        stats:
          type: object
          properties:
            newDonorIds:
              $ref: "#/components/schemas/RegistrationStat"
            newSpecimenIds:
              $ref: "#/components/schemas/RegistrationStat"
            newSampleIds:
              $ref: "#/components/schemas/RegistrationStat"
            alreadyRegistered:
              $ref: "#/components/schemas/RegistrationStat"
        records:
          type: array
          items:
            $ref: "#/components/schemas/Record"

    Record:
      required:
        - program_id
        - donor_submitter_id
        - gender
        - specimen_submitter_id
        - specimen_type
        - tumour_normal_designation
        - sample_submitter_id
        - sample_type
      properties:
        program_id:
          type: string
        donor_submitter_id:
          type: string
        gender:
          type: string
        specimen_submitter_id:
          type: string
        specimen_type:
          type: string
        tumour_normal_designation:
          type: string
        sample_submitter_id:
          type: string
        sample_type:
          type: string

    RegistrationStat:
      type: object

    CreateRegistration:
      required:
        - successful
      type: object
      properties:
        registration:
          $ref: "#/components/schemas/Registration"
        successful:
          type: boolean
          description: whether the file was valid or not
        errors:
          type: array
          description: list of all errors, should be empty on success
          items:
            $ref: "#/components/schemas/RegistrationValidationError"<|MERGE_RESOLUTION|>--- conflicted
+++ resolved
@@ -106,7 +106,6 @@
         "500":
           $ref: "#/components/responses/ServerError"
         "200":
-<<<<<<< HEAD
           description: "the registration was committed and the donors / specimens/ samples added to the clinical db"
     delete:
       parameters:
@@ -133,9 +132,6 @@
           $ref: "#/components/responses/ServerError"
         "200":
           description: "the registration was deleted from db"
-=======
-          description: "the registration was committed and the donors / specimens / samples added to the clinical db"
->>>>>>> 7728b89a
 servers:
   - url: /
 components:
