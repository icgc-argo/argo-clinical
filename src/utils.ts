--- conflicted
+++ resolved
@@ -142,11 +142,10 @@
   return value !== null && value !== undefined;
 };
 
-<<<<<<< HEAD
 export const sleep = async (milliSeconds: number = 2000) => {
   return new Promise(resolve => setTimeout(resolve, milliSeconds));
 };
-=======
+
 export function toString(obj: any) {
   if (!obj) {
     return undefined;
@@ -160,6 +159,5 @@
 
   return obj;
 }
->>>>>>> a0c6138a
 
 export const F = deepFreeze;