import { loggerFor } from '../logger';
import { DeepReadonly } from 'deep-freeze';
const L = loggerFor(__filename);

export class DataRecord {
  readonly [k: string]: string;
}

export class TypedDataRecord {
  readonly [k: string]: SchemaTypes;
}

export type SchemaTypes = string | boolean | number | undefined;

export interface SchemasDictionary {
  version: string;
  name: string;
  schemas: Array<SchemaDefinition>;
}

export interface SchemaDefinition {
  readonly name: string;
  readonly description: string;
  readonly key: string;
  readonly fields: ReadonlyArray<FieldDefinition>;
}

export interface SchemasDictionaryDiffs {
  [fieldName: string]: FieldDiff;
}

export interface FieldDiff {
  before?: FieldDefinition;
  after?: FieldDefinition;
  diff: FieldChanges;
}

// changes can be nested
// in case of created/delete field we get Change
// in case of simple field change we get {"fieldName": {"data":.., "type": ..}}
// in case of nested fields: {"fieldName1": {"fieldName2": {"data":.., "type": ..}}}
export type FieldChanges = { [field: string]: FieldChanges } | Change;

export enum ChangeTypeName {
  CREATED = 'created',
  DELETED = 'deleted',
  UPDATED = 'updated',
}

export interface Change {
  type: ChangeTypeName;
  data: any;
}

export interface FieldDefinition {
  name: string;
  valueType: ValueType;
  description: string;
  meta?: { key?: boolean; default?: SchemaTypes };
  restrictions?: {
    codeList?: Array<string | number>;
    regex?: string;
    script?: string;
    required?: boolean;
    range: {
      min?: number;
      max?: number;
      exclusiveMin?: number;
      exclusiveMax?: number;
    };
  };
}

export enum ValueType {
  STRING = 'string',
  INTEGER = 'integer',
  NUMBER = 'number',
  BOOLEAN = 'boolean',
}

export type SchemaProcessingResult = DeepReadonly<{
  validationErrors: SchemaValidationError[];
  processedRecords: TypedDataRecord[];
}>;

export enum SchemaValidationErrorTypes {
  MISSING_REQUIRED_FIELD = 'MISSING_REQUIRED_FIELD',
  INVALID_FIELD_VALUE_TYPE = 'INVALID_FIELD_VALUE_TYPE',
  INVALID_BY_REGEX = 'INVALID_BY_REGEX',
  INVALID_BY_RANGE = 'INVALID_BY_RANGE',
  INVALID_BY_SCRIPT = 'INVALID_BY_SCRIPT',
  INVALID_ENUM_VALUE = 'INVALID_ENUM_VALUE',
  UNRECOGNIZED_FIELD = 'UNRECOGNIZED_FIELD',
}

export interface SchemaValidationError {
  readonly errorType: SchemaValidationErrorTypes;
  readonly index: number;
  readonly fieldName: string;
  readonly info: object;
  readonly message: string;
}

export interface FieldNamesByPriorityMap {
  required: string[];
  optional: string[];
}

export interface ChangeAnalysis {
  fields: {
    addedFields: AddedFieldChange[];
    renamedFields: string[];
    deletedFields: string[];
  };
<<<<<<< HEAD
  restrictionsChanges: {
    codeLists: {
      created: CodeListChange[];
      deleted: CodeListChange[];
      updated: CodeListChange[];
    };
    regex: {
      updated: StringAttributeChange[];
      created: StringAttributeChange[];
      deleted: StringAttributeChange[];
    };
    required: {
      updated: BooleanAttributeChange[];
      created: BooleanAttributeChange[];
      deleted: BooleanAttributeChange[];
    };
    script: {
      updated: StringAttributeChange[];
      created: StringAttributeChange[];
      deleted: StringAttributeChange[];
    };
    range: {
      updated: RangeChange[];
      created: RangeChange[];
      deleted: RangeChange[];
    };
  };
=======
  restrictionsChanges: RestrictionChanges;
>>>>>>> 0eae038a
}

export type RestrictionChanges = {
  codeList: {
    created: CodeListChange[];
    deleted: CodeListChange[];
    updated: CodeListChange[];
  };
  regex: RegexChanges;
  required: RequiredChanges;
  script: ScriptChanges;
};

export type RegexChanges = {
  [key in ChangeTypeName]: StringAttributeChange[];
};

export type RequiredChanges = {
  [key in ChangeTypeName]: BooleanAttributeChange[];
};

export type ScriptChanges = {
  [key in ChangeTypeName]: StringAttributeChange[];
};

export interface AddedFieldChange {
  name: string;
  definition: FieldDefinition;
}

export interface RangeChange {
  field: string;
  definition: any;
}

export interface CodeListChange {
  field: string;
  addition: SchemaTypes[];
  deletion: SchemaTypes[];
}

export interface StringAttributeChange {
  field: string;
  value: string;
}

export interface BooleanAttributeChange {
  field: string;
  value: boolean;
}<|MERGE_RESOLUTION|>--- conflicted
+++ resolved
@@ -112,40 +112,15 @@
     renamedFields: string[];
     deletedFields: string[];
   };
-<<<<<<< HEAD
-  restrictionsChanges: {
-    codeLists: {
-      created: CodeListChange[];
-      deleted: CodeListChange[];
-      updated: CodeListChange[];
-    };
-    regex: {
-      updated: StringAttributeChange[];
-      created: StringAttributeChange[];
-      deleted: StringAttributeChange[];
-    };
-    required: {
-      updated: BooleanAttributeChange[];
-      created: BooleanAttributeChange[];
-      deleted: BooleanAttributeChange[];
-    };
-    script: {
-      updated: StringAttributeChange[];
-      created: StringAttributeChange[];
-      deleted: StringAttributeChange[];
-    };
-    range: {
-      updated: RangeChange[];
-      created: RangeChange[];
-      deleted: RangeChange[];
-    };
-  };
-=======
   restrictionsChanges: RestrictionChanges;
->>>>>>> 0eae038a
 }
 
 export type RestrictionChanges = {
+  range: {
+    updated: RangeChange[];
+    created: RangeChange[];
+    deleted: RangeChange[];
+  };
   codeList: {
     created: CodeListChange[];
     deleted: CodeListChange[];
