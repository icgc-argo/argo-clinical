--- conflicted
+++ resolved
@@ -64,13 +64,10 @@
   readonly index: number;
   readonly fieldName: string;
   readonly info: object;
-<<<<<<< HEAD
   readonly message: string;
-=======
 }
 
 export interface FieldNamesByPriorityMap {
   required: string[];
   optional: string[];
->>>>>>> 8ac08b85
 }