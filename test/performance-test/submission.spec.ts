--- conflicted
+++ resolved
@@ -17,21 +17,9 @@
  * ANY WAY OUT OF THE USE OF THIS SOFTWARE, EVEN IF ADVISED OF THE POSSIBILITY OF SUCH DAMAGE.
  */
 
-<<<<<<< HEAD
 import { MongoDBContainer } from '@testcontainers/mongodb';
 import { MySqlContainer } from '@testcontainers/mysql';
 import chai from 'chai';
-=======
-// using import fails when running the test
-// import * as chai from "chai";
-const dotEnvPath = __dirname + '/performance.env';
-import chai from 'chai';
-import fs from 'fs';
-import path from 'path';
-require('dotenv').config({ path: dotEnvPath });
-console.log('env cpus: ' + process.env.ALLOWED_CPUS);
-// needed for types
->>>>>>> 2b48d5ba
 import 'chai-http';
 import fs from 'fs';
 import 'mocha';
@@ -49,12 +37,10 @@
 } from '../../src/submission/submission-entities';
 import { JWT_CLINICALSVCADMIN, TEST_PUB_KEY } from '../integration/test.jwt';
 import { cleanCollection, resetCounters } from '../integration/testutils';
-<<<<<<< HEAD
+
 const dotEnvPath = __dirname + '/performance.env';
 require('dotenv').config({ path: dotEnvPath });
 console.log('env cpus: ' + process.env.ALLOWED_CPUS);
-=======
->>>>>>> 2b48d5ba
 
 // create a different logger to avoid noise from application
 const L = winston.createLogger({
