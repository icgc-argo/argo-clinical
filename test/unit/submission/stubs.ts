--- conflicted
+++ resolved
@@ -80,13 +80,8 @@
       programId: 'PEME-CA',
       donorId: 10,
       clinicalInfo: {
-<<<<<<< HEAD
-        vitalStatus: 'deceased',
-        survivalTime: '522',
-=======
         vital_status: 'deceased',
         survival_time: '522',
->>>>>>> 77addf29
       },
       gender: 'Female',
       specimens: [
