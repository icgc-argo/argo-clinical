/*
 * Copyright (c) 2023 The Ontario Institute for Cancer Research. All rights reserved
 *
 * This program and the accompanying materials are made available under the terms of
 * the GNU Affero General Public License v3.0. You should have received a copy of the
 * GNU Affero General Public License along with this program.
 *  If not, see <http://www.gnu.org/licenses/>.
 *
 * THIS SOFTWARE IS PROVIDED BY THE COPYRIGHT HOLDERS AND CONTRIBUTORS "AS IS" AND ANY
 * EXPRESS OR IMPLIED WARRANTIES, INCLUDING, BUT NOT LIMITED TO, THE IMPLIED WARRANTIES
 * OF MERCHANTABILITY AND FITNESS FOR A PARTICULAR PURPOSE ARE DISCLAIMED. IN NO EVENT
 * SHALL THE COPYRIGHT HOLDER OR CONTRIBUTORS BE LIABLE FOR ANY DIRECT, INDIRECT,
 * INCIDENTAL, SPECIAL, EXEMPLARY, OR CONSEQUENTIAL DAMAGES (INCLUDING, BUT NOT LIMITED
 * TO, PROCUREMENT OF SUBSTITUTE GOODS OR SERVICES; LOSS OF USE, DATA, OR PROFITS;
 * OR BUSINESS INTERRUPTION) HOWEVER CAUSED AND ON ANY THEORY OF LIABILITY, WHETHER
 * IN CONTRACT, STRICT LIABILITY, OR TORT (INCLUDING NEGLIGENCE OR OTHERWISE) ARISING IN
 * ANY WAY OUT OF THE USE OF THIS SOFTWARE, EVEN IF ADVISED OF THE POSSIBILITY OF SUCH DAMAGE.
 */

import { entities as dictionaryEntities } from '@overturebio-stack/lectern-client';
import { SchemaValidationErrorTypes } from '@overturebio-stack/lectern-client/lib/schema-entities';
import chai from 'chai';
import sinon from 'sinon';
import { ClinicalEntitySchemaNames } from '../../../src/common-model/entities';
import entityExceptionRepository from '../../../src/exception/property-exceptions/repo/entity';
import programExceptionRepository from '../../../src/exception/property-exceptions/repo/program';
import { EntityException } from '../../../src/exception/property-exceptions/types';
import { checkForProgramAndEntityExceptions } from '../../../src/submission/exceptions/exceptions';

const TEST_PROGRAM_ID = 'TEST-IE';

// schema error
const schemaValidationErrors: dictionaryEntities.SchemaValidationError[] = [
	{
		errorType: SchemaValidationErrorTypes.INVALID_FIELD_VALUE_TYPE,
		fieldName: 'specimen_acquisition_interval',
		index: 0,
		info: {
			value: ['Unknown'],
		},
		message: 'The value is not permissible for this field.',
	},
];

const mockSpecimenSchema: dictionaryEntities.SchemaDefinition = {
	name: 'specimen',
	description: 'Mock specimen schema',
	fields: [
		{
			name: 'specimen_acquisition_interval',
			valueType: dictionaryEntities.ValueType.STRING,
			description: 'Mock specimen field',
			meta: { core: true },
		},
	],
};

const mockTreatmentSchema: dictionaryEntities.SchemaDefinition = {
	name: 'treatment',
	description: 'Mock treatment schema',
	fields: [
		{
			name: 'mockEntitySchema',
			valueType: dictionaryEntities.ValueType.INTEGER,
			description: 'Mock treatment field',
			meta: { core: true },
		},
	],
};

describe('submission service apply exceptions', () => {
	afterEach(() => {
		// Restore the default sandbox here
		sinon.restore();
	});

	describe('program level Exceptions', () => {
		beforeEach(() => {
			// repo gives back nulls, idiomatic to mongoose
			// tslint:disable-next-line
			sinon.stub(entityExceptionRepository, 'find').returns(Promise.resolve(null));

			const programExceptionStub = {
				programId: TEST_PROGRAM_ID,
				exceptions: [
					{
						program_name: TEST_PROGRAM_ID,
						schema: 'specimen',
						requested_core_field: 'specimen_acquisition_interval',
						requested_exception_value: 'Unknown',
					},
					{
						program_name: TEST_PROGRAM_ID,
						schema: 'treatment',
						requested_core_field: 'treatment_start_interval',
						requested_exception_value: 'Unknown',
					},
				],
			};

			sinon.stub(programExceptionRepository, 'find').returns(Promise.resolve(programExceptionStub));
		});

		it('should return zero validation errors if valid program exception exists', async () => {
			const record = {
				program_id: TEST_PROGRAM_ID,
				submitter_donor_id: 'DO-1',
				specimen_acquisition_interval: 'unknown',
			};

			const result = await checkForProgramAndEntityExceptions({
				programId: TEST_PROGRAM_ID,
				schemaValidationErrors,
				record,
				schemaName: ClinicalEntitySchemaNames.SPECIMEN,
				entitySchema: mockSpecimenSchema,
			});

			chai.expect(result.filteredErrors).to.be.an('array').that.is.empty;
		});

		it('should return zero validation errors for blank numeric field', async () => {
			const record = {
				program_id: TEST_PROGRAM_ID,
				submitter_donor_id: 'DO-1',
				treatment_start_interval: undefined,
			};

			const validationErrors = [] as dictionaryEntities.SchemaValidationError[];

			const result = await checkForProgramAndEntityExceptions({
				programId: TEST_PROGRAM_ID,
				schemaValidationErrors: validationErrors,
				record,
				schemaName: ClinicalEntitySchemaNames.TREATMENT,
				entitySchema: mockTreatmentSchema,
			});

			chai.expect(result.filteredErrors).to.be.an('array').that.is.empty;
		});

		it('array field, single value - should return zero validation errors if valid program exception exists', async () => {
			const record = {
				program_id: TEST_PROGRAM_ID,
				submitter_donor_id: 'DO-1',
				specimen_acquisition_interval: ['unknown'],
			};

			const result = await checkForProgramAndEntityExceptions({
				programId: TEST_PROGRAM_ID,
				schemaValidationErrors,
				record,
				schemaName: ClinicalEntitySchemaNames.SPECIMEN,
				entitySchema: mockSpecimenSchema,
			});

			chai.expect(result.filteredErrors).to.be.an('array').that.is.empty;
		});

		it('array field, multiple values - should return validation errors, even if one value matches an exception', async () => {
			const record = {
				program_id: TEST_PROGRAM_ID,
				submitter_donor_id: 'DO-1',
				specimen_acquisition_interval: ['unknown', 'another value'],
			};

			const result = await checkForProgramAndEntityExceptions({
				programId: TEST_PROGRAM_ID,
				schemaValidationErrors,
				record,
				schemaName: ClinicalEntitySchemaNames.SPECIMEN,
				entitySchema: mockSpecimenSchema,
			});

			chai.expect(result.filteredErrors).deep.equal(schemaValidationErrors);
		});

		it('should return validation errors if there are no valid program exceptions ', async () => {
			const record = {
				program_id: TEST_PROGRAM_ID,
				submitter_donor_id: 'DO-1',
				specimen_anatomic_location: 'unknown',
			};

			const result = await checkForProgramAndEntityExceptions({
				programId: TEST_PROGRAM_ID,
				schemaValidationErrors,
				record,
				schemaName: ClinicalEntitySchemaNames.SPECIMEN,
				entitySchema: mockSpecimenSchema,
			});
			chai.expect(result.filteredErrors).deep.equal(schemaValidationErrors);
		});
	});

	describe('entity Level Exceptions', () => {
		beforeEach(() => {
			// repo gives back nulls, idiomatic to mongoose
			// tslint:disable-next-line
			sinon.stub(programExceptionRepository, 'find').returns(Promise.resolve(null));

<<<<<<< HEAD
			const entityStub: EntityException = {
				programId: TEST_PROGRAM_ID,
				specimen: [
					{
						program_name: TEST_PROGRAM_ID,
						requested_core_field: 'specimen_acquisition_interval',
						schema: 'specimen',
						requested_exception_value: 'Not applicable',
						submitter_specimen_id: 'SP-0',
						submitter_donor_id: 'DO-0',
					},
				],
				follow_up: [],
			};
			sinon.stub(entityExceptionRepository, 'find').returns(Promise.resolve(entityStub));
		});
=======
      const entityStub: EntityException = {
        programId: TEST_PROGRAM_ID,
        specimen: [
          {
            program_name: TEST_PROGRAM_ID,
            requested_core_field: 'specimen_acquisition_interval',
            schema: 'specimen',
            requested_exception_value: 'Not applicable',
            submitter_specimen_id: 'SP-0',
            submitter_donor_id: 'DO-0',
          },
        ],
        follow_up: [],
        treatment: [],
      };
      sinon.stub(entityExceptionRepository, 'find').returns(Promise.resolve(entityStub));
    });
>>>>>>> bc4040a9

		it('should return zero validation errors if valid entity exception exists', async () => {
			const record = {
				program_id: TEST_PROGRAM_ID,
				submitter_donor_id: 'DO-0',
				submitter_specimen_id: 'SP-0',
				specimen_acquisition_interval: 'not applicable',
			};

			const result = await checkForProgramAndEntityExceptions({
				programId: TEST_PROGRAM_ID,
				schemaValidationErrors,
				record,
				schemaName: ClinicalEntitySchemaNames.SPECIMEN,
				entitySchema: mockSpecimenSchema,
			});

			chai.expect(result.filteredErrors).to.be.an('array').that.is.empty;
			chai.expect(result.normalizedRecord.specimen_acquisition_interval).to.equal('Not applicable');
		});

		it('should return validation errors if there are no valid entity exceptions ', async () => {
			const record = {
				program_id: TEST_PROGRAM_ID,
				submitter_donor_id: 'DO-1',
				specimen_anatomic_location: 'unknown',
			};

			const result = await checkForProgramAndEntityExceptions({
				programId: TEST_PROGRAM_ID,
				schemaValidationErrors,
				record,
				schemaName: ClinicalEntitySchemaNames.SPECIMEN,
				entitySchema: mockSpecimenSchema,
			});
			chai.expect(result.filteredErrors).deep.equal(schemaValidationErrors);
		});
	});
});<|MERGE_RESOLUTION|>--- conflicted
+++ resolved
@@ -199,7 +199,6 @@
 			// tslint:disable-next-line
 			sinon.stub(programExceptionRepository, 'find').returns(Promise.resolve(null));
 
-<<<<<<< HEAD
 			const entityStub: EntityException = {
 				programId: TEST_PROGRAM_ID,
 				specimen: [
@@ -213,28 +212,10 @@
 					},
 				],
 				follow_up: [],
+				treatment: [],
 			};
 			sinon.stub(entityExceptionRepository, 'find').returns(Promise.resolve(entityStub));
 		});
-=======
-      const entityStub: EntityException = {
-        programId: TEST_PROGRAM_ID,
-        specimen: [
-          {
-            program_name: TEST_PROGRAM_ID,
-            requested_core_field: 'specimen_acquisition_interval',
-            schema: 'specimen',
-            requested_exception_value: 'Not applicable',
-            submitter_specimen_id: 'SP-0',
-            submitter_donor_id: 'DO-0',
-          },
-        ],
-        follow_up: [],
-        treatment: [],
-      };
-      sinon.stub(entityExceptionRepository, 'find').returns(Promise.resolve(entityStub));
-    });
->>>>>>> bc4040a9
 
 		it('should return zero validation errors if valid entity exception exists', async () => {
 			const record = {
