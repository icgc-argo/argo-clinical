--- conflicted
+++ resolved
@@ -43,33 +43,32 @@
 ];
 
 const mockSpecimenSchema: dictionaryEntities.SchemaDefinition = {
-  name: 'specimen',
-  description: 'Mock specimen schema',
-  fields: [
-    {
-      name: 'specimen_acquisition_interval',
-      valueType: dictionaryEntities.ValueType.STRING,
-      description: 'Mock specimen field',
-      meta: { core: true },
-    },
-  ],
+	name: 'specimen',
+	description: 'Mock specimen schema',
+	fields: [
+		{
+			name: 'specimen_acquisition_interval',
+			valueType: dictionaryEntities.ValueType.STRING,
+			description: 'Mock specimen field',
+			meta: { core: true },
+		},
+	],
 };
 
 const mockTreatmentSchema: dictionaryEntities.SchemaDefinition = {
-  name: 'treatment',
-  description: 'Mock treatment schema',
-  fields: [
-    {
-      name: 'mockEntitySchema',
-      valueType: dictionaryEntities.ValueType.INTEGER,
-      description: 'Mock treatment field',
-      meta: { core: true },
-    },
-  ],
+	name: 'treatment',
+	description: 'Mock treatment schema',
+	fields: [
+		{
+			name: 'mockEntitySchema',
+			valueType: dictionaryEntities.ValueType.INTEGER,
+			description: 'Mock treatment field',
+			meta: { core: true },
+		},
+	],
 };
 
 describe('submission service apply exceptions', () => {
-<<<<<<< HEAD
 	afterEach(() => {
 		// Restore the default sandbox here
 		sinon.restore();
@@ -90,6 +89,12 @@
 						requested_core_field: 'specimen_acquisition_interval',
 						requested_exception_value: 'Unknown',
 					},
+					{
+						program_name: TEST_PROGRAM_ID,
+						schema: 'treatment',
+						requested_core_field: 'treatment_start_interval',
+						requested_exception_value: 'Unknown',
+					},
 				],
 			};
 
@@ -108,6 +113,27 @@
 				schemaValidationErrors,
 				record,
 				schemaName: ClinicalEntitySchemaNames.SPECIMEN,
+				entitySchema: mockSpecimenSchema,
+			});
+
+			chai.expect(result.filteredErrors).to.be.an('array').that.is.empty;
+		});
+
+		it('should return zero validation errors for blank numeric field', async () => {
+			const record = {
+				program_id: TEST_PROGRAM_ID,
+				submitter_donor_id: 'DO-1',
+				treatment_start_interval: undefined,
+			};
+
+			const validationErrors = [] as dictionaryEntities.SchemaValidationError[];
+
+			const result = await checkForProgramAndEntityExceptions({
+				programId: TEST_PROGRAM_ID,
+				schemaValidationErrors: validationErrors,
+				record,
+				schemaName: ClinicalEntitySchemaNames.TREATMENT,
+				entitySchema: mockTreatmentSchema,
 			});
 
 			chai.expect(result.filteredErrors).to.be.an('array').that.is.empty;
@@ -125,6 +151,7 @@
 				schemaValidationErrors,
 				record,
 				schemaName: ClinicalEntitySchemaNames.SPECIMEN,
+				entitySchema: mockSpecimenSchema,
 			});
 
 			chai.expect(result.filteredErrors).to.be.an('array').that.is.empty;
@@ -142,6 +169,7 @@
 				schemaValidationErrors,
 				record,
 				schemaName: ClinicalEntitySchemaNames.SPECIMEN,
+				entitySchema: mockSpecimenSchema,
 			});
 
 			chai.expect(result.filteredErrors).deep.equal(schemaValidationErrors);
@@ -159,6 +187,7 @@
 				schemaValidationErrors,
 				record,
 				schemaName: ClinicalEntitySchemaNames.SPECIMEN,
+				entitySchema: mockSpecimenSchema,
 			});
 			chai.expect(result.filteredErrors).deep.equal(schemaValidationErrors);
 		});
@@ -200,6 +229,7 @@
 				schemaValidationErrors,
 				record,
 				schemaName: ClinicalEntitySchemaNames.SPECIMEN,
+				entitySchema: mockSpecimenSchema,
 			});
 
 			chai.expect(result.filteredErrors).to.be.an('array').that.is.empty;
@@ -218,194 +248,9 @@
 				schemaValidationErrors,
 				record,
 				schemaName: ClinicalEntitySchemaNames.SPECIMEN,
+				entitySchema: mockSpecimenSchema,
 			});
 			chai.expect(result.filteredErrors).deep.equal(schemaValidationErrors);
 		});
 	});
-=======
-  afterEach(() => {
-    // Restore the default sandbox here
-    sinon.restore();
-  });
-
-  describe('program level Exceptions', () => {
-    beforeEach(() => {
-      // repo gives back nulls, idiomatic to mongoose
-      // tslint:disable-next-line
-      sinon.stub(entityExceptionRepository, 'find').returns(Promise.resolve(null));
-
-      const programExceptionStub = {
-        programId: TEST_PROGRAM_ID,
-        exceptions: [
-          {
-            program_name: TEST_PROGRAM_ID,
-            schema: 'specimen',
-            requested_core_field: 'specimen_acquisition_interval',
-            requested_exception_value: 'Unknown',
-          },
-          {
-            program_name: TEST_PROGRAM_ID,
-            schema: 'treatment',
-            requested_core_field: 'treatment_start_interval',
-            requested_exception_value: 'Unknown',
-          },
-        ],
-      };
-
-      sinon.stub(programExceptionRepository, 'find').returns(Promise.resolve(programExceptionStub));
-    });
-
-    it('should return zero validation errors if valid program exception exists', async () => {
-      const record = {
-        program_id: TEST_PROGRAM_ID,
-        submitter_donor_id: 'DO-1',
-        specimen_acquisition_interval: 'unknown',
-      };
-
-      const result = await checkForProgramAndEntityExceptions({
-        programId: TEST_PROGRAM_ID,
-        schemaValidationErrors,
-        record,
-        schemaName: ClinicalEntitySchemaNames.SPECIMEN,
-        entitySchema: mockSpecimenSchema,
-      });
-
-      chai.expect(result.filteredErrors).to.be.an('array').that.is.empty;
-    });
-
-    it('should return zero validation errors for blank numeric field', async () => {
-      const record = {
-        program_id: TEST_PROGRAM_ID,
-        submitter_donor_id: 'DO-1',
-        treatment_start_interval: undefined,
-      };
-
-      const validationErrors = [] as dictionaryEntities.SchemaValidationError[];
-
-      const result = await checkForProgramAndEntityExceptions({
-        programId: TEST_PROGRAM_ID,
-        schemaValidationErrors: validationErrors,
-        record,
-        schemaName: ClinicalEntitySchemaNames.TREATMENT,
-        entitySchema: mockTreatmentSchema,
-      });
-
-      chai.expect(result.filteredErrors).to.be.an('array').that.is.empty;
-    });
-
-    it('array field, single value - should return zero validation errors if valid program exception exists', async () => {
-      const record = {
-        program_id: TEST_PROGRAM_ID,
-        submitter_donor_id: 'DO-1',
-        specimen_acquisition_interval: ['unknown'],
-      };
-
-      const result = await checkForProgramAndEntityExceptions({
-        programId: TEST_PROGRAM_ID,
-        schemaValidationErrors,
-        record,
-        schemaName: ClinicalEntitySchemaNames.SPECIMEN,
-        entitySchema: mockSpecimenSchema,
-      });
-
-      chai.expect(result.filteredErrors).to.be.an('array').that.is.empty;
-    });
-
-    it('array field, multiple values - should return validation errors, even if one value matches an exception', async () => {
-      const record = {
-        program_id: TEST_PROGRAM_ID,
-        submitter_donor_id: 'DO-1',
-        specimen_acquisition_interval: ['unknown', 'another value'],
-      };
-
-      const result = await checkForProgramAndEntityExceptions({
-        programId: TEST_PROGRAM_ID,
-        schemaValidationErrors,
-        record,
-        schemaName: ClinicalEntitySchemaNames.SPECIMEN,
-        entitySchema: mockSpecimenSchema,
-      });
-
-      chai.expect(result.filteredErrors).deep.equal(schemaValidationErrors);
-    });
-
-    it('should return validation errors if there are no valid program exceptions ', async () => {
-      const record = {
-        program_id: TEST_PROGRAM_ID,
-        submitter_donor_id: 'DO-1',
-        specimen_anatomic_location: 'unknown',
-      };
-
-      const result = await checkForProgramAndEntityExceptions({
-        programId: TEST_PROGRAM_ID,
-        schemaValidationErrors,
-        record,
-        schemaName: ClinicalEntitySchemaNames.SPECIMEN,
-        entitySchema: mockSpecimenSchema,
-      });
-      chai.expect(result.filteredErrors).deep.equal(schemaValidationErrors);
-    });
-  });
-
-  describe('entity Level Exceptions', () => {
-    beforeEach(() => {
-      // repo gives back nulls, idiomatic to mongoose
-      // tslint:disable-next-line
-      sinon.stub(programExceptionRepository, 'find').returns(Promise.resolve(null));
-
-      const entityStub: EntityException = {
-        programId: TEST_PROGRAM_ID,
-        specimen: [
-          {
-            program_name: TEST_PROGRAM_ID,
-            requested_core_field: 'specimen_acquisition_interval',
-            schema: 'specimen',
-            requested_exception_value: 'Not applicable',
-            submitter_specimen_id: 'SP-0',
-            submitter_donor_id: 'DO-0',
-          },
-        ],
-        follow_up: [],
-      };
-      sinon.stub(entityExceptionRepository, 'find').returns(Promise.resolve(entityStub));
-    });
-
-    it('should return zero validation errors if valid entity exception exists', async () => {
-      const record = {
-        program_id: TEST_PROGRAM_ID,
-        submitter_donor_id: 'DO-0',
-        submitter_specimen_id: 'SP-0',
-        specimen_acquisition_interval: 'not applicable',
-      };
-
-      const result = await checkForProgramAndEntityExceptions({
-        programId: TEST_PROGRAM_ID,
-        schemaValidationErrors,
-        record,
-        schemaName: ClinicalEntitySchemaNames.SPECIMEN,
-        entitySchema: mockSpecimenSchema,
-      });
-
-      chai.expect(result.filteredErrors).to.be.an('array').that.is.empty;
-      chai.expect(result.normalizedRecord.specimen_acquisition_interval).to.equal('Not applicable');
-    });
-
-    it('should return validation errors if there are no valid entity exceptions ', async () => {
-      const record = {
-        program_id: TEST_PROGRAM_ID,
-        submitter_donor_id: 'DO-1',
-        specimen_anatomic_location: 'unknown',
-      };
-
-      const result = await checkForProgramAndEntityExceptions({
-        programId: TEST_PROGRAM_ID,
-        schemaValidationErrors,
-        record,
-        schemaName: ClinicalEntitySchemaNames.SPECIMEN,
-        entitySchema: mockSpecimenSchema,
-      });
-      chai.expect(result.filteredErrors).deep.equal(schemaValidationErrors);
-    });
-  });
->>>>>>> 5b2695bf
 });