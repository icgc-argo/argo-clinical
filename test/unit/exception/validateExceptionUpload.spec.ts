/*
 * Copyright (c) 2023 The Ontario Institute for Cancer Research. All rights reserved
 *
 * This program and the accompanying materials are made available under the terms of
 * the GNU Affero General Public License v3.0. You should have received a copy of the
 * GNU Affero General Public License along with this program.
 *  If not, see <http://www.gnu.org/licenses/>.
 *
 * THIS SOFTWARE IS PROVIDED BY THE COPYRIGHT HOLDERS AND CONTRIBUTORS "AS IS" AND ANY
 * EXPRESS OR IMPLIED WARRANTIES, INCLUDING, BUT NOT LIMITED TO, THE IMPLIED WARRANTIES
 * OF MERCHANTABILITY AND FITNESS FOR A PARTICULAR PURPOSE ARE DISCLAIMED. IN NO EVENT
 * SHALL THE COPYRIGHT HOLDER OR CONTRIBUTORS BE LIABLE FOR ANY DIRECT, INDIRECT,
 * INCIDENTAL, SPECIAL, EXEMPLARY, OR CONSEQUENTIAL DAMAGES (INCLUDING, BUT NOT LIMITED
 * TO, PROCUREMENT OF SUBSTITUTE GOODS OR SERVICES; LOSS OF USE, DATA, OR PROFITS;
 * OR BUSINESS INTERRUPTION) HOWEVER CAUSED AND ON ANY THEORY OF LIABILITY, WHETHER
 * IN CONTRACT, STRICT LIABILITY, OR TORT (INCLUDING NEGLIGENCE OR OTHERWISE) ARISING IN
 * ANY WAY OUT OF THE USE OF THIS SOFTWARE, EVEN IF ADVISED OF THE POSSIBILITY OF SUCH DAMAGE.
 */

import chai from 'chai';
import {
	ExceptionValue,
	ProgramExceptionRecord,
} from '../../../src/exception/property-exceptions/types';
import {
	commonValidators,
	validateRecords,
	ValidationResultType,
} from '../../../src/exception/property-exceptions/validation';
import sinon from 'sinon';
import * as dictionaryManager from '../../../src/dictionary/manager';

function expectToHaveNumberOfErrors(result: any, length = 1) {
	chai.expect(result).to.be.instanceOf(Array);
	chai.expect(result).to.have.lengthOf(length, 'unexpected error result array size');
}

function expectValidationError(row: any, recordIndex: any, validationResultType: any) {
	chai.expect(row.recordIndex).to.eq(recordIndex);
	chai.expect(row.message).to.be.a('string');
	chai.expect(row.message.length).to.be.greaterThan(0);
	chai.expect(row.result).to.equal(validationResultType);
}

function expectZeroValidationErrors(result: any) {
	chai.expect(result).to.be.empty;
}

const DEFAULT_PROGRAM_ID = 'TEST-IE';
function createRecord(
	record: Partial<ProgramExceptionRecord> = {},
	programId = DEFAULT_PROGRAM_ID,
) {
<<<<<<< HEAD
	return {
		...{
			program_name: programId,
			schema: 'treatment',
			requested_core_field: 'is_primary_treatment',
			requested_exception_value: ExceptionValue.Unknown,
		},
		...record,
	};
=======
  return {
    program_name: programId,
    schema: 'treatment',
    requested_core_field: 'is_primary_treatment',
    requested_exception_value: ExceptionValue.Unknown,
    ...record,
  };
>>>>>>> 5b2695bf
}

const mockSchema = [
  {
    name: 'treatment',
    fields: [
      { name: 'is_primary_treatment', valueType: 'string', meta: { core: true } },
      { name: 'treatment_duration', valueType: 'number', meta: { core: true } },
    ],
  },
];

const mockDictionary = {
  getCurrent: () => ({ schemas: mockSchema }),
  getSchemasWithFields: () => mockSchema,
};

describe('program exception service', () => {
<<<<<<< HEAD
	afterEach(() => {
		// Restore the default sandbox here
		sinon.restore();
	});

	describe('req param should match submitted program_name in tsv', () => {
		it('[positive] should succeed if req param program id matches program_name in records', async () => {
			sinon.stub(dictionaryManager, 'instance').returns({
				// @ts-ignore
				getSchemasWithFields: () => [
					{
						name: 'treatment',
						fields: [{ name: 'is_primary_treatment', meta: { core: true } }],
					},
				],
			});

			const record = createRecord();
			const result = await validateRecords(DEFAULT_PROGRAM_ID, [record], commonValidators);
			expectZeroValidationErrors(result);
		});

		it('[negative] should error if req param program id does not match program_name in records', async () => {
			sinon.stub(dictionaryManager, 'instance').returns({
				// @ts-ignore
				getSchemasWithFields: () => [
					{
						name: 'treatment',
						fields: [{ name: 'is_primary_treatment', meta: { core: true } }],
					},
				],
			});

			const record = createRecord({
				program_name: 'NOT-TEST-IE',
			});
			const result = await validateRecords(DEFAULT_PROGRAM_ID, [record], commonValidators);
			expectToHaveNumberOfErrors(result);
			expectValidationError(result[0], 1, ValidationResultType.PARAM_INVALID);
		});
	});

	describe('check for empty fields', () => {
		it('[positive] should succeed if no empty fields', async () => {
			sinon.stub(dictionaryManager, 'instance').returns({
				// @ts-ignore
				getSchemasWithFields: () => [
					{ name: 'treatment', fields: [{ name: 'is_primary_treatment', meta: { core: true } }] },
				],
			});

			const record = createRecord({ schema: '' });
			const result = await validateRecords(DEFAULT_PROGRAM_ID, [record], commonValidators);
			expectToHaveNumberOfErrors(result);
			expectValidationError(result[0], 1, ValidationResultType.EMPTY_FIELD);
		});

		it('[negative] should error if there are empty fields', async () => {
			sinon.stub(dictionaryManager, 'instance').returns({
				// @ts-ignore
				getSchemasWithFields: () => [
					{ name: 'treatment', fields: [{ name: 'is_primary_treatment', meta: { core: true } }] },
				],
			});

			const record = createRecord({ schema: '' });
			const result = await validateRecords(DEFAULT_PROGRAM_ID, [record], commonValidators);

			expectToHaveNumberOfErrors(result);
			expectValidationError(result[0], 1, ValidationResultType.EMPTY_FIELD);
		});
	});

	describe('schema', () => {
		it('[positive] should return success when submitted schema is valid schema', async () => {
			sinon.stub(dictionaryManager, 'instance').returns({
				// @ts-ignore
				getSchemasWithFields: () => [
					{
						name: 'treatment',
						fields: [{ name: 'is_primary_treatment', meta: { core: true } }],
					},
				],
			});

			const record = createRecord();
			const result = await validateRecords(DEFAULT_PROGRAM_ID, [record], commonValidators);
			expectZeroValidationErrors(result);
		});

		it('[negative] should return errors when submitted schema is not valid schema', async () => {
			sinon.stub(dictionaryManager, 'instance').returns({
				// @ts-ignore
				getSchemasWithFields: () => [],
			});

			const record = createRecord({ schema: 'not_a_valid_schema' });
			const result = await validateRecords(DEFAULT_PROGRAM_ID, [record], commonValidators);

			expectToHaveNumberOfErrors(result, 2);
			expectValidationError(result[0], 1, ValidationResultType.INVALID);
		});
	});

	describe('requested core field', () => {
		it('[positive] should return successfully if core field is valid dictionary field', async () => {
			sinon.stub(dictionaryManager, 'instance').returns({
				// @ts-ignore
				getSchemasWithFields: () => [
					{ name: 'treatment', fields: [{ name: 'is_primary_treatment', meta: { core: true } }] },
				],
			});

			const record = createRecord();
			const result = await validateRecords(DEFAULT_PROGRAM_ID, [record], commonValidators);
			expectZeroValidationErrors(result);
		});

		it('[negative] should return errors if requested core field is not a valid dictionary field', async () => {
			sinon.stub(dictionaryManager, 'instance').returns({
				// @ts-ignore
				getSchemasWithFields: () => [],
			});
			const record = createRecord({ schema: 'not_a_valid_schema' });
			const result = await validateRecords(DEFAULT_PROGRAM_ID, [record], commonValidators);

			expectToHaveNumberOfErrors(result, 2);
			expectValidationError(result[0], 1, ValidationResultType.INVALID);
		});
	});

	describe('exception value', () => {
		it('[positive] should return successfully if exception value is valid', async () => {
			sinon.stub(dictionaryManager, 'instance').returns({
				// @ts-ignore
				getSchemasWithFields: () => [
					{
						name: 'treatment',
						fields: [{ name: 'is_primary_treatment', meta: { core: true } }],
					},
				],
			});
			const record = createRecord({ requested_exception_value: ExceptionValue.NotApplicable });
			const result = await validateRecords(DEFAULT_PROGRAM_ID, [record], commonValidators);
			expectZeroValidationErrors(result);
		});

		it('[negative] should return errors if exception value is invalid', async () => {
			sinon.stub(dictionaryManager, 'instance').returns({
				// @ts-ignore
				getSchemasWithFields: () => [
					{
						name: 'treatment',
						fields: [{ name: 'is_primary_treatment', meta: { core: true } }],
					},
				],
			});
			const record = createRecord({ requested_exception_value: 'invalid!' });
			const result = await validateRecords(DEFAULT_PROGRAM_ID, [record], commonValidators);
			expectToHaveNumberOfErrors(result, 1);
			expectValidationError(result[0], 1, ValidationResultType.INVALID);
		});
	});

	describe('duplicate rows', () => {
		it('[positive] should return successfully if there are no duplicate rows', async () => {
			sinon.stub(dictionaryManager, 'instance').returns({
				// @ts-ignore
				getSchemasWithFields: () => [
					{
						name: 'treatment',
						fields: [{ name: 'is_primary_treatment', meta: { core: true } }],
					},
				],
			});

			const records = [
				createRecord(),
				createRecord({ requested_exception_value: ExceptionValue.NotApplicable }),
			];
			const result = await validateRecords(DEFAULT_PROGRAM_ID, records, commonValidators);

			expectZeroValidationErrors(result);
		});

		it('[negative] should return errors if duplicate rows found', async () => {
			sinon.stub(dictionaryManager, 'instance').returns({
				// @ts-ignore
				getSchemasWithFields: () => [
					{
						name: 'treatment',
						fields: [{ name: 'is_primary_treatment', meta: { core: true } }],
					},
				],
			});

			const records = new Array(2).fill(undefined).map(() => createRecord());
			const result = await validateRecords(DEFAULT_PROGRAM_ID, records, commonValidators);

			expectToHaveNumberOfErrors(result, 1);
			expectValidationError(result[0], 2, ValidationResultType.INVALID);
		});
	});
=======
  beforeEach(() => {
    sinon.stub(dictionaryManager, 'instance').returns(
      // @ts-ignore
      mockDictionary,
    );
  });

  afterEach(() => {
    // Restore the default sandbox here
    sinon.restore();
  });

  describe('req param should match submitted program_name in tsv', () => {
    it('[positive] should succeed if req param program id matches program_name in records', async () => {
      const record = createRecord({
        program_name: 'TEST-IE',
      });
      const result = await validateRecords(DEFAULT_PROGRAM_ID, [record], commonValidators);
      expectZeroValidationErrors(result);
    });

    it('[negative] should error if req param program id does not match program_name in records', async () => {
      const record = createRecord({
        program_name: 'NOT-TEST-IE',
      });
      const result = await validateRecords(DEFAULT_PROGRAM_ID, [record], commonValidators);
      expectToHaveNumberOfErrors(result);
      expectValidationError(result[0], 1, ValidationResultType.PARAM_INVALID);
    });
  });

  describe('check for empty fields', () => {
    it('[positive] should succeed if no empty fields', async () => {
      const record = createRecord();
      const result = await validateRecords(DEFAULT_PROGRAM_ID, [record], commonValidators);
      expectZeroValidationErrors(result);
    });

    it('[negative] should error if there are empty fields', async () => {
      const record = createRecord({ schema: '' });
      const result = await validateRecords(DEFAULT_PROGRAM_ID, [record], commonValidators);
      expectToHaveNumberOfErrors(result, 2);
      expectValidationError(result[0], 1, ValidationResultType.EMPTY_FIELD);
      expectValidationError(result[1], 1, ValidationResultType.INVALID);
    });
  });

  describe('schema', () => {
    it('[positive] should return success when submitted schema is valid schema', async () => {
      const record = createRecord();
      const result = await validateRecords(DEFAULT_PROGRAM_ID, [record], commonValidators);
      expectZeroValidationErrors(result);
    });

    it('[negative] should return errors when submitted schema is not valid schema', async () => {
      const record = createRecord({ schema: 'not_a_valid_schema' });
      const result = await validateRecords(DEFAULT_PROGRAM_ID, [record], commonValidators);
      expectToHaveNumberOfErrors(result);
      expectValidationError(result[0], 1, ValidationResultType.INVALID);
    });
  });

  describe('requested core field', () => {
    it('[positive] should return successfully if core field is valid dictionary field', async () => {
      const record = createRecord();
      const result = await validateRecords(DEFAULT_PROGRAM_ID, [record], commonValidators);
      expectZeroValidationErrors(result);
    });

    it('[negative] should return errors if requested core field is not a valid dictionary field', async () => {
      const record = createRecord({ schema: 'not_a_valid_schema' });
      const result = await validateRecords(DEFAULT_PROGRAM_ID, [record], commonValidators);
      expectToHaveNumberOfErrors(result);
      expectValidationError(result[0], 1, ValidationResultType.INVALID);
    });
  });

  describe('exception value', () => {
    it('[positive] should return successfully if exception value is valid', async () => {
      const record = createRecord({ requested_exception_value: ExceptionValue.NotApplicable });
      const result = await validateRecords(DEFAULT_PROGRAM_ID, [record], commonValidators);
      expectZeroValidationErrors(result);
    });

    it('[positive] should return successfully if exception value is valid and a numeric field', async () => {
      const record = createRecord({
        requested_core_field: 'treatment_duration',
        requested_exception_value: ExceptionValue.Unknown,
      });
      const result = await validateRecords(DEFAULT_PROGRAM_ID, [record], commonValidators);
      expectZeroValidationErrors(result);
    });

    it('[negative] should return errors if exception value is invalid', async () => {
      const record = createRecord({ requested_exception_value: 'invalid!' });
      const result = await validateRecords(DEFAULT_PROGRAM_ID, [record], commonValidators);
      expectToHaveNumberOfErrors(result);
      expectValidationError(result[0], 1, ValidationResultType.INVALID);
    });

    it('[negative] should return errors if exception field is numeric and value is an empty string', async () => {
      const record = createRecord({
        requested_core_field: 'treatment_duration',
        requested_exception_value: '',
      });
      const result = await validateRecords(DEFAULT_PROGRAM_ID, [record], commonValidators);
      expectToHaveNumberOfErrors(result);
      expectValidationError(result[0], 1, ValidationResultType.INVALID);
    });
  });

  describe('duplicate rows', () => {
    it('[positive] should return successfully if there are no duplicate rows', async () => {
      const records = [
        createRecord(),
        createRecord({ requested_exception_value: ExceptionValue.NotApplicable }),
      ];
      const result = await validateRecords(DEFAULT_PROGRAM_ID, records, commonValidators);
      expectZeroValidationErrors(result);
    });

    it('[negative] should return errors if duplicate rows found', async () => {
      const records = new Array(2).fill(undefined).map(() => createRecord());
      const result = await validateRecords(DEFAULT_PROGRAM_ID, records, commonValidators);
      expectToHaveNumberOfErrors(result);
      expectValidationError(result[0], 2, ValidationResultType.INVALID);
    });
  });
>>>>>>> 5b2695bf
});<|MERGE_RESOLUTION|>--- conflicted
+++ resolved
@@ -51,44 +51,38 @@
 	record: Partial<ProgramExceptionRecord> = {},
 	programId = DEFAULT_PROGRAM_ID,
 ) {
-<<<<<<< HEAD
 	return {
-		...{
-			program_name: programId,
-			schema: 'treatment',
-			requested_core_field: 'is_primary_treatment',
-			requested_exception_value: ExceptionValue.Unknown,
-		},
+		program_name: programId,
+		schema: 'treatment',
+		requested_core_field: 'is_primary_treatment',
+		requested_exception_value: ExceptionValue.Unknown,
 		...record,
 	};
-=======
-  return {
-    program_name: programId,
-    schema: 'treatment',
-    requested_core_field: 'is_primary_treatment',
-    requested_exception_value: ExceptionValue.Unknown,
-    ...record,
-  };
->>>>>>> 5b2695bf
 }
 
 const mockSchema = [
-  {
-    name: 'treatment',
-    fields: [
-      { name: 'is_primary_treatment', valueType: 'string', meta: { core: true } },
-      { name: 'treatment_duration', valueType: 'number', meta: { core: true } },
-    ],
-  },
+	{
+		name: 'treatment',
+		fields: [
+			{ name: 'is_primary_treatment', valueType: 'string', meta: { core: true } },
+			{ name: 'treatment_duration', valueType: 'number', meta: { core: true } },
+		],
+	},
 ];
 
 const mockDictionary = {
-  getCurrent: () => ({ schemas: mockSchema }),
-  getSchemasWithFields: () => mockSchema,
+	getCurrent: () => ({ schemas: mockSchema }),
+	getSchemasWithFields: () => mockSchema,
 };
 
 describe('program exception service', () => {
-<<<<<<< HEAD
+	beforeEach(() => {
+		sinon.stub(dictionaryManager, 'instance').returns(
+			// @ts-ignore
+			mockDictionary,
+		);
+	});
+
 	afterEach(() => {
 		// Restore the default sandbox here
 		sinon.restore();
@@ -96,32 +90,14 @@
 
 	describe('req param should match submitted program_name in tsv', () => {
 		it('[positive] should succeed if req param program id matches program_name in records', async () => {
-			sinon.stub(dictionaryManager, 'instance').returns({
-				// @ts-ignore
-				getSchemasWithFields: () => [
-					{
-						name: 'treatment',
-						fields: [{ name: 'is_primary_treatment', meta: { core: true } }],
-					},
-				],
-			});
-
-			const record = createRecord();
+			const record = createRecord({
+				program_name: 'TEST-IE',
+			});
 			const result = await validateRecords(DEFAULT_PROGRAM_ID, [record], commonValidators);
 			expectZeroValidationErrors(result);
 		});
 
 		it('[negative] should error if req param program id does not match program_name in records', async () => {
-			sinon.stub(dictionaryManager, 'instance').returns({
-				// @ts-ignore
-				getSchemasWithFields: () => [
-					{
-						name: 'treatment',
-						fields: [{ name: 'is_primary_treatment', meta: { core: true } }],
-					},
-				],
-			});
-
 			const record = createRecord({
 				program_name: 'NOT-TEST-IE',
 			});
@@ -133,293 +109,99 @@
 
 	describe('check for empty fields', () => {
 		it('[positive] should succeed if no empty fields', async () => {
-			sinon.stub(dictionaryManager, 'instance').returns({
-				// @ts-ignore
-				getSchemasWithFields: () => [
-					{ name: 'treatment', fields: [{ name: 'is_primary_treatment', meta: { core: true } }] },
-				],
-			});
-
+			const record = createRecord();
+			const result = await validateRecords(DEFAULT_PROGRAM_ID, [record], commonValidators);
+			expectZeroValidationErrors(result);
+		});
+
+		it('[negative] should error if there are empty fields', async () => {
 			const record = createRecord({ schema: '' });
 			const result = await validateRecords(DEFAULT_PROGRAM_ID, [record], commonValidators);
-			expectToHaveNumberOfErrors(result);
+			expectToHaveNumberOfErrors(result, 2);
 			expectValidationError(result[0], 1, ValidationResultType.EMPTY_FIELD);
-		});
-
-		it('[negative] should error if there are empty fields', async () => {
-			sinon.stub(dictionaryManager, 'instance').returns({
-				// @ts-ignore
-				getSchemasWithFields: () => [
-					{ name: 'treatment', fields: [{ name: 'is_primary_treatment', meta: { core: true } }] },
-				],
-			});
-
-			const record = createRecord({ schema: '' });
-			const result = await validateRecords(DEFAULT_PROGRAM_ID, [record], commonValidators);
-
-			expectToHaveNumberOfErrors(result);
-			expectValidationError(result[0], 1, ValidationResultType.EMPTY_FIELD);
+			expectValidationError(result[1], 1, ValidationResultType.INVALID);
 		});
 	});
 
 	describe('schema', () => {
 		it('[positive] should return success when submitted schema is valid schema', async () => {
-			sinon.stub(dictionaryManager, 'instance').returns({
-				// @ts-ignore
-				getSchemasWithFields: () => [
-					{
-						name: 'treatment',
-						fields: [{ name: 'is_primary_treatment', meta: { core: true } }],
-					},
-				],
-			});
-
 			const record = createRecord();
 			const result = await validateRecords(DEFAULT_PROGRAM_ID, [record], commonValidators);
 			expectZeroValidationErrors(result);
 		});
 
 		it('[negative] should return errors when submitted schema is not valid schema', async () => {
-			sinon.stub(dictionaryManager, 'instance').returns({
-				// @ts-ignore
-				getSchemasWithFields: () => [],
-			});
-
 			const record = createRecord({ schema: 'not_a_valid_schema' });
 			const result = await validateRecords(DEFAULT_PROGRAM_ID, [record], commonValidators);
-
-			expectToHaveNumberOfErrors(result, 2);
+			expectToHaveNumberOfErrors(result);
 			expectValidationError(result[0], 1, ValidationResultType.INVALID);
 		});
 	});
 
 	describe('requested core field', () => {
 		it('[positive] should return successfully if core field is valid dictionary field', async () => {
-			sinon.stub(dictionaryManager, 'instance').returns({
-				// @ts-ignore
-				getSchemasWithFields: () => [
-					{ name: 'treatment', fields: [{ name: 'is_primary_treatment', meta: { core: true } }] },
-				],
-			});
-
 			const record = createRecord();
 			const result = await validateRecords(DEFAULT_PROGRAM_ID, [record], commonValidators);
 			expectZeroValidationErrors(result);
 		});
 
 		it('[negative] should return errors if requested core field is not a valid dictionary field', async () => {
-			sinon.stub(dictionaryManager, 'instance').returns({
-				// @ts-ignore
-				getSchemasWithFields: () => [],
-			});
 			const record = createRecord({ schema: 'not_a_valid_schema' });
 			const result = await validateRecords(DEFAULT_PROGRAM_ID, [record], commonValidators);
-
-			expectToHaveNumberOfErrors(result, 2);
+			expectToHaveNumberOfErrors(result);
 			expectValidationError(result[0], 1, ValidationResultType.INVALID);
 		});
 	});
 
 	describe('exception value', () => {
 		it('[positive] should return successfully if exception value is valid', async () => {
-			sinon.stub(dictionaryManager, 'instance').returns({
-				// @ts-ignore
-				getSchemasWithFields: () => [
-					{
-						name: 'treatment',
-						fields: [{ name: 'is_primary_treatment', meta: { core: true } }],
-					},
-				],
-			});
 			const record = createRecord({ requested_exception_value: ExceptionValue.NotApplicable });
 			const result = await validateRecords(DEFAULT_PROGRAM_ID, [record], commonValidators);
 			expectZeroValidationErrors(result);
 		});
 
+		it('[positive] should return successfully if exception value is valid and a numeric field', async () => {
+			const record = createRecord({
+				requested_core_field: 'treatment_duration',
+				requested_exception_value: ExceptionValue.Unknown,
+			});
+			const result = await validateRecords(DEFAULT_PROGRAM_ID, [record], commonValidators);
+			expectZeroValidationErrors(result);
+		});
+
 		it('[negative] should return errors if exception value is invalid', async () => {
-			sinon.stub(dictionaryManager, 'instance').returns({
-				// @ts-ignore
-				getSchemasWithFields: () => [
-					{
-						name: 'treatment',
-						fields: [{ name: 'is_primary_treatment', meta: { core: true } }],
-					},
-				],
-			});
 			const record = createRecord({ requested_exception_value: 'invalid!' });
 			const result = await validateRecords(DEFAULT_PROGRAM_ID, [record], commonValidators);
-			expectToHaveNumberOfErrors(result, 1);
+			expectToHaveNumberOfErrors(result);
+			expectValidationError(result[0], 1, ValidationResultType.INVALID);
+		});
+
+		it('[negative] should return errors if exception field is numeric and value is an empty string', async () => {
+			const record = createRecord({
+				requested_core_field: 'treatment_duration',
+				requested_exception_value: '',
+			});
+			const result = await validateRecords(DEFAULT_PROGRAM_ID, [record], commonValidators);
+			expectToHaveNumberOfErrors(result);
 			expectValidationError(result[0], 1, ValidationResultType.INVALID);
 		});
 	});
 
 	describe('duplicate rows', () => {
 		it('[positive] should return successfully if there are no duplicate rows', async () => {
-			sinon.stub(dictionaryManager, 'instance').returns({
-				// @ts-ignore
-				getSchemasWithFields: () => [
-					{
-						name: 'treatment',
-						fields: [{ name: 'is_primary_treatment', meta: { core: true } }],
-					},
-				],
-			});
-
 			const records = [
 				createRecord(),
 				createRecord({ requested_exception_value: ExceptionValue.NotApplicable }),
 			];
 			const result = await validateRecords(DEFAULT_PROGRAM_ID, records, commonValidators);
-
 			expectZeroValidationErrors(result);
 		});
 
 		it('[negative] should return errors if duplicate rows found', async () => {
-			sinon.stub(dictionaryManager, 'instance').returns({
-				// @ts-ignore
-				getSchemasWithFields: () => [
-					{
-						name: 'treatment',
-						fields: [{ name: 'is_primary_treatment', meta: { core: true } }],
-					},
-				],
-			});
-
 			const records = new Array(2).fill(undefined).map(() => createRecord());
 			const result = await validateRecords(DEFAULT_PROGRAM_ID, records, commonValidators);
-
-			expectToHaveNumberOfErrors(result, 1);
+			expectToHaveNumberOfErrors(result);
 			expectValidationError(result[0], 2, ValidationResultType.INVALID);
 		});
 	});
-=======
-  beforeEach(() => {
-    sinon.stub(dictionaryManager, 'instance').returns(
-      // @ts-ignore
-      mockDictionary,
-    );
-  });
-
-  afterEach(() => {
-    // Restore the default sandbox here
-    sinon.restore();
-  });
-
-  describe('req param should match submitted program_name in tsv', () => {
-    it('[positive] should succeed if req param program id matches program_name in records', async () => {
-      const record = createRecord({
-        program_name: 'TEST-IE',
-      });
-      const result = await validateRecords(DEFAULT_PROGRAM_ID, [record], commonValidators);
-      expectZeroValidationErrors(result);
-    });
-
-    it('[negative] should error if req param program id does not match program_name in records', async () => {
-      const record = createRecord({
-        program_name: 'NOT-TEST-IE',
-      });
-      const result = await validateRecords(DEFAULT_PROGRAM_ID, [record], commonValidators);
-      expectToHaveNumberOfErrors(result);
-      expectValidationError(result[0], 1, ValidationResultType.PARAM_INVALID);
-    });
-  });
-
-  describe('check for empty fields', () => {
-    it('[positive] should succeed if no empty fields', async () => {
-      const record = createRecord();
-      const result = await validateRecords(DEFAULT_PROGRAM_ID, [record], commonValidators);
-      expectZeroValidationErrors(result);
-    });
-
-    it('[negative] should error if there are empty fields', async () => {
-      const record = createRecord({ schema: '' });
-      const result = await validateRecords(DEFAULT_PROGRAM_ID, [record], commonValidators);
-      expectToHaveNumberOfErrors(result, 2);
-      expectValidationError(result[0], 1, ValidationResultType.EMPTY_FIELD);
-      expectValidationError(result[1], 1, ValidationResultType.INVALID);
-    });
-  });
-
-  describe('schema', () => {
-    it('[positive] should return success when submitted schema is valid schema', async () => {
-      const record = createRecord();
-      const result = await validateRecords(DEFAULT_PROGRAM_ID, [record], commonValidators);
-      expectZeroValidationErrors(result);
-    });
-
-    it('[negative] should return errors when submitted schema is not valid schema', async () => {
-      const record = createRecord({ schema: 'not_a_valid_schema' });
-      const result = await validateRecords(DEFAULT_PROGRAM_ID, [record], commonValidators);
-      expectToHaveNumberOfErrors(result);
-      expectValidationError(result[0], 1, ValidationResultType.INVALID);
-    });
-  });
-
-  describe('requested core field', () => {
-    it('[positive] should return successfully if core field is valid dictionary field', async () => {
-      const record = createRecord();
-      const result = await validateRecords(DEFAULT_PROGRAM_ID, [record], commonValidators);
-      expectZeroValidationErrors(result);
-    });
-
-    it('[negative] should return errors if requested core field is not a valid dictionary field', async () => {
-      const record = createRecord({ schema: 'not_a_valid_schema' });
-      const result = await validateRecords(DEFAULT_PROGRAM_ID, [record], commonValidators);
-      expectToHaveNumberOfErrors(result);
-      expectValidationError(result[0], 1, ValidationResultType.INVALID);
-    });
-  });
-
-  describe('exception value', () => {
-    it('[positive] should return successfully if exception value is valid', async () => {
-      const record = createRecord({ requested_exception_value: ExceptionValue.NotApplicable });
-      const result = await validateRecords(DEFAULT_PROGRAM_ID, [record], commonValidators);
-      expectZeroValidationErrors(result);
-    });
-
-    it('[positive] should return successfully if exception value is valid and a numeric field', async () => {
-      const record = createRecord({
-        requested_core_field: 'treatment_duration',
-        requested_exception_value: ExceptionValue.Unknown,
-      });
-      const result = await validateRecords(DEFAULT_PROGRAM_ID, [record], commonValidators);
-      expectZeroValidationErrors(result);
-    });
-
-    it('[negative] should return errors if exception value is invalid', async () => {
-      const record = createRecord({ requested_exception_value: 'invalid!' });
-      const result = await validateRecords(DEFAULT_PROGRAM_ID, [record], commonValidators);
-      expectToHaveNumberOfErrors(result);
-      expectValidationError(result[0], 1, ValidationResultType.INVALID);
-    });
-
-    it('[negative] should return errors if exception field is numeric and value is an empty string', async () => {
-      const record = createRecord({
-        requested_core_field: 'treatment_duration',
-        requested_exception_value: '',
-      });
-      const result = await validateRecords(DEFAULT_PROGRAM_ID, [record], commonValidators);
-      expectToHaveNumberOfErrors(result);
-      expectValidationError(result[0], 1, ValidationResultType.INVALID);
-    });
-  });
-
-  describe('duplicate rows', () => {
-    it('[positive] should return successfully if there are no duplicate rows', async () => {
-      const records = [
-        createRecord(),
-        createRecord({ requested_exception_value: ExceptionValue.NotApplicable }),
-      ];
-      const result = await validateRecords(DEFAULT_PROGRAM_ID, records, commonValidators);
-      expectZeroValidationErrors(result);
-    });
-
-    it('[negative] should return errors if duplicate rows found', async () => {
-      const records = new Array(2).fill(undefined).map(() => createRecord());
-      const result = await validateRecords(DEFAULT_PROGRAM_ID, records, commonValidators);
-      expectToHaveNumberOfErrors(result);
-      expectValidationError(result[0], 2, ValidationResultType.INVALID);
-    });
-  });
->>>>>>> 5b2695bf
 });