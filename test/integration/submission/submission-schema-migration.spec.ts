--- conflicted
+++ resolved
@@ -18,11 +18,8 @@
  */
 
 import { entities as dictionaryEntities } from '@overturebio-stack/lectern-client';
-<<<<<<< HEAD
 import { MongoDBContainer } from '@testcontainers/mongodb';
 import { MySqlContainer } from '@testcontainers/mysql';
-=======
->>>>>>> 2b48d5ba
 import app from '../../../src/app';
 import * as bootstrap from '../../../src/bootstrap';
 import { Donor } from '../../../src/clinical/clinical-entities';
@@ -49,11 +46,7 @@
 import 'mocha';
 import mongoose from 'mongoose';
 import { SinonSpy, spy } from 'sinon';
-<<<<<<< HEAD
-import { GenericContainer, Network } from 'testcontainers';
-=======
-import { GenericContainer } from 'testcontainers';
->>>>>>> 2b48d5ba
+import { Network } from 'testcontainers';
 import { JWT_CLINICALSVCADMIN, TEST_PUB_KEY } from '../test.jwt';
 import { clearCollections, emptyDonorDocument, findInDb, insertData } from '../testutils';
 
