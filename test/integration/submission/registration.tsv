--- conflicted
+++ resolved
@@ -1,8 +1,3 @@
-<<<<<<< HEAD
 program_id	submitter_donor_id	gender	submitter_specimen_id	specimen_type	tumour_normal_designation	submitter_sample_id	sample_type
 ABCD-EF	abcd123	Male	ss123	FFPE	Normal	sm123	ctDNA	
-=======
-program_id	donor_submitter_id	gender	specimen_submitter_id	specimen_type	tumour_normal_designation	sample_submitter_id	sample_type
-ABCD-EF	abcd123	Male	ss123	FFPE	Normal	sm123	ctDNA	
- 
->>>>>>> 53e40273
+ 