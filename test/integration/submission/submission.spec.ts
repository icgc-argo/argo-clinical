--- conflicted
+++ resolved
@@ -39,10 +39,7 @@
   ClinicalEntitySchemaNames,
   DonorFieldsEnum,
   ClinicalUniqueIdentifier,
-<<<<<<< HEAD
   PrimaryDiagnosisFieldsEnum,
-=======
->>>>>>> c4cbe8d9
 } from '../../../src/common-model/entities';
 import { TsvUtils } from '../../../src/utils';
 import { donorDao } from '../../../src/clinical/donor-repo';
@@ -50,10 +47,6 @@
 import AdmZip from 'adm-zip';
 import _ from 'lodash';
 import chaiExclude from 'chai-exclude';
-<<<<<<< HEAD
-import { deepEqual } from 'assert';
-=======
->>>>>>> c4cbe8d9
 
 chai.use(require('chai-http'));
 chai.use(require('deep-equal-in-any-order'));
