// using import fails when running the test
// import * as chai from "chai";
import chai from 'chai';
import mongo from 'mongodb';
import fs from 'fs';
// needed for types
import 'chai-http';
import 'mocha';
import mongoose from 'mongoose';
import { GenericContainer } from 'testcontainers';
import app from '../../../src/app';
import * as bootstrap from '../../../src/bootstrap';
import {
  cleanCollection,
  insertData,
  emptyDonorDocument,
  resetCounters,
  generateDonor,
} from '../testutils';
import { TEST_PUB_KEY, JWT_CLINICALSVCADMIN, JWT_ABCDEF, JWT_WXYZEF } from '../test.jwt';
import {
  ActiveRegistration,
  ActiveClinicalSubmission,
  FieldsEnum,
  SUBMISSION_STATE,
} from '../../../src/submission/submission-entities';
import { TsvUtils } from '../../../src/utils';
import { donorDao } from '../../../src/clinical/donor-repo';
import { Donor } from '../../../src/clinical/clinical-entities';
import { ErrorCodes } from '../../../src/submission/submission-api';
import * as manager from '../../../src/lectern-client/schema-manager';

chai.use(require('chai-http'));
chai.should();

const expectedErrors = [
  {
    index: 0,
    type: 'MISSING_REQUIRED_FIELD',
    info: {
      donorSubmitterId: 'abcd123',
      sampleSubmitterId: 'sam123',
      specimenSubmitterId: 'sp123',
    },
    fieldName: 'tumour_normal_designation',
  },
  {
    fieldName: FieldsEnum.submitter_specimen_id,
    index: 0,
    info: {
      donorSubmitterId: 'abcd123',
      sampleSubmitterId: 'sam123',
      specimenSubmitterId: 'sp123',
      value: 'sp123',
    },
    type: 'INVALID_BY_REGEX',
  },
  {
    fieldName: FieldsEnum.submitter_sample_id,
    index: 0,
    info: {
      donorSubmitterId: 'abcd123',
      sampleSubmitterId: 'sam123',
      specimenSubmitterId: 'sp123',
      value: 'sam123',
    },
    type: 'INVALID_BY_REGEX',
  },
  {
    fieldName: 'gender',
    index: 0,
    info: {
      donorSubmitterId: 'abcd123',
      sampleSubmitterId: 'sam123',
      specimenSubmitterId: 'sp123',
      value: 'male',
    },
    type: 'INVALID_ENUM_VALUE',
  },
  {
    fieldName: 'sample_type',
    index: 0,
    info: {
      donorSubmitterId: 'abcd123',
      sampleSubmitterId: 'sam123',
      specimenSubmitterId: 'sp123',
      value: 'RNA',
    },
    type: 'INVALID_ENUM_VALUE',
  },
  {
    fieldName: 'program_id',
    index: 0,
    info: {
      expectedProgram: 'ABCD-EF',
      donorSubmitterId: 'abcd123',
      sampleSubmitterId: 'sam123',
      specimenSubmitterId: 'sp123',
      value: 'PEXA-MX',
    },
    type: 'INVALID_PROGRAM_ID',
  },
];

const expectedResponse1 = {
  registration: {
    programId: 'ABCD-EF',
    creator: 'Test User',
    stats: {
      alreadyRegistered: {},
      newDonorIds: {
        abcd123: [0],
      },
      newSpecimenIds: {
        ss123: [0],
      },
      newSampleIds: {
        sm123: [0],
      },
    },
    records: [
      {
        program_id: 'ABCD-EF',
        submitter_donor_id: 'abcd123',
        gender: 'Male',
        submitter_specimen_id: 'ss123',
        specimen_type: 'FFPE',
        tumour_normal_designation: 'Normal',
        submitter_sample_id: 'sm123',
        sample_type: 'ctDNA',
      },
    ],
    __v: 0,
  },
  errors: [],
  successful: true,
};
const ABCD_REGISTRATION_DOC: ActiveRegistration = {
  programId: 'ABCD-EF',
  creator: 'Test User',
  batchName: 'registration.tsv',
  stats: {
    newDonorIds: {
      abcd123: [0],
    },
    newSpecimenIds: {
      ss123: [0],
    },
    newSampleIds: {
      sm123: [0],
    },
    alreadyRegistered: {},
  },
  records: [
    {
      program_id: 'ABCD-EF',
      submitter_donor_id: 'abcd123',
      gender: 'Male',
      submitter_specimen_id: 'ss123',
      specimen_type: 'FFPE',
      tumour_normal_designation: 'Normal',
      submitter_sample_id: 'sm123',
      sample_type: 'ctDNA',
    },
  ],
};
const expectedDonorErrors = [
  {
    index: 0,
    type: 'INVALID_FIELD_VALUE_TYPE',
    info: {
      value: 'acdc',
      donorSubmitterId: 'ICGC_0002',
    },

    fieldName: 'survival_time',
  },
  {
    index: 0,
    type: 'INVALID_ENUM_VALUE',
    info: {
      value: 'mail',
      donorSubmitterId: 'ICGC_0002',
    },
    fieldName: 'gender',
  },
  {
    index: 0,
    type: 'INVALID_ENUM_VALUE',
    info: {
      value: 'martian',
      donorSubmitterId: 'ICGC_0002',
    },
    fieldName: 'ethnicity',
  },
  {
    index: 0,
    type: 'INVALID_ENUM_VALUE',
    info: {
      value: 'undecided',
      donorSubmitterId: 'ICGC_0002',
    },
    fieldName: 'vital_status',
  },
  {
    type: 'INVALID_PROGRAM_ID',
    fieldName: 'program_id',
    index: 0,
    info: {
      value: 'PACA-AU',
      donorSubmitterId: 'ICGC_0002',
      expectedProgram: 'ABCD-EF',
    },
  },
];

const schemaServiceUrl = 'file://' + __dirname + '/stub-schema.json';

const clearCollections = async (dburl: string, collections: string[]) => {
  try {
    console.log(`Clearing collections pre-test:`, collections.join(', '));
    const promises = collections.map(collectionName => cleanCollection(dburl, collectionName));
    await Promise.all(promises);
    await resetCounters(dburl);
    return;
  } catch (err) {
    console.error(err);
    return err;
  }
};

describe('Submission Api', () => {
  let mongoContainer: any;
  let dburl = ``;
  // will run when all tests are finished
  before(() => {
    return (async () => {
      manager.create(schemaServiceUrl);
      manager.instance().loadSchema('ARGO Clinical Submission', '1.0');
      try {
        mongoContainer = await new GenericContainer('mongo').withExposedPorts(27017).start();
        console.log('mongo test container started');
        await bootstrap.run({
          mongoPassword() {
            return '';
          },
          mongoUser() {
            return '';
          },
          mongoUrl: () => {
            dburl = `mongodb://${mongoContainer.getContainerIpAddress()}:${mongoContainer.getMappedPort(
              27017,
            )}/clinical`;
            return dburl;
          },
          initialSchemaVersion() {
            return '1.0';
          },
          schemaName() {
            return 'ARGO Dictionary';
          },
          jwtPubKey() {
            return TEST_PUB_KEY;
          },
          jwtPubKeyUrl() {
            return '';
          },
          schemaServiceUrl() {
            return `file://${__dirname}/stub-schema.json`;
          },
        });
      } catch (err) {
        console.error('before >>>>>>>>>>>', err);
        return err;
      }
    })();
  });

  after(async () => {
    await mongoose.disconnect();
    await mongoContainer.stop();
  });

  describe('registration', function() {
    this.beforeEach(async () => await clearCollections(dburl, ['donors', 'activeregistrations']));

    it('should return 200 and empty json if no registration found', function(done) {
      chai
        .request(app)
        .get('/submission/program/ABCD-EF/registration')
        .auth(JWT_ABCDEF, { type: 'bearer' })
        .end((err: any, res: any) => {
          res.should.have.status(200);
          res.body.should.deep.eq({});
          done();
        });
    });

    it('should return 401 for missing token', function(done) {
      chai
        .request(app)
        .get('/submission/program/NONE-EX/registration')
        .end((err: any, res: any) => {
          res.should.have.status(401);
          done();
        });
    });

    it('GET should return 403 for wrong scope', function(done) {
      chai
        .request(app)
        .get('/submission/program/NONE-EX/registration')
        .auth(JWT_ABCDEF, { type: 'bearer' })
        .end((err: any, res: any) => {
          res.should.have.status(403);
          done();
        });
    });

    it("should return 403 requested program doesn't match authorized in token scopes", done => {
      let file: Buffer;
      try {
        file = fs.readFileSync(__dirname + '/registration.tsv');
      } catch (err) {
        return done(err);
      }
      chai
        .request(app)
        .post('/submission/program/ABCD-EF/registration')
        // passing token with different program
        .auth(JWT_WXYZEF, { type: 'bearer' })
        .type('form')
        .attach('registrationFile', file, 'registration.tsv')
        .end((err: any, res: any) => {
          res.should.have.status(403);
          done();
        });
    });

    it('should commit registration, create donors', done => {
      let file: Buffer;
      let file2: Buffer;
      let rows: any[];

      try {
        file = fs.readFileSync(__dirname + '/registration.1.tsv');
        (async () =>
          (rows = (await TsvUtils.tsvToJson(__dirname + '/registration.1.tsv')) as any[]))();
      } catch (err) {
        return done(err);
      }

      try {
        file2 = fs.readFileSync(__dirname + '/registration.2.tsv');
      } catch (err) {
        return done(err);
      }

      chai
        .request(app)
        .post('/submission/program/ABCD-EF/registration')
        .auth(JWT_ABCDEF, { type: 'bearer' })
        .type('form')
        .attach('registrationFile', file, 'registration.1.tsv')
        .end(async (err: any, res: any) => {
          try {
            await assertUploadOKRegistrationCreated(res, dburl);
            const reg1Id = res.body.registration._id;
            chai
              .request(app)
              .post(`/submission/program/ABCD-EF/registration/${reg1Id}/commit`)
              .auth(JWT_ABCDEF, { type: 'bearer' })
              .end(async (err: any, res: any) => {
                try {
                  await assertFirstCommitDonorsCreatedInDB(res, rows, dburl);
                  chai
                    .request(app)
                    .post('/submission/program/ABCD-EF/registration')
                    .auth(JWT_ABCDEF, { type: 'bearer' })
                    .type('form')
                    .attach('registrationFile', file2, 'registration.2.tsv')
                    .end(async (err: any, res: any) => {
                      try {
                        await assertUploadOKRegistrationCreated(res, dburl);
                        const regId = res.body.registration._id;
                        chai
                          .request(app)
                          .post(`/submission/program/ABCD-EF/registration/${regId}/commit`)
                          .auth(JWT_ABCDEF, { type: 'bearer' })
                          .end(async (err: any, res: any) => {
                            try {
                              await assert2ndCommitNewSamplesDetected(res);
                              return done();
                            } catch (err) {
                              return done(err);
                            }
                          });
                      } catch (err) {
                        return done(err);
                      }
                    });
                } catch (err) {
                  return done(err);
                }
              });
          } catch (err) {
            return done(err);
          }
        });
    });

    it('should commit registration, detect already registered', done => {
      let file: Buffer;
      let rows: any[];
      try {
        file = fs.readFileSync(__dirname + '/registration.1.tsv');
        (async () =>
          (rows = (await TsvUtils.tsvToJson(__dirname + '/registration.1.tsv')) as any[]))();
      } catch (err) {
        return done(err);
      }

      chai
        .request(app)
        .post('/submission/program/ABCD-EF/registration')
        .auth(JWT_ABCDEF, { type: 'bearer' })
        .type('form')
        .attach('registrationFile', file, 'registration.1.tsv')
        .end(async (err: any, res: any) => {
          try {
            await assertUploadOKRegistrationCreated(res, dburl);
            chai.expect(res.body.registration.stats.newSampleIds).to.deep.eq({
              'sm123-4': [0],
              'sm123-5': [1],
              'sm123-6': [2],
              'sm123-7': [3],
            });
            const reg1Id = res.body.registration._id;
            chai
              .request(app)
              .post(`/submission/program/ABCD-EF/registration/${reg1Id}/commit`)
              .auth(JWT_ABCDEF, { type: 'bearer' })
              .end(async (err: any, res: any) => {
                try {
                  await assertFirstCommitDonorsCreatedInDB(res, rows, dburl);
                  chai
                    .request(app)
                    .post('/submission/program/ABCD-EF/registration')
                    .auth(JWT_ABCDEF, { type: 'bearer' })
                    .type('form')
                    .attach('registrationFile', file, 'registration.1.tsv')
                    .end(async (err: any, res: any) => {
                      try {
                        await assertUploadOKRegistrationCreated(res, dburl);
                        const reg2Id = res.body.registration._id;
                        chai.expect(reg2Id).to.not.eq(reg1Id);
                        chai.expect(res.body.registration.stats.newSampleIds).to.deep.eq({});
                        chai
                          .request(app)
                          .post(`/submission/program/ABCD-EF/registration/${reg2Id}/commit`)
                          .auth(JWT_ABCDEF, { type: 'bearer' })
                          .end(async (err: any, res: any) => {
                            try {
                              await asserCommitExistingSamplesOK(res);
                              return done();
                            } catch (err) {
                              return done(err);
                            }
                          });
                      } catch (err) {
                        return done(err);
                      }
                    });
                } catch (err) {
                  return done(err);
                }
              });
          } catch (err) {
            return done(err);
          }
        });
    });

    it('should accept valid registration tsv', done => {
      let file: Buffer;
      try {
        file = fs.readFileSync(__dirname + '/registration.tsv');
      } catch (err) {
        return done(err);
      }
      chai
        .request(app)
        .post('/submission/program/ABCD-EF/registration')
        .auth(JWT_ABCDEF, { type: 'bearer' })
        .type('form')
        .attach('registrationFile', file, 'registration.tsv')
        .end(async (err: any, res: any) => {
          try {
            res.should.have.status(201);
            const conn = await mongo.connect(dburl);
            const savedRegistration: ActiveRegistration | null = await conn
              .db('clinical')
              .collection('activeregistrations')
              .findOne({});
            await conn.close();
            if (!savedRegistration) {
              throw new Error("saved registration shouldn't be null");
            }
            chai.expect(savedRegistration.programId).to.eq('ABCD-EF');
            chai.expect(savedRegistration.stats).to.deep.eq(expectedResponse1.registration.stats);
            res.body.errors.length.should.eq(0);
            res.body.registration.creator.should.eq('Test User');
            res.body.registration.records.should.deep.eq(expectedResponse1.registration.records);
            res.body.registration._id.should.be.a('string');
            res.body.registration.programId.should.eq(expectedResponse1.registration.programId);
            res.body.registration.stats.should.deep.eq(expectedResponse1.registration.stats);
          } catch (err) {
            return done(err);
          }
          return done();
        });
    });

    it('should not accept invalid registration tsv and clear existing active registration', async () => {
      await insertData(dburl, 'activeregistrations', ABCD_REGISTRATION_DOC);
      let file: Buffer;
      try {
        file = fs.readFileSync(__dirname + '/registration.invalid.tsv');
      } catch (err) {
        throw err;
      }
      chai
        .request(app)
        .post('/submission/program/ABCD-EF/registration')
        .type('form')
        .attach('registrationFile', file, 'registration.invalid.tsv')
        .auth(JWT_ABCDEF, { type: 'bearer' })
        .end(async (err: any, res: any) => {
          try {
            res.should.have.status(422);
            res.body.should.deep.eq({
              errors: expectedErrors,
              successful: false,
            });
            await assertDbCollectionEmpty(dburl, 'activeregistration');
          } catch (err) {
            throw err;
          }
        });
    });

    it('should not accept invalid file names', done => {
      let file: Buffer;
      try {
        file = fs.readFileSync(__dirname + '/thisIsARegistration.tsv');
      } catch (err) {
        return done(err);
      }
      chai
        .request(app)
        .post('/submission/program/ABCD-EF/registration')
        .type('form')
        .attach('registrationFile', file, 'thisIsARegistration.tsv')
        .auth(JWT_ABCDEF, { type: 'bearer' })
        .end(async (err: any, res: any) => {
          try {
            res.should.have.status(400);
            res.body.should.deep.eq({
              msg: 'invalid file name, must start with registration and have .tsv extension',
              code: ErrorCodes.INVALID_FILE_NAME,
            });
          } catch (err) {
            return done(err);
          }
          return done();
        });
    });

    it('Registration should return 404 if try to delete non exsistent registration', done => {
      chai
        .request(app)
        // data base is empty so ID shouldn't exist
        .delete('/submission/program/ABCD-EF/registration/5d51800c9014b11151d419cf')
        .auth(JWT_ABCDEF, { type: 'bearer' })
        .end((err: any, res: any) => {
          res.should.have.status(404);
          done();
        });
    });

    it('Registration should return 200 if deleted existing registration', async () => {
      const registrationId = await insertData(dburl, 'activeregistrations', ABCD_REGISTRATION_DOC);
      return chai
        .request(app)
        .delete('/submission/program/ABCD-EF/registration/' + registrationId)
        .auth(JWT_ABCDEF, { type: 'bearer' })
        .then(async (res: any) => {
          try {
            res.should.have.status(200);
            await assertDbCollectionEmpty(dburl, 'activeregistration');
          } catch (err) {
            throw err;
          }
        });
    });
  });

  describe('clinical-submission', function() {
<<<<<<< HEAD
    this.beforeEach(async () => {
      try {
        console.log(`registration beforeEach called ${dburl}`);
        await cleanCollection(dburl, 'donors');
        await cleanCollection(dburl, 'activesubmissions');
        await resetCounters(dburl);
        return;
      } catch (err) {
        console.error(err);
        return err;
      }
=======
    this.beforeEach(async () => await clearCollections(dburl, ['donors', 'activesubmissions']));
    it('should return 200 and empty json for no activesubmisison in program', done => {
      chai
        .request(app)
        .get('/submission/program/ABCD-EF/clinical/upload')
        .auth(JWT_ABCDEF, { type: 'bearer' })
        .end((err: any, res: any) => {
          res.should.have.status(200);
          res.body.should.deep.eq({});
          done();
        });
>>>>>>> 69e90704
    });
    it('should return 422 if try to upload invalid tsv files', done => {
      let file: Buffer;
      let file2: Buffer;
      try {
        file = fs.readFileSync(__dirname + '/donor.invalid.tsv');
        file2 = fs.readFileSync(__dirname + '/sample.tsv');
      } catch (err) {
        return done(err);
      }
      chai
        .request(app)
        // data base is empty so ID shouldn't exist
        .post('/submission/program/ABCD-EF/clinical/upload')
        .auth(JWT_ABCDEF, { type: 'bearer' })
        .attach('clinicalFiles', file, 'donor.invalid.tsv')
        .attach('clinicalFiles', file2, 'sample.tsv')
        .end((err: any, res: any) => {
          res.should.have.status(422);
          res.body.errors.should.deep.eq({ donor: expectedDonorErrors });
          res.body.successful.should.deep.eq(false);
          done();
        });
    });
    it('should return 200 if try to upload valid tsv files', done => {
      let file: Buffer;
      let file2: Buffer;
      try {
        file = fs.readFileSync(__dirname + '/donor.tsv');
        file2 = fs.readFileSync(__dirname + '/sample.tsv');
      } catch (err) {
        return done(err);
      }
      chai
        .request(app)
        // data base is empty so ID shouldn't exist
        .post('/submission/program/ABCD-EF/clinical/upload')
        .auth(JWT_ABCDEF, { type: 'bearer' })
        .attach('clinicalFiles', file, 'donor.tsv')
        .attach('clinicalFiles', file2, 'sample.tsv')
        .end(async (err: any, res: any) => {
          res.should.have.status(200);
          res.body.successful.should.deep.eq(true);
          const conn = await mongo.connect(dburl);
          const savedSubmission: ActiveClinicalSubmission | null = await conn
            .db('clinical')
            .collection('activesubmissions')
            .findOne({});
          await conn.close();
          if (!savedSubmission) {
            throw new Error("saved submission shouldn't be null");
          }
          return done();
        });
    });
    it('should return appropriate schema errors for clinical upload', done => {
      const files: Buffer[] = [];
      try {
        files.push(fs.readFileSync(__dirname + '/donor.tsv'));
        files.push(fs.readFileSync(__dirname + '/sample.tsv'));
        files.push(fs.readFileSync(__dirname + '/donor.invalid.tsv'));
        files.push(fs.readFileSync(__dirname + '/thisissample.tsv'));
      } catch (err) {
        return done(err);
      }
      chai
        .request(app)
        // data base is empty so ID shouldn't exist
        .post('/submission/program/ABCD-EF/clinical/upload')
        .auth(JWT_ABCDEF, { type: 'bearer' })
        .attach('clinicalFiles', files[0], 'donor.tsv')
        .attach('clinicalFiles', files[1], 'sample.tsv')
        .attach('clinicalFiles', files[2], 'donor.invalid.tsv')
        .attach('clinicalFiles', files[3], 'thisissample.tsv')
        .end((err: any, res: any) => {
          res.should.have.status(400);
          res.body.should.deep.eq([
            {
              msg: 'Found multiple files of donor type - [donor.tsv,donor.invalid.tsv]',
              code: 'MULTIPLE_TYPED_FILES',
            },
            {
              msg:
                'Invalid file(s) - [thisissample.tsv], must start with entity and have .tsv extension (e.g. donor*.tsv)',
              code: 'INVALID_FILE_NAME',
            },
          ]);
          done();
        });
    });
    it('should return invalid and data errors for validation request of invalid submission', done => {
      let file: Buffer;
      try {
        file = fs.readFileSync(__dirname + '/donor.tsv');
      } catch (err) {
        return err;
      }
      chai
        .request(app)
        .post('/submission/program/ABCD-EF/clinical/upload')
        .auth(JWT_ABCDEF, { type: 'bearer' })
        .attach('clinicalFiles', file, 'donor.tsv')
        .end((err: any, res: any) => {
          try {
            res.body.submission.state.should.eq(SUBMISSION_STATE.OPEN);
            chai
              .request(app)
              .post('/submission/program/ABCD-EF/clinical/validate/' + res.body.submission.version)
              .auth(JWT_ABCDEF, { type: 'bearer' })
              .end((err: any, res: any) => {
                try {
                  res.body.submission.state.should.eq(SUBMISSION_STATE.INVALID);
                  res.body.submission.clinicalEntities.donor.stats.errorsFound.should.deep.eq([0]);
                  res.body.submission.clinicalEntities.donor.dataErrors.should.deep.eq([
                    {
                      type: 'ID_NOT_REGISTERED',
                      fieldName: 'submitter_donor_id',
                      info: {
                        donorSubmitterId: 'ICGC_0001',
                        value: 'ICGC_0001',
                      },
                      index: 0,
                    },
                  ]);
                  return done();
                } catch (err) {
                  return done(err);
                }
              });
          } catch (err) {
            return done(err);
          }
        });
    });
    it('should return valid and no errors for validation request of valid submission', async () => {
      let file: Buffer;
      try {
        file = fs.readFileSync(__dirname + '/donor.tsv');
      } catch (err) {
        return err;
      }
      // insert donor into db
      await insertData(dburl, 'donors', {
        followUps: [],
        treatments: [],
        chemotherapy: [],
        HormoneTherapy: [],
        gender: 'Male',
        submitterId: 'ICGC_0001',
        programId: 'ABCD-EF',
        specimens: [],
        donorId: 1,
      });
      return chai
        .request(app)
        .post('/submission/program/ABCD-EF/clinical/upload')
        .auth(JWT_ABCDEF, { type: 'bearer' })
        .attach('clinicalFiles', file, 'donor.tsv')
        .then(async (res: any) => {
          try {
            res.should.have.status(200);
            res.body.submission.state.should.eq(SUBMISSION_STATE.OPEN);
            const versionId = res.body.submission.version;
            return chai
              .request(app)
              .post('/submission/program/ABCD-EF/clinical/validate/' + versionId)
              .auth(JWT_ABCDEF, { type: 'bearer' })
              .then((res: any) => {
                try {
                  res.should.have.status(200);
                  res.body.submission.state.should.eq(SUBMISSION_STATE.VALID);
                  res.body.submission.clinicalEntities.donor.dataErrors.length.should.eq(0);
                } catch (err) {
                  throw err;
                }
              });
          } catch (err) {
            throw err;
          }
        });
    });
    it('should return pending_approval with appropriate stats', async () => {
      const files: Buffer[] = [];
      try {
        files.push(fs.readFileSync(__dirname + '/donor.tsv'));
        files.push(fs.readFileSync(__dirname + '/specimen.tsv'));
      } catch (err) {
        return err;
      }
      // insert donor into db
      await insertData(dburl, 'donors', {
        followUps: [],
        treatments: [],
        chemotherapy: [],
        HormoneTherapy: [],
        gender: 'Male',
        submitterId: 'ICGC_0001',
        programId: 'ABCD-EF',
        specimens: [
          {
            samples: [],
            specimenType: 'FFPE',
            tumourNormalDesignation: 'Normal',
            submitterId: '8013861',
          },
        ],
        donorId: 1,
      });
      return chai
        .request(app)
        .post('/submission/program/ABCD-EF/clinical/upload')
        .auth(JWT_ABCDEF, { type: 'bearer' })
        .attach('clinicalFiles', files[0], 'donor.tsv')
        .attach('clinicalFiles', files[1], 'specimen.tsv')
        .then(async (res: any) => {
          try {
            res.should.have.status(200);
            res.body.submission.state.should.eq(SUBMISSION_STATE.OPEN);
            const versionId = res.body.submission.version;
            return chai
              .request(app)
              .post('/submission/program/ABCD-EF/clinical/validate/' + versionId)
              .auth(JWT_ABCDEF, { type: 'bearer' })
              .then((res: any) => {
                try {
                  res.should.have.status(200);
                  res.body.submission.state.should.eq(SUBMISSION_STATE.PENDING_APPROVAL);
                  res.body.submission.clinicalEntities.donor.stats.new.should.deep.eq([0]);
                  res.body.submission.clinicalEntities.specimen.stats.updated.should.deep.eq([0]);
                  res.body.submission.clinicalEntities.specimen.dataUpdates.should.deep.eq([
                    {
                      fieldName: 'specimen_type',
                      index: 0,
                      info: {
                        donorSubmitterId: 'ICGC_0001',
                        newValue: 'Other',
                        oldValue: 'FFPE',
                      },
                    },
                  ]);
                } catch (err) {
                  throw err;
                }
              });
          } catch (err) {
            throw err;
          }
        });
    });
  });

  describe('clinical-submission: commit', function() {
    const programId = 'ABCD-EF';
    let donor: any;
    let submissionVersion: string;

    const uploadSubmission = async () => {
      let file: Buffer;
      try {
        file = fs.readFileSync(__dirname + '/donor.tsv');
      } catch (err) {
        return err;
      }

      return chai
        .request(app)
        .post(`/submission/program/${programId}/clinical/upload`)
        .auth(JWT_CLINICALSVCADMIN, { type: 'bearer' })
        .attach('clinicalFiles', file, 'donor.tsv')
        .then((res: any) => {
          submissionVersion = res.submission.version;
        })
        .catch(err => err);
    };
    const validateSubmission = async () => {
      return chai
        .request(app)
        .post(`/submission/program/${programId}/clinical/validate/${submissionVersion}`)
        .auth(JWT_CLINICALSVCADMIN, { type: 'bearer' })
        .then((res: any) => {})
        .catch(err => err);
    };

    this.beforeEach(async () => {
      await clearCollections(dburl, ['donors', 'activesubmissions']);
      donor = await generateDonor(dburl, programId, 'ICGC_0001');
    });
    it('should return 401 if no auth is provided', done => {
      chai
        .request(app)
        .post('/submission/program/ABCD-EF/clinical/commit/asdf')
        .end((err: any, res: any) => {
          res.should.have.status(401);
          done();
        });
    });
    it('should return 403 if the user is not an admin for that program', done => {
      chai
        .request(app)
        .post('/submission/program/ABCD-EF/clinical/commit/asdf')
        .auth(JWT_WXYZEF, { type: 'bearer' })
        .end((err: any, res: any) => {
          res.should.have.status(403);
          done();
        });
    });
    it('should return 404 if no active submission is available', done => {
      chai
        .request(app)
        .post('/submission/program/WRONG-ID/clinical/commit/asdf')
        .auth(JWT_CLINICALSVCADMIN, { type: 'bearer' })
        .end((err: any, res: any) => {
          res.should.have.status(404);
          done();
        });
    });
    it('should return 400 if an active submission is available with a different version ID', async () => {
      await uploadSubmission();
      return chai
        .request(app)
        .post(`/submission/program/${programId}/clinical/commit/wrong-version-id`)
        .auth(JWT_CLINICALSVCADMIN, { type: 'bearer' })
        .then((res: any) => {
          res.should.have.status(400);
        })
        .catch(err => err);
    });
    it('should return 409 if an active submission is available but not in VALID state', async () => {
      await uploadSubmission();
      return chai
        .request(app)
        .post(`/submission/program/${programId}/clinical/commit/${submissionVersion}`)
        .auth(JWT_CLINICALSVCADMIN, { type: 'bearer' })
        .then((res: any) => {
          res.should.have.status(409);
        })
        .catch(err => err);
    });
    it('should return 200 when commit is completed', async () => {
      await uploadSubmission();
      await validateSubmission();
      return chai
        .request(app)
        .post(`/submission/program/${programId}/clinical/commit/${submissionVersion}`)
        .auth(JWT_CLINICALSVCADMIN, { type: 'bearer' })
        .then((res: any) => {
          res.should.have.status(200);
          // TODO: check that merge and save were successful
        })
        .catch(err => err);
    });
  });

  describe('schema', function() {
    it('get template found', done => {
      const name = 'registration';
      console.log("Getting template for '" + name + "'...");
      chai
        .request(app)
        .get('/submission/schema/template/' + name)
        .auth(JWT_ABCDEF, { type: 'bearer' })
        .end((err: any, res: any) => {
          res.should.have.status(200);
          res.text.should.equal(
            'program_id\tsubmitter_donor_id\tgender\t' +
              'submitter_specimen_id\tspecimen_type\ttumour_normal_designation\t' +
              'submitter_sample_id\tsample_type\n',
          );
          res.should.header('Content-type', 'text/tab-separated-values;' + ' charset=utf-8');
          done();
        });
    });
    it('get template not found', done => {
      const name = 'invalid';
      console.log("Getting template for '" + name + "'...");
      chai
        .request(app)
        .get('/submission/schema/template/' + name)
        .auth(JWT_ABCDEF, { type: 'bearer' })
        .end((err: any, res: any) => {
          res.should.have.status(404);
          res.body.message.should.equal("no schema named '" + name + "' found");
          res.should.header('Content-type', 'application/json; charset=utf-8');
          done();
        });
    });
  });
});

async function assert2ndCommitNewSamplesDetected(res: any) {
  res.should.have.status(200);
  chai.expect(res.body).to.deep.eq({
    newSamples: ['sm123-00-1', 'sm123-129', 'sm128-1', 'sm200-1'],
  });
  const donorsFromDB = await donorDao.findByProgramId('ABCD-EF');
  chai.expect(donorsFromDB[0]).to.deep.include(comittedDonors2[0]);
}

async function asserCommitExistingSamplesOK(res: any) {
  res.should.have.status(200);
  chai.expect(res.body).to.deep.eq({
    newSamples: [],
  });
  const donorsFromDB = await donorDao.findByProgramId('ABCD-EF');
  chai.expect(donorsFromDB[0]).to.deep.include(comittedDonors2[0]);
}

async function assertFirstCommitDonorsCreatedInDB(res: any, rows: any[], dburl: string) {
  res.should.have.status(200);
  const donorRows: any[] = [];
  rows.forEach((r, idx) => {
    const i = idx + 1;
    donorRows.push(
      emptyDonorDocument({
        donorId: i,
        gender: r[FieldsEnum.gender],
        submitterId: r[FieldsEnum.submitter_donor_id],
        programId: r[FieldsEnum.program_id],
        specimens: [
          {
            specimenId: i,
            submitterId: r[FieldsEnum.submitter_specimen_id],
            specimenType: r[FieldsEnum.specimen_type],
            tumourNormalDesignation: r[FieldsEnum.tumour_normal_designation],
            samples: [
              {
                sampleId: i,
                sampleType: r[FieldsEnum.sample_type],
                submitterId: r[FieldsEnum.submitter_sample_id],
              },
            ],
          },
        ],
      }),
    );
  });

  const conn = await mongo.connect(dburl);
  const donors: any[] | null = await conn
    .db('clinical')
    .collection('donors')
    .find({})
    .sort('donorId', 1)
    .toArray();
  await conn.close();

  chai.expect(donors.length).to.eq(4);
  donorRows.forEach((dr, i) => {
    chai.expect(donors[i]).to.deep.include(dr);
  });
  if (!donors) {
    throw new Error("saved registration shouldn't be null");
  }
}

async function assertUploadOKRegistrationCreated(res: any, dburl: string) {
  res.should.have.status(201);
  const conn = await mongo.connect(dburl);
  const savedRegistration: ActiveRegistration | null = await conn
    .db('clinical')
    .collection('activeregistrations')
    .findOne({});
  await conn.close();
  console.log(' registration in db ', savedRegistration);
  if (!savedRegistration) {
    throw new Error("saved registration shouldn't be null");
  }
}

async function assertDbCollectionEmpty(dburl: string, collection: string) {
  const conn = await mongo.connect(dburl);
  const count = await conn
    .db('clinical')
    .collection(collection)
    .count({});
  await conn.close();
  chai.expect(count).to.eq(0);
}

const comittedDonors2: Donor[] = [
  {
    followUps: [],
    treatments: [],
    chemotherapy: [],
    HormoneTherapy: [],
    gender: 'Male',
    submitterId: 'abcd-125',
    programId: 'ABCD-EF',
    specimens: [
      {
        samples: [
          {
            sampleType: 'polyA+ RNA',
            submitterId: 'sm123-4',
            sampleId: 1,
          },
        ],
        specimenType: 'Bone marrow',
        tumourNormalDesignation: 'Xenograft - derived from primary tumour',
        submitterId: 'ss123-jdjr-ak',
        specimenId: 1,
      },
    ],
    donorId: 1,
  },
  {
    followUps: [],
    treatments: [],
    chemotherapy: [],
    HormoneTherapy: [],
    gender: 'Female',
    submitterId: 'abcd-126',
    programId: 'ABCD-EF',
    specimens: [
      {
        samples: [
          {
            sampleType: 'Ribo-Zero RNA',
            submitterId: 'sm123-5',
            sampleId: 2,
          },
        ],
        specimenType: 'Serum',
        tumourNormalDesignation: 'Cell line - derived from xenograft tissue',
        submitterId: 'ss123-sjdm',
        specimenId: 2,
      },
      {
        samples: [
          {
            sampleType: 'ctDNA',
            submitterId: 'sm123-00-1',
            sampleId: 5,
          },
        ],
        specimenType: 'FFPE',
        tumourNormalDesignation: 'Normal',
        submitterId: 'ss123-sjdm-2',
        specimenId: 5,
      },
    ],
    donorId: 2,
  },
  {
    followUps: [],
    treatments: [],
    chemotherapy: [],
    HormoneTherapy: [],
    gender: 'Male',
    submitterId: 'abcd-127',
    programId: 'ABCD-EF',
    specimens: [
      {
        samples: [
          {
            sampleType: 'polyA+ RNA',
            submitterId: 'sm123-6',
            sampleId: 3,
          },
        ],
        specimenType: 'Pleural effusion',
        tumourNormalDesignation: 'Primary tumour - adjacent to normal',
        submitterId: 'ss123-1123',
        specimenId: 3,
      },
    ],
    donorId: 3,
  },
  {
    followUps: [],
    treatments: [],
    chemotherapy: [],
    HormoneTherapy: [],
    gender: 'Female',
    submitterId: 'abcd-128',
    programId: 'ABCD-EF',
    specimens: [
      {
        samples: [
          {
            sampleType: 'ctDNA',
            submitterId: 'sm123-7',
            sampleId: 4,
          },
        ],
        specimenType: 'FFPE',
        tumourNormalDesignation: 'Metastatic tumour',
        submitterId: 'ss123=@@abnc',
        specimenId: 4,
      },
      {
        samples: [
          {
            sampleType: 'ctDNA',
            submitterId: 'sm128-1',
            sampleId: 7,
          },
        ],
        specimenType: 'FFPE',
        tumourNormalDesignation: 'Metastatic tumour',
        submitterId: 'ss123=@@abnc0',
        specimenId: 7,
      },
    ],
    donorId: 4,
  },
  {
    followUps: [],
    treatments: [],
    chemotherapy: [],
    HormoneTherapy: [],
    _id: '5d534820ae008e4dcb205274',
    gender: 'Female',
    submitterId: 'abcd-129',
    programId: 'ABCD-EF',
    specimens: [
      {
        samples: [
          {
            sampleType: 'polyA+ RNA',
            submitterId: 'sm123-129',
            sampleId: 6,
          },
        ],
        specimenType: 'Pleural effusion',
        tumourNormalDesignation: 'Metastatic tumour',
        submitterId: 'ss123-129',
        specimenId: 6,
      },
    ],
    donorId: 5,
  },
  {
    followUps: [],
    treatments: [],
    chemotherapy: [],
    HormoneTherapy: [],
    gender: 'Male',
    submitterId: 'abcd-200',
    programId: 'ABCD-EF',
    specimens: [
      {
        samples: [
          {
            sampleType: 'Amplified DNA',
            submitterId: 'sm200-1',
            sampleId: 8,
          },
        ],
        specimenType: 'Blood derived',
        tumourNormalDesignation: 'Recurrent tumour',
        submitterId: 'ss200-1',
        specimenId: 8,
      },
    ],
    donorId: 6,
  },
];<|MERGE_RESOLUTION|>--- conflicted
+++ resolved
@@ -606,19 +606,6 @@
   });
 
   describe('clinical-submission', function() {
-<<<<<<< HEAD
-    this.beforeEach(async () => {
-      try {
-        console.log(`registration beforeEach called ${dburl}`);
-        await cleanCollection(dburl, 'donors');
-        await cleanCollection(dburl, 'activesubmissions');
-        await resetCounters(dburl);
-        return;
-      } catch (err) {
-        console.error(err);
-        return err;
-      }
-=======
     this.beforeEach(async () => await clearCollections(dburl, ['donors', 'activesubmissions']));
     it('should return 200 and empty json for no activesubmisison in program', done => {
       chai
@@ -630,7 +617,6 @@
           res.body.should.deep.eq({});
           done();
         });
->>>>>>> 69e90704
     });
     it('should return 422 if try to upload invalid tsv files', done => {
       let file: Buffer;
