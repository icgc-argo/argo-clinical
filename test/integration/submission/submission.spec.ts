// using import fails when running the test
// import * as chai from "chai";
import chai from 'chai';
import mongo from 'mongodb';
import fs from 'fs';
// needed for types
import 'chai-http';
import 'mocha';
import mongoose from 'mongoose';
import { GenericContainer } from 'testcontainers';
import app from '../../../src/app';
import * as bootstrap from '../../../src/bootstrap';
import {
  cleanCollection,
  insertData,
  emptyDonorDocument,
  resetCounters,
  generateDonor,
  assertDbCollectionEmpty,
  findInDb,
} from '../testutils';
import { TEST_PUB_KEY, JWT_CLINICALSVCADMIN, JWT_ABCDEF, JWT_WXYZEF } from '../test.jwt';
import {
  ActiveRegistration,
  ActiveClinicalSubmission,
  FieldsEnum,
  SUBMISSION_STATE,
  ClinicalInfoFieldsEnum,
  DataValidationErrors,
  SubmissionBatchErrorTypes,
  ClinicalEntityType,
} from '../../../src/submission/submission-entities';
import { TsvUtils } from '../../../src/utils';
import { donorDao } from '../../../src/clinical/donor-repo';
import { Donor } from '../../../src/clinical/clinical-entities';
import AdmZip from 'adm-zip';

import * as _ from 'lodash';

chai.use(require('chai-http'));
chai.should();

const expectedErrors = [
  {
    index: 0,
    type: 'MISSING_REQUIRED_FIELD',
    info: {
      donorSubmitterId: 'abcd123',
      sampleSubmitterId: 'sam123',
      specimenSubmitterId: 'sp123',
    },
    fieldName: FieldsEnum.tumour_normal_designation,
  },
  {
    fieldName: FieldsEnum.submitter_specimen_id,
    index: 0,
    info: {
      donorSubmitterId: 'abcd123',
      sampleSubmitterId: 'sam123',
      specimenSubmitterId: 'sp123',
      value: 'sp123',
    },
    type: 'INVALID_BY_REGEX',
  },
  {
    fieldName: FieldsEnum.submitter_sample_id,
    index: 0,
    info: {
      donorSubmitterId: 'abcd123',
      sampleSubmitterId: 'sam123',
      specimenSubmitterId: 'sp123',
      value: 'sam123',
    },
    type: 'INVALID_BY_REGEX',
  },
  {
    fieldName: FieldsEnum.gender,
    index: 0,
    info: {
      donorSubmitterId: 'abcd123',
      sampleSubmitterId: 'sam123',
      specimenSubmitterId: 'sp123',
      value: 'male',
    },
    type: 'INVALID_ENUM_VALUE',
  },
  {
    fieldName: FieldsEnum.sample_type,
    index: 0,
    info: {
      donorSubmitterId: 'abcd123',
      sampleSubmitterId: 'sam123',
      specimenSubmitterId: 'sp123',
      value: 'RNA',
    },
    type: 'INVALID_ENUM_VALUE',
  },
  {
    fieldName: 'program_id',
    index: 0,
    info: {
      expectedProgram: 'ABCD-EF',
      donorSubmitterId: 'abcd123',
      sampleSubmitterId: 'sam123',
      specimenSubmitterId: 'sp123',
      value: 'PEXA-MX',
    },
    type: DataValidationErrors.INVALID_PROGRAM_ID,
  },
];

const expectedResponse1 = {
  registration: {
    programId: 'ABCD-EF',
    creator: 'Test User',
    stats: {
      alreadyRegistered: [],
      newDonorIds: [
        {
          submitterId: 'abcd123',
          rowNumbers: [0],
        },
      ],
      newSpecimenIds: [
        {
          submitterId: 'ss123',
          rowNumbers: [0],
        },
      ],
      newSampleIds: [
        {
          submitterId: 'sm123',
          rowNumbers: [0],
        },
      ],
    },
    records: [
      {
        [FieldsEnum.program_id]: 'ABCD-EF',
        [FieldsEnum.submitter_donor_id]: 'abcd123',
        [FieldsEnum.gender]: 'Male',
        [FieldsEnum.submitter_specimen_id]: 'ss123',
        [FieldsEnum.specimen_tissue_source]: 'Other',
        [FieldsEnum.tumour_normal_designation]: 'Normal',
        [FieldsEnum.submitter_sample_id]: 'sm123',
        [FieldsEnum.sample_type]: 'ctDNA',
      },
    ],
    __v: 0,
  },
  errors: [],
  successful: true,
};
const ABCD_REGISTRATION_DOC: ActiveRegistration = {
  programId: 'ABCD-EF',
  creator: 'Test User',
  batchName: `${ClinicalEntityType.REGISTRATION}.tsv`,
  stats: {
    newDonorIds: [
      {
        submitterId: 'abcd123',
        rowNumbers: [0],
      },
    ],
    newSpecimenIds: [
      {
        submitterId: 'ss123',
        rowNumbers: [0],
      },
    ],
    newSampleIds: [
      {
        submitterId: 'sm123',
        rowNumbers: [0],
      },
    ],
    alreadyRegistered: [],
  },
  records: [
    {
      [FieldsEnum.program_id]: 'ABCD-EF',
      [FieldsEnum.submitter_donor_id]: 'abcd123',
      [FieldsEnum.gender]: 'Male',
      [FieldsEnum.submitter_specimen_id]: 'ss123',
      [FieldsEnum.specimen_tissue_source]: 'Other',
      [FieldsEnum.tumour_normal_designation]: 'Normal',
      [FieldsEnum.submitter_sample_id]: 'sm123',
      [FieldsEnum.sample_type]: 'ctDNA',
    },
  ],
};
const expectedDonorErrors = [
  {
<<<<<<< HEAD
    fieldName: 'cause_of_dead',
    index: 0,
    info: {
      donorSubmitterId: 'ICGC_0002',
      value: 'died of other reasons',
    },
    type: 'UNRECOGNIZED_FIELD',
    message: 'UNRECOGNIZED_FIELD',
  },
  {
=======
>>>>>>> 8ac08b85
    index: 0,
    type: 'INVALID_FIELD_VALUE_TYPE',
    info: {
      value: 'acdc',
      donorSubmitterId: 'ICGC_0002',
    },
    message: 'The value is not permissible for this field.',
    fieldName: ClinicalInfoFieldsEnum.survival_time,
  },
  {
    index: 0,
    type: 'INVALID_ENUM_VALUE',
    info: {
      value: 'undecided',
      donorSubmitterId: 'ICGC_0002',
    },
    message: 'The value is not permissible for this field.',
    fieldName: ClinicalInfoFieldsEnum.vital_status,
  },
];

const clearCollections = async (dburl: string, collections: string[]) => {
  try {
    console.log(`Clearing collections pre-test:`, collections.join(', '));
    const promises = collections.map(collectionName => cleanCollection(dburl, collectionName));
    await Promise.all(promises);
    await resetCounters(dburl);
    return;
  } catch (err) {
    console.error(err);
    return err;
  }
};

describe('Submission Api', () => {
  let mongoContainer: any;
  let dburl = ``;
  // will run when all tests are finished
  before(() => {
    return (async () => {
      try {
        mongoContainer = await new GenericContainer('mongo').withExposedPorts(27017).start();
        console.log('mongo test container started');
        await bootstrap.run({
          mongoPassword() {
            return '';
          },
          mongoUser() {
            return '';
          },
          mongoUrl: () => {
            dburl = `mongodb://${mongoContainer.getContainerIpAddress()}:${mongoContainer.getMappedPort(
              27017,
            )}/clinical`;
            return dburl;
          },
          initialSchemaVersion() {
            return '1.0';
          },
          schemaName() {
            return 'ARGO Clinical Submission';
          },
          jwtPubKey() {
            return TEST_PUB_KEY;
          },
          jwtPubKeyUrl() {
            return '';
          },
          schemaServiceUrl() {
            return `file://${__dirname}/stub-schema.json`;
          },
        });
      } catch (err) {
        console.error('before >>>>>>>>>>>', err);
        return err;
      }
    })();
  });

  after(async () => {
    await mongoose.disconnect();
    await mongoContainer.stop();
  });

  describe('registration', function() {
    this.beforeEach(async () => await clearCollections(dburl, ['donors', 'activeregistrations']));

    it('should return 200 and empty json if no registration found', function(done) {
      chai
        .request(app)
        .get('/submission/program/ABCD-EF/registration')
        .auth(JWT_ABCDEF, { type: 'bearer' })
        .end((err: any, res: any) => {
          res.should.have.status(200);
          res.body.should.deep.eq({});
          done();
        });
    });

    it('should return 401 for missing token', function(done) {
      chai
        .request(app)
        .get('/submission/program/NONE-EX/registration')
        .end((err: any, res: any) => {
          res.should.have.status(401);
          done();
        });
    });

    it('GET should return 403 for wrong scope', function(done) {
      chai
        .request(app)
        .get('/submission/program/NONE-EX/registration')
        .auth(JWT_ABCDEF, { type: 'bearer' })
        .end((err: any, res: any) => {
          res.should.have.status(403);
          done();
        });
    });

    it("should return 403 requested program doesn't match authorized in token scopes", done => {
      let file: Buffer;
      try {
        file = fs.readFileSync(__dirname + `/${ClinicalEntityType.REGISTRATION}.tsv`);
      } catch (err) {
        return done(err);
      }
      chai
        .request(app)
        .post('/submission/program/ABCD-EF/registration')
        // passing token with different program
        .auth(JWT_WXYZEF, { type: 'bearer' })
        .type('form')
        .attach('registrationFile', file, `${ClinicalEntityType.REGISTRATION}.tsv`)
        .end((err: any, res: any) => {
          res.should.have.status(403);
          done();
        });
    });

    it('should commit registration, create donors', done => {
      let file: Buffer;
      let file2: Buffer;
      let rows: any[];

      try {
        file = fs.readFileSync(__dirname + `/${ClinicalEntityType.REGISTRATION}.1.tsv`);
        (async () =>
          (rows = (await TsvUtils.tsvToJson(
            __dirname + `/${ClinicalEntityType.REGISTRATION}.1.tsv`,
          )) as any[]))();
      } catch (err) {
        return done(err);
      }

      try {
        file2 = fs.readFileSync(__dirname + `/${ClinicalEntityType.REGISTRATION}.2.tsv`);
      } catch (err) {
        return done(err);
      }

      chai
        .request(app)
        .post('/submission/program/ABCD-EF/registration')
        .auth(JWT_ABCDEF, { type: 'bearer' })
        .type('form')
        .attach('registrationFile', file, `${ClinicalEntityType.REGISTRATION}.1.tsv`)
        .end(async (err: any, res: any) => {
          try {
            await assertUploadOKRegistrationCreated(res, dburl);
            const reg1Id = res.body.registration._id;
            chai
              .request(app)
              .post(`/submission/program/ABCD-EF/registration/${reg1Id}/commit`)
              .auth(JWT_ABCDEF, { type: 'bearer' })
              .end(async (err: any, res: any) => {
                try {
                  await assertFirstCommitDonorsCreatedInDB(res, rows, dburl);
                  chai
                    .request(app)
                    .post('/submission/program/ABCD-EF/registration')
                    .auth(JWT_ABCDEF, { type: 'bearer' })
                    .type('form')
                    .attach('registrationFile', file2, `${ClinicalEntityType.REGISTRATION}.2.tsv`)
                    .end(async (err: any, res: any) => {
                      try {
                        await assertUploadOKRegistrationCreated(res, dburl);
                        const regId = res.body.registration._id;
                        chai
                          .request(app)
                          .post(`/submission/program/ABCD-EF/registration/${regId}/commit`)
                          .auth(JWT_ABCDEF, { type: 'bearer' })
                          .end(async (err: any, res: any) => {
                            try {
                              await assert2ndCommitNewSamplesDetected(res);
                              return done();
                            } catch (err) {
                              return done(err);
                            }
                          });
                      } catch (err) {
                        return done(err);
                      }
                    });
                } catch (err) {
                  return done(err);
                }
              });
          } catch (err) {
            return done(err);
          }
        });
    });

    it('should commit registration, detect already registered', done => {
      let file: Buffer;
      let rows: any[];
      try {
        file = fs.readFileSync(__dirname + `/${ClinicalEntityType.REGISTRATION}.1.tsv`);
        (async () =>
          (rows = (await TsvUtils.tsvToJson(
            __dirname + `/${ClinicalEntityType.REGISTRATION}.1.tsv`,
          )) as any[]))();
      } catch (err) {
        return done(err);
      }

      chai
        .request(app)
        .post('/submission/program/ABCD-EF/registration')
        .auth(JWT_ABCDEF, { type: 'bearer' })
        .type('form')
        .attach('registrationFile', file, `${ClinicalEntityType.REGISTRATION}.1.tsv`)
        .end(async (err: any, res: any) => {
          try {
            await assertUploadOKRegistrationCreated(res, dburl);
            chai
              .expect(res.body.registration.stats.newSampleIds)
              .to.deep.eq([
                { submitterId: 'sm123-4', rowNumbers: [0] },
                { submitterId: 'sm123-5', rowNumbers: [1] },
                { submitterId: 'sm123-6', rowNumbers: [2] },
                { submitterId: 'sm123-7', rowNumbers: [3] },
              ]);
            const reg1Id = res.body.registration._id;
            chai
              .request(app)
              .post(`/submission/program/ABCD-EF/registration/${reg1Id}/commit`)
              .auth(JWT_ABCDEF, { type: 'bearer' })
              .end(async (err: any, res: any) => {
                try {
                  await assertFirstCommitDonorsCreatedInDB(res, rows, dburl);
                  chai
                    .request(app)
                    .post('/submission/program/ABCD-EF/registration')
                    .auth(JWT_ABCDEF, { type: 'bearer' })
                    .type('form')
                    .attach('registrationFile', file, `${ClinicalEntityType.REGISTRATION}.1.tsv`)
                    .end(async (err: any, res: any) => {
                      try {
                        await assertUploadOKRegistrationCreated(res, dburl);
                        const reg2Id = res.body.registration._id;
                        chai.expect(reg2Id).to.not.eq(reg1Id);
                        chai.expect(res.body.registration.stats.newSampleIds).to.deep.eq([]);
                        chai
                          .request(app)
                          .post(`/submission/program/ABCD-EF/registration/${reg2Id}/commit`)
                          .auth(JWT_ABCDEF, { type: 'bearer' })
                          .end(async (err: any, res: any) => {
                            try {
                              await asserCommitExistingSamplesOK(res);
                              return done();
                            } catch (err) {
                              return done(err);
                            }
                          });
                      } catch (err) {
                        return done(err);
                      }
                    });
                } catch (err) {
                  return done(err);
                }
              });
          } catch (err) {
            return done(err);
          }
        });
    });

    it('should accept valid registration tsv', done => {
      let file: Buffer;
      try {
        file = fs.readFileSync(__dirname + `/${ClinicalEntityType.REGISTRATION}.tsv`);
      } catch (err) {
        return done(err);
      }
      chai
        .request(app)
        .post('/submission/program/ABCD-EF/registration')
        .auth(JWT_ABCDEF, { type: 'bearer' })
        .type('form')
        .attach('registrationFile', file, `${ClinicalEntityType.REGISTRATION}.tsv`)
        .end(async (err: any, res: any) => {
          try {
            res.should.have.status(201);
            const conn = await mongo.connect(dburl);
            const savedRegistration: ActiveRegistration | null = await conn
              .db('clinical')
              .collection('activeregistrations')
              .findOne({});
            await conn.close();
            if (!savedRegistration) {
              throw new Error("saved registration shouldn't be null");
            }
            chai.expect(savedRegistration.programId).to.eq('ABCD-EF');
            chai.expect(savedRegistration.stats).to.deep.eq(expectedResponse1.registration.stats);
            res.body.errors.length.should.eq(0);
            res.body.registration.creator.should.eq('Test User');
            res.body.registration.records.should.deep.eq(expectedResponse1.registration.records);
            res.body.registration._id.should.be.a('string');
            res.body.registration.programId.should.eq(expectedResponse1.registration.programId);
            res.body.registration.stats.should.deep.eq(expectedResponse1.registration.stats);
          } catch (err) {
            return done(err);
          }
          return done();
        });
    });

    it('should not accept invalid registration tsv and clear existing active registration', async () => {
      await insertData(dburl, 'activeregistrations', ABCD_REGISTRATION_DOC);
      let file: Buffer;
      try {
        file = fs.readFileSync(__dirname + `/${ClinicalEntityType.REGISTRATION}.invalid.tsv`);
      } catch (err) {
        throw err;
      }
      chai
        .request(app)
        .post('/submission/program/ABCD-EF/registration')
        .type('form')
        .attach('registrationFile', file, `${ClinicalEntityType.REGISTRATION}.invalid.tsv`)
        .auth(JWT_ABCDEF, { type: 'bearer' })
        .end(async (err: any, res: any) => {
          try {
            res.should.have.status(422);
            res.body.should.deep.eq({
              errors: expectedErrors,
              successful: false,
            });
            await assertDbCollectionEmpty(dburl, 'activeregistration');
          } catch (err) {
            throw err;
          }
        });
    });

    it('should not accept invalid file names', done => {
      let file: Buffer;
      try {
        file = fs.readFileSync(__dirname + '/thisIsARegistration.tsv');
      } catch (err) {
        return done(err);
      }
      chai
        .request(app)
        .post('/submission/program/ABCD-EF/registration')
        .type('form')
        .attach('registrationFile', file, 'thisIsARegistration.tsv')
        .auth(JWT_ABCDEF, { type: 'bearer' })
        .end(async (err: any, res: any) => {
          try {
            res.should.have.status(400);
            res.body.should.deep.eq({
              msg: `invalid file name, must start with ${ClinicalEntityType.REGISTRATION} and have .tsv extension`,
              code: SubmissionBatchErrorTypes.INVALID_FILE_NAME,
            });
          } catch (err) {
            return done(err);
          }
          return done();
        });
    });

    it('Registration should return 404 if try to delete non exsistent registration', done => {
      chai
        .request(app)
        // data base is empty so ID shouldn't exist
        .delete('/submission/program/ABCD-EF/registration/5d51800c9014b11151d419cf')
        .auth(JWT_ABCDEF, { type: 'bearer' })
        .end((err: any, res: any) => {
          res.should.have.status(404);
          done();
        });
    });

    it('Registration should return 200 if deleted existing registration', async () => {
      const registrationId = await insertData(dburl, 'activeregistrations', ABCD_REGISTRATION_DOC);
      return chai
        .request(app)
        .delete('/submission/program/ABCD-EF/registration/' + registrationId)
        .auth(JWT_ABCDEF, { type: 'bearer' })
        .then(async (res: any) => {
          try {
            res.should.have.status(200);
            await assertDbCollectionEmpty(dburl, 'activeregistration');
          } catch (err) {
            throw err;
          }
        });
    });
  });

  describe('clinical-submission: upload', function() {
    this.beforeEach(async () => await clearCollections(dburl, ['donors', 'activesubmissions']));
    it('should return 200 and empty json for no activesubmisison in program', done => {
      chai
        .request(app)
        .get('/submission/program/ABCD-EF/clinical/')
        .auth(JWT_ABCDEF, { type: 'bearer' })
        .end((err: any, res: any) => {
          res.should.have.status(200);
          res.body.should.deep.eq({});
          done();
        });
    });
    it('should return 422 if try to upload invalid tsv files', done => {
      let file: Buffer;
      try {
        file = fs.readFileSync(__dirname + '/donor.invalid.tsv');
      } catch (err) {
        return done(err);
      }
      chai
        .request(app)
        // data base is empty so ID shouldn't exist
        .post('/submission/program/ABCD-EF/clinical/upload')
        .auth(JWT_ABCDEF, { type: 'bearer' })
        .attach('clinicalFiles', file, 'donor.invalid.tsv')
        .end((err: any, res: any) => {
          res.should.have.status(422);
          res.body.schemaErrors.should.deep.eq({ donor: expectedDonorErrors });
          res.body.successful.should.deep.eq(false);
          done();
        });
    });
    it('should return 200 if try to upload valid tsv files', done => {
      let file: Buffer;
      try {
        file = fs.readFileSync(__dirname + '/donor.tsv');
      } catch (err) {
        return done(err);
      }
      chai
        .request(app)
        // data base is empty so ID shouldn't exist
        .post('/submission/program/ABCD-EF/clinical/upload')
        .auth(JWT_ABCDEF, { type: 'bearer' })
        .attach('clinicalFiles', file, 'donor.tsv')
        .end(async (err: any, res: any) => {
          res.should.have.status(200);
          res.body.successful.should.deep.eq(true);
          const conn = await mongo.connect(dburl);
          const savedSubmission: ActiveClinicalSubmission | null = await conn
            .db('clinical')
            .collection('activesubmissions')
            .findOne({});
          await conn.close();
          if (!savedSubmission) {
            throw new Error("saved submission shouldn't be null");
          }
          return done();
        });
    });
    it('should return appropriate file errors for clinical upload', done => {
      const files: Buffer[] = [];
      try {
        files.push(fs.readFileSync(__dirname + '/donor.tsv'));
        files.push(fs.readFileSync(__dirname + '/thisissample.tsv'));
        files.push(fs.readFileSync(__dirname + '/donor.invalid.tsv'));
        files.push(fs.readFileSync(__dirname + '/specimen-invalid-headers.tsv'));
      } catch (err) {
        return done(err);
      }
      chai
        .request(app)
        // data base is empty so ID shouldn't exist
        .post('/submission/program/ABCD-EF/clinical/upload')
        .auth(JWT_ABCDEF, { type: 'bearer' })
        .attach('clinicalFiles', files[0], 'donor.tsv')
        .attach('clinicalFiles', files[1], 'thisissample.tsv')
        .attach('clinicalFiles', files[2], 'donor.invalid.tsv')
        .attach('clinicalFiles', files[3], 'specimen-invalid-headers.tsv')
        .end((err: any, res: any) => {
          res.should.have.status(207);
          res.body.fileErrors.should.deep.eq([
            {
              msg: 'Found multiple files of donor type',
              batchNames: ['donor.tsv', 'donor.invalid.tsv'],
              code: 'MULTIPLE_TYPED_FILES',
            },
            {
              msg:
                'Invalid file(s), must start with entity and have .tsv extension (e.g. donor*.tsv)',
              batchNames: ['thisissample.tsv'],
              code: 'INVALID_FILE_NAME',
            },
            {
              msg: `Missing requried headers: [${FieldsEnum.submitter_donor_id}]`,
              batchNames: ['specimen-invalid-headers.tsv'],
              code: 'MISSING_REQUIRED_FIELD',
            },
            {
              msg: 'Found unknown headers: [submitter_id]',
              batchNames: ['specimen-invalid-headers.tsv'],
              code: 'UNRECOGNIZED_FIELD',
            },
          ]);
          done();
        });
    });
  });

  describe('clinical-submission: validate', function() {
    it('should return invalid and data errors for validation request of invalid submission', done => {
      let file: Buffer;
      try {
        file = fs.readFileSync(__dirname + '/donor.tsv');
      } catch (err) {
        return err;
      }
      chai
        .request(app)
        .post('/submission/program/ABCD-EF/clinical/upload')
        .auth(JWT_ABCDEF, { type: 'bearer' })
        .attach('clinicalFiles', file, 'donor.tsv')
        .end((err: any, res: any) => {
          try {
            res.body.submission.state.should.eq(SUBMISSION_STATE.OPEN);
            chai
              .request(app)
              .post('/submission/program/ABCD-EF/clinical/validate/' + res.body.submission.version)
              .auth(JWT_ABCDEF, { type: 'bearer' })
              .end((err: any, res: any) => {
                try {
                  res.body.submission.state.should.eq(SUBMISSION_STATE.INVALID);
                  res.body.submission.clinicalEntities.donor.stats.errorsFound.should.deep.eq([0]);
                  res.body.submission.clinicalEntities.donor.dataErrors.should.deep.eq([
                    {
                      type: DataValidationErrors.ID_NOT_REGISTERED,
                      fieldName: FieldsEnum.submitter_donor_id,
                      info: {
                        donorSubmitterId: 'ICGC_0001',
                        value: 'ICGC_0001',
                      },
                      message:
                        'ICGC_0001 has not yet been registered. Please register here before submitting clinical data for this identifier.',
                      index: 0,
                    },
                  ]);
                  return done();
                } catch (err) {
                  return done(err);
                }
              });
          } catch (err) {
            return done(err);
          }
        });
    });
    it('should return valid and no errors for validation request of valid submission', async () => {
      let file: Buffer;
      try {
        file = fs.readFileSync(__dirname + '/donor.tsv');
      } catch (err) {
        return err;
      }
      // insert donor into db
      await insertData(dburl, 'donors', {
        followUps: [],
        treatments: [],
        chemotherapy: [],
        HormoneTherapy: [],
        gender: 'Male',
        submitterId: 'ICGC_0001',
        programId: 'ABCD-EF',
        specimens: [],
        donorId: 1,
      });
      return chai
        .request(app)
        .post('/submission/program/ABCD-EF/clinical/upload')
        .auth(JWT_ABCDEF, { type: 'bearer' })
        .attach('clinicalFiles', file, 'donor.tsv')
        .then(async (res: any) => {
          try {
            res.should.have.status(200);
            res.body.submission.state.should.eq(SUBMISSION_STATE.OPEN);
            const versionId = res.body.submission.version;
            return chai
              .request(app)
              .post('/submission/program/ABCD-EF/clinical/validate/' + versionId)
              .auth(JWT_ABCDEF, { type: 'bearer' })
              .then((res: any) => {
                try {
                  res.should.have.status(200);
                  res.body.submission.state.should.eq(SUBMISSION_STATE.VALID);
                  res.body.submission.clinicalEntities.donor.records.length.should.eq(1);
                  res.body.submission.clinicalEntities.donor.dataErrors.length.should.eq(0);
                } catch (err) {
                  throw err;
                }
              });
          } catch (err) {
            throw err;
          }
        });
    });
    it('should return with appropriate stats', async () => {
      const files: Buffer[] = [];
      try {
        files.push(fs.readFileSync(__dirname + '/donor.tsv'));
        files.push(fs.readFileSync(__dirname + '/specimen.tsv'));
      } catch (err) {
        return err;
      }
      // insert donor into db
      await insertData(dburl, 'donors', {
        followUps: [],
        treatments: [],
        chemotherapy: [],
        HormoneTherapy: [],
        gender: 'Male',
        submitterId: 'ICGC_0001',
        programId: 'ABCD-EF',
        specimens: [
          {
            samples: [],
            specimenTissueSource: 'Other',
            tumourNormalDesignation: 'Normal',
            submitterId: '8013861',
            clinicalInfo: { percent_tumour_cells: 0.5 },
          },
        ],
        donorId: 1,
      });
      return chai
        .request(app)
        .post('/submission/program/ABCD-EF/clinical/upload')
        .auth(JWT_ABCDEF, { type: 'bearer' })
        .attach('clinicalFiles', files[0], 'donor.tsv')
        .attach('clinicalFiles', files[1], 'specimen.tsv')
        .then(async (res: any) => {
          try {
            res.should.have.status(200);
            res.body.submission.state.should.eq(SUBMISSION_STATE.OPEN);
            const versionId = res.body.submission.version;
            return chai
              .request(app)
              .post('/submission/program/ABCD-EF/clinical/validate/' + versionId)
              .auth(JWT_ABCDEF, { type: 'bearer' })
              .then((res: any) => {
                try {
                  res.should.have.status(200);
                  res.body.submission.state.should.eq(SUBMISSION_STATE.VALID);
                  res.body.submission.clinicalEntities.donor.stats.new.should.deep.eq([0]);
                  res.body.submission.clinicalEntities.specimen.stats.updated.should.deep.eq([0]);
                  res.body.submission.clinicalEntities.specimen.dataUpdates.should.deep.eq([
                    {
                      fieldName: 'percent_tumour_cells',
                      index: 0,
                      info: {
                        donorSubmitterId: 'ICGC_0001',
                        newValue: '0.35',
                        oldValue: '0.5',
                      },
                    },
                  ]);
                } catch (err) {
                  throw err;
                }
              });
          } catch (err) {
            throw err;
          }
        });
    });
  });

  describe('clinical-submission: clear', function() {
    const programId = 'ABCD-EF';
    let donor: any;
    let submissionVersion: string;

    const uploadSubmission = async () => {
      let donorFile: Buffer;
      let specimenFile: Buffer;
      try {
        donorFile = fs.readFileSync(__dirname + '/donor.tsv');
        specimenFile = fs.readFileSync(__dirname + '/specimen.tsv');
      } catch (err) {
        return err;
      }

      await chai
        .request(app)
        .post(`/submission/program/${programId}/clinical/upload`)
        .auth(JWT_CLINICALSVCADMIN, { type: 'bearer' })
        .attach('clinicalFiles', donorFile, 'donor.tsv')
        .attach('clinicalFiles', specimenFile, 'specimen.tsv')
        .then((res: any) => {
          submissionVersion = res.body.submission.version;
        })
        .catch(err => chai.assert.fail(err));
    };

    this.beforeEach(async () => {
      await clearCollections(dburl, ['donors', 'activesubmissions']);
      donor = await generateDonor(dburl, programId, 'ICGC_0001');
    });
    it('should return 401 if no auth is provided', done => {
      chai
        .request(app)
        .delete('/submission/program/ABCD-EF/clinical/asdf/asdf')
        .end((err: any, res: any) => {
          res.should.have.status(401);
          done();
        });
    });
    it('should return 403 if the user is not an admin for that program', done => {
      chai
        .request(app)
        .delete('/submission/program/ABCD-EF/clinical/asdf/asdf')
        .auth(JWT_WXYZEF, { type: 'bearer' })
        .end((err: any, res: any) => {
          res.should.have.status(403);
          done();
        });
    });
    it('should return 404 if no active submission is available', done => {
      chai
        .request(app)
        .delete('/submission/program/WRONG-ID/clinical/asdf/asdf')
        .auth(JWT_CLINICALSVCADMIN, { type: 'bearer' })
        .end((err: any, res: any) => {
          res.should.have.status(404);
          done();
        });
    });
    it('should return 400 if an active submission is available with a different version ID', async () => {
      await uploadSubmission();
      return chai
        .request(app)
        .delete(`/submission/program/${programId}/clinical/wrong-version-id/asdf`)
        .auth(JWT_CLINICALSVCADMIN, { type: 'bearer' })
        .then((res: any) => {
          res.should.have.status(400);
        });
    });
    it('should return 409 if an active submission is available but in PENDING_APPROVAL state', async () => {
      const SUBMISSION_PENDING_APPROVAL = {
        state: SUBMISSION_STATE.PENDING_APPROVAL,
        programId: 'ABCD-EF',
        version: 'asdf',
        clinicalEntities: { donor: [{ submitterId: 123 }] },
      };

      await insertData(dburl, 'activesubmissions', SUBMISSION_PENDING_APPROVAL);
      return chai
        .request(app)
        .delete(`/submission/program/ABCD-EF/clinical/asdf/donor`)
        .auth(JWT_CLINICALSVCADMIN, { type: 'bearer' })
        .then((res: any) => {
          res.should.have.status(409);
        });
    });
    it('should return 200 when clear all is completed, and have no clinicalEntities in DB', async () => {
      await uploadSubmission();
      return chai
        .request(app)
        .delete(`/submission/program/${programId}/clinical/${submissionVersion}/all`)
        .auth(JWT_CLINICALSVCADMIN, { type: 'bearer' })
        .then(async (res: any) => {
          res.should.have.status(200);
          chai.expect(
            res.body.clinicalEntities,
            'Response should have empty clinicalEntities object',
          ).to.be.empty;

          const dbRead = await findInDb(dburl, 'activesubmissions', {
            programId: 'ABCD-EF',
          });
          chai.expect(
            dbRead[0].clinicalEntities,
            'DB Record for Active Submission should hae empty clincialEntities',
          ).to.be.empty;
        });
    });
    it('should return 200 when clear donor is completed, have specimen in clinicalEntities but no donor', async () => {
      await uploadSubmission();
      return chai
        .request(app)
        .delete(`/submission/program/${programId}/clinical/${submissionVersion}/donor`)
        .auth(JWT_CLINICALSVCADMIN, { type: 'bearer' })
        .then(async (res: any) => {
          res.should.have.status(200);
          chai.expect(res.body.clinicalEntities.donor).to.be.undefined;
          chai.expect(res.body.clinicalEntities.specimen).to.exist;

          const dbRead = await findInDb(dburl, 'activesubmissions', {
            programId: 'ABCD-EF',
          });
          chai.expect(dbRead[0].clinicalEntities.donor).to.be.undefined;
          chai.expect(dbRead[0].clinicalEntities.specimen).to.exist;
        });
    });
    it('should set the active submission state to OPEN', async () => {
      const SUBMISSION = {
        state: SUBMISSION_STATE.VALID,
        programId: 'ABCD-EF',
        version: 'asdf',
        clinicalEntities: { donor: [{ submitterId: 123 }] },
      };

      await insertData(dburl, 'activesubmissions', SUBMISSION);
      return chai
        .request(app)
        .delete(`/submission/program/ABCD-EF/clinical/asdf/all`)
        .auth(JWT_CLINICALSVCADMIN, { type: 'bearer' })
        .then(async (res: any) => {
          res.should.have.status(200);
          res.body.state.should.equal(SUBMISSION_STATE.OPEN);

          const dbRead = await findInDb(dburl, 'activesubmissions', {
            programId: 'ABCD-EF',
          });
          chai.expect(dbRead[0].state).to.be.equal(SUBMISSION_STATE.OPEN);
        });
    });
  });

  describe('clinical-submission: commit', function() {
    const programId = 'ABCD-EF';
    let donor: any;
    let submissionVersion: string;

    this.beforeEach(async () => {
      await clearCollections(dburl, ['donors', 'activesubmissions']);
      donor = await generateDonor(dburl, programId, 'ICGC_0001');
    });

    const uploadSubmission = async () => {
      let file: Buffer;
      try {
        file = fs.readFileSync(__dirname + '/donor.tsv');
      } catch (err) {
        return err;
      }

      return chai
        .request(app)
        .post(`/submission/program/${programId}/clinical/upload`)
        .auth(JWT_CLINICALSVCADMIN, { type: 'bearer' })
        .attach('clinicalFiles', file, 'donor.tsv')
        .then((res: any) => {
          submissionVersion = res.body.submission.version;
        })
        .catch(err => chai.assert.fail(err));
    };
    const validateSubmission = async () => {
      return chai
        .request(app)
        .post(`/submission/program/${programId}/clinical/validate/${submissionVersion}`)
        .auth(JWT_CLINICALSVCADMIN, { type: 'bearer' })
        .then((res: any) => {
          submissionVersion = res.body.submission.version;
        })
        .catch(err => chai.assert.fail(err));
    };

    it('should return 401 if no auth is provided', done => {
      chai
        .request(app)
        .post('/submission/program/ABCD-EF/clinical/commit/asdf')
        .end((err: any, res: any) => {
          res.should.have.status(401);
          done();
        });
    });
    it('should return 403 if the user is not an admin for that program', done => {
      chai
        .request(app)
        .post('/submission/program/ABCD-EF/clinical/commit/asdf')
        .auth(JWT_WXYZEF, { type: 'bearer' })
        .end((err: any, res: any) => {
          res.should.have.status(403);
          done();
        });
    });
    it('should return 404 if no active submission is available', done => {
      chai
        .request(app)
        .post('/submission/program/WRONG-ID/clinical/commit/asdf')
        .auth(JWT_CLINICALSVCADMIN, { type: 'bearer' })
        .end((err: any, res: any) => {
          res.should.have.status(404);
          done();
        });
    });
    it('should return 400 if an active submission is available with a different version ID', async () => {
      await uploadSubmission();
      return chai
        .request(app)
        .post(`/submission/program/${programId}/clinical/commit/wrong-version-id`)
        .auth(JWT_CLINICALSVCADMIN, { type: 'bearer' })
        .then((res: any) => {
          res.should.have.status(400);
        });
    });
    it('should return 409 if an active submission is available but not in VALID state', async () => {
      await uploadSubmission();
      return chai
        .request(app)
        .post(`/submission/program/${programId}/clinical/commit/${submissionVersion}`)
        .auth(JWT_CLINICALSVCADMIN, { type: 'bearer' })
        .then((res: any) => {
          res.should.have.status(409);
        });
    });
    it('should return 200 when commit is completed', async () => {
      await uploadSubmission();
      await validateSubmission();
      return chai
        .request(app)
        .post(`/submission/program/${programId}/clinical/commit/${submissionVersion}`)
        .auth(JWT_CLINICALSVCADMIN, { type: 'bearer' })
        .then(async (res: any) => {
          res.should.have.status(200);
          res.body.should.eql({});
          // check activesubmission removed
          assertDbCollectionEmpty(dburl, 'activesubmissions');

          // check donor merge
          const [updatedDonor] = await findInDb(dburl, 'donors', {
            programId: programId,
            submitterId: 'ICGC_0001',
          });
          // merge shouldn't have mutated donor except for donor.clinicalInfo
          chai.expect(updatedDonor).to.deep.include(donor);
          chai.expect(updatedDonor.clinicalInfo).to.exist;
          chai.expect(updatedDonor.clinicalInfo).to.deep.include({
            [ClinicalInfoFieldsEnum.vital_status]: 'Deceased',
            [ClinicalInfoFieldsEnum.survival_time]: 522,
          });
        });
    });
  });

  describe('clinical-submission: approve', function() {
    const programId = 'ABCD-EF';
    let donor: any;
    let submissionVersion: string;

    const uploadSubmission = async () => {
      let file: Buffer;
      try {
        file = fs.readFileSync(__dirname + '/donor.tsv');
      } catch (err) {
        return err;
      }

      return chai
        .request(app)
        .post(`/submission/program/${programId}/clinical/upload`)
        .auth(JWT_CLINICALSVCADMIN, { type: 'bearer' })
        .attach('clinicalFiles', file, 'donor.tsv')
        .then((res: any) => {
          submissionVersion = res.body.submission.version;
        });
    };
    const uploadSubmissionWithUpdates = async () => {
      let file: Buffer;
      try {
        file = fs.readFileSync(__dirname + '/donor-with-updates.tsv');
      } catch (err) {
        return err;
      }

      return chai
        .request(app)
        .post(`/submission/program/${programId}/clinical/upload`)
        .auth(JWT_CLINICALSVCADMIN, { type: 'bearer' })
        .attach('clinicalFiles', file, 'donor.tsv')
        .then((res: any) => {
          submissionVersion = res.body.submission.version;
        });
    };
    const validateSubmission = async () => {
      return chai
        .request(app)
        .post(`/submission/program/${programId}/clinical/validate/${submissionVersion}`)
        .auth(JWT_CLINICALSVCADMIN, { type: 'bearer' })
        .then((res: any) => {
          submissionVersion = res.body.submission.version;
        });
    };
    const commitActiveSubmission = async () => {
      return chai
        .request(app)
        .post(`/submission/program/${programId}/clinical/commit/${submissionVersion}`)
        .auth(JWT_CLINICALSVCADMIN, { type: 'bearer' })
        .then((res: any) => {
          submissionVersion = res.body.version;
        });
    };

    this.beforeEach(async () => {
      await clearCollections(dburl, ['donors', 'activesubmissions']);
      donor = await generateDonor(dburl, programId, 'ICGC_0001');
    });
    it('should return 401 if no auth is provided', done => {
      chai
        .request(app)
        .post('/submission/program/ABCD-EF/clinical/approve/asdf')
        .end((err: any, res: any) => {
          res.should.have.status(401);
          done();
        });
    });
    it('should return 403 if the user is not DCC Admin', done => {
      chai
        .request(app)
        .post('/submission/program/ABCD-EF/clinical/approve/asdf')
        .auth(JWT_ABCDEF, { type: 'bearer' })
        .end((err: any, res: any) => {
          res.should.have.status(403);
          done();
        });
    });
    it('should return 404 if no active submission is available', done => {
      chai
        .request(app)
        .post('/submission/program/WRONG-ID/clinical/approve/asdf')
        .auth(JWT_CLINICALSVCADMIN, { type: 'bearer' })
        .end((err: any, res: any) => {
          res.should.have.status(404);
          done();
        });
    });
    it('should return 400 if an active submission is available with a different version ID', async () => {
      await uploadSubmission();
      return chai
        .request(app)
        .post(`/submission/program/${programId}/clinical/approve/wrong-version-id`)
        .auth(JWT_CLINICALSVCADMIN, { type: 'bearer' })
        .then((res: any) => {
          res.should.have.status(400);
        });
    });
    it('should return 409 if an active submission is available but not in PENDING_APPROVAL state', async () => {
      await uploadSubmission();
      await validateSubmission();
      // State should be approved
      return chai
        .request(app)
        .post(`/submission/program/${programId}/clinical/approve/${submissionVersion}`)
        .auth(JWT_CLINICALSVCADMIN, { type: 'bearer' })
        .then((res: any) => {
          res.should.have.status(409);
        });
    });
    it('should return 200 and PENDING_APPROVAL when commit has updates', async () => {
      await uploadSubmission();
      await validateSubmission();
      await commitActiveSubmission();
      // Now we need to have a submission with updates, and validate to get it into the correct state
      await uploadSubmissionWithUpdates();
      await validateSubmission();
      return chai
        .request(app)
        .post(`/submission/program/${programId}/clinical/commit/${submissionVersion}`)
        .auth(JWT_CLINICALSVCADMIN, { type: 'bearer' })
        .then((res: any) => {
          res.should.have.status(200);
          res.body.state.should.eq(SUBMISSION_STATE.PENDING_APPROVAL);
          res.body.updatedBy.should.eq('Test User'); // the user who signed off into pending_approval
        });
    });
    it('should return 200 when commit is completed', async () => {
      // To get submission into correct state (pending approval) we need to already have a completed submission...
      await uploadSubmission();
      await validateSubmission();
      await commitActiveSubmission();
      // Now we need to have a submission with updates, and validate to get it into the correct state
      await uploadSubmissionWithUpdates();
      await validateSubmission();
      await commitActiveSubmission();
      const [donorBeforeApproveCommit] = await findInDb(dburl, 'donors', {
        programId: programId,
        submitterId: 'ICGC_0001',
      });
      return chai
        .request(app)
        .post(`/submission/program/${programId}/clinical/approve/${submissionVersion}`)
        .auth(JWT_CLINICALSVCADMIN, { type: 'bearer' })
        .then(async (res: any) => {
          res.should.have.status(200);
          res.body.should.eql({});
          assertDbCollectionEmpty(dburl, 'activesubmissions');
          const [updatedDonor] = await findInDb(dburl, 'donors', {
            programId: programId,
            submitterId: 'ICGC_0001',
          });
          // merge shouldn't have mutated donor except for donor.clinicalInfo
          chai
            .expect(updatedDonor)
            .to.deep.include(
              _.omit(donorBeforeApproveCommit, ['__v', 'updatedAt', 'clinicalInfo']),
            );
          chai
            .expect(updatedDonor.clinicalInfo)
            .to.deep.include({ [ClinicalInfoFieldsEnum.vital_status]: 'Alive' });
        });
    });
  });

  describe('clinical-submission: reopen', function() {
    const progarmId: string = 'ABCD-EF';
    const subVersion: string = 'a-ver-sion';
    this.beforeEach(async () => {
      await clearCollections(dburl, ['donors', 'activesubmissions']);
    });
    it('should return 403 if the user is not DCC Admin or in correct program', done => {
      chai
        .request(app)
        .post('/submission/program/XYZ/clinical/reopen/asdf')
        .auth(JWT_ABCDEF, { type: 'bearer' })
        .end((err: any, res: any) => {
          res.should.have.status(403);
          done();
        });
    });
    it('should error for non existing submissions', done => {
      chai
        .request(app)
        .post(`/submission/program/${progarmId}/clinical/reopen/${subVersion}`)
        .auth(JWT_CLINICALSVCADMIN, { type: 'bearer' })
        .then((res: any) => {
          res.should.have.status(404);
          done();
        });
    });
    it('should not allow reopening if not PENDING_APPROVAL', async () => {
      await insertData(dburl, 'activesubmissions', {
        state: 'OPEN',
        programId: progarmId,
        version: subVersion,
        clinicalEntities: {},
      });
      return chai
        .request(app)
        .post(`/submission/program/${progarmId}/clinical/reopen/${subVersion}`)
        .auth(JWT_CLINICALSVCADMIN, { type: 'bearer' })
        .then((res: any) => {
          res.should.have.status(409);
        });
    });
    it('should allow reopening submission that is PENDING_APPROVAL', async () => {
      await insertData(dburl, 'activesubmissions', {
        state: 'PENDING_APPROVAL',
        programId: progarmId,
        version: subVersion,
        clinicalEntities: {
          donor: {
            batchName: 'donor.tsv',
            creator: 'Test User',
            createdAt: new Date(),
            records: [
              {
                submitter_donor_id: 'ICGC_0001',
                ethnicity: 'black or african american',
                vital_status: 'Deceased',
              },
            ],
            dataErrors: [],
            dataUpdates: [{}],
            stats: {
              new: [],
              noUpdate: [],
              updated: [0],
              errorsFound: [],
            },
          },
        },
      });
      return chai
        .request(app)
        .post(`/submission/program/${progarmId}/clinical/reopen/${subVersion}`)
        .auth(JWT_CLINICALSVCADMIN, { type: 'bearer' })
        .then((res: any) => {
          chai.expect(res.status).to.eql(200);
          chai.expect(res.body.state).to.eql(SUBMISSION_STATE.OPEN);
          chai.expect(res.body.clinicalEntities.donor.stats.updated).to.eql([]);
          chai.expect(res.body.clinicalEntities.donor.dataUpdates).to.eql([]);
        });
    });
  });

  describe('schema', function() {
    it('get template found', done => {
      const name = ClinicalEntityType.REGISTRATION;
      console.log("Getting template for '" + name + "'...");
      chai
        .request(app)
        .get('/submission/schema/template/' + name)
        .auth(JWT_ABCDEF, { type: 'bearer' })
        .end((err: any, res: any) => {
          res.should.have.status(200);
          res.text.should.equal(
            `${FieldsEnum.program_id}\t${FieldsEnum.submitter_donor_id}\t${FieldsEnum.gender}\t` +
              `${FieldsEnum.submitter_specimen_id}\t${FieldsEnum.specimen_tissue_source}\t${FieldsEnum.tumour_normal_designation}\t` +
              `${FieldsEnum.submitter_sample_id}\t${FieldsEnum.sample_type}\n`,
          );
          res.should.header('Content-type', 'text/tab-separated-values;' + ' charset=utf-8');
          done();
        });
    });
    it('get all templates zip', done => {
      let refZip: AdmZip;
      try {
        refZip = new AdmZip(__dirname + '/all.zip');
      } catch (err) {
        return done(err);
      }
      chai
        .request(app)
        .get('/submission/schema/template/all')
        .buffer()
        // parse: collects data and creates AdmZip object (made wth buffered data) in res.body
        .parse((res: any, callBack: any) => {
          const data: any[] = [];
          res.on('data', (chunk: any) => {
            data.push(chunk);
          });
          res.on('end', () => {
            callBack(undefined, new AdmZip(Buffer.concat(data)));
          });
        })
        .end((err: any, res: any) => {
          // array of file content (which are just the field headers for each clinical type)
          const downloadedFiles: string[] = res.body
            .getEntries()
            .map((fileEntry: any) => res.body.readAsText(fileEntry));
          const refFiles: string[] = refZip
            .getEntries()
            .map((fileEntry: any) => refZip.readAsText(fileEntry));

          console.log(`Ref data is: [${refFiles}]`);
          console.log(`Downloaded data is: [${downloadedFiles}]`);

          chai.expect(refFiles).to.eql(downloadedFiles);
          return done();
        });
    });
    it('get template not found', done => {
      const name = 'invalid';
      console.log("Getting template for '" + name + "'...");
      chai
        .request(app)
        .get('/submission/schema/template/' + name)
        .auth(JWT_ABCDEF, { type: 'bearer' })
        .end((err: any, res: any) => {
          res.should.have.status(404);
          res.body.message.should.equal("no schema named '" + name + "' found");
          res.should.header('Content-type', 'application/json; charset=utf-8');
          done();
        });
    });
  });
});

async function assert2ndCommitNewSamplesDetected(res: any) {
  res.should.have.status(200);
  chai.expect(res.body).to.deep.eq({
    newSamples: ['sm123-00-1', 'sm123-129', 'sm128-1', 'sm200-1'],
  });
  const donorsFromDB = await donorDao.findByProgramId('ABCD-EF');
  chai.expect(donorsFromDB[0]).to.deep.include(comittedDonors2[0]);
}

async function asserCommitExistingSamplesOK(res: any) {
  res.should.have.status(200);
  chai.expect(res.body).to.deep.eq({
    newSamples: [],
  });
  const donorsFromDB = await donorDao.findByProgramId('ABCD-EF');
  chai.expect(donorsFromDB[0]).to.deep.include(comittedDonors2[0]);
}

async function assertFirstCommitDonorsCreatedInDB(res: any, rows: any[], dburl: string) {
  res.should.have.status(200);
  const donorRows: any[] = [];
  rows.forEach((r, idx) => {
    const i = idx + 1;
    donorRows.push(
      emptyDonorDocument({
        donorId: i,
        gender: r[FieldsEnum.gender],
        submitterId: r[FieldsEnum.submitter_donor_id],
        programId: r[FieldsEnum.program_id],
        specimens: [
          {
            specimenId: i,
            submitterId: r[FieldsEnum.submitter_specimen_id],
            specimenTissueSource: r[FieldsEnum.specimen_tissue_source],
            tumourNormalDesignation: r[FieldsEnum.tumour_normal_designation],
            samples: [
              {
                sampleId: i,
                sampleType: r[FieldsEnum.sample_type],
                submitterId: r[FieldsEnum.submitter_sample_id],
              },
            ],
          },
        ],
      }),
    );
  });

  const conn = await mongo.connect(dburl);
  const donors: any[] | null = await conn
    .db('clinical')
    .collection('donors')
    .find({})
    .sort('donorId', 1)
    .toArray();
  await conn.close();

  chai.expect(donors.length).to.eq(4);
  donorRows.forEach((dr, i) => {
    chai.expect(donors[i]).to.deep.include(dr);
  });
  if (!donors) {
    throw new Error("saved registration shouldn't be null");
  }
}

async function assertUploadOKRegistrationCreated(res: any, dburl: string) {
  res.should.have.status(201);
  const conn = await mongo.connect(dburl);
  const savedRegistration: ActiveRegistration | null = await conn
    .db('clinical')
    .collection('activeregistrations')
    .findOne({});
  await conn.close();
  console.log(' registration in db ', savedRegistration);
  if (!savedRegistration) {
    throw new Error("saved registration shouldn't be null");
  }
}

const comittedDonors2: Donor[] = [
  {
    followUps: [],
    treatments: [],
    chemotherapy: [],
    HormoneTherapy: [],
    gender: 'Male',
    submitterId: 'abcd-125',
    programId: 'ABCD-EF',
    specimens: [
      {
        samples: [
          {
            sampleType: 'polyA+ RNA',
            submitterId: 'sm123-4',
            sampleId: 1,
          },
        ],
        specimenTissueSource: 'Bone marrow',
        tumourNormalDesignation: 'Xenograft - derived from primary tumour',
        submitterId: 'ss123-jdjr-ak',
        specimenId: 1,
      },
    ],
    donorId: 1,
  },
  {
    followUps: [],
    treatments: [],
    chemotherapy: [],
    HormoneTherapy: [],
    gender: 'Female',
    submitterId: 'abcd-126',
    programId: 'ABCD-EF',
    specimens: [
      {
        samples: [
          {
            sampleType: 'Ribo-Zero RNA',
            submitterId: 'sm123-5',
            sampleId: 2,
          },
        ],
        specimenTissueSource: 'Serum',
        tumourNormalDesignation: 'Xenograft - derived from primary tumour',
        submitterId: 'ss123-sjdm',
        specimenId: 2,
      },
      {
        samples: [
          {
            sampleType: 'ctDNA',
            submitterId: 'sm123-00-1',
            sampleId: 5,
          },
        ],
        specimenTissueSource: 'Other',
        tumourNormalDesignation: 'Normal',
        submitterId: 'ss123-sjdm-2',
        specimenId: 5,
      },
    ],
    donorId: 2,
  },
  {
    followUps: [],
    treatments: [],
    chemotherapy: [],
    HormoneTherapy: [],
    gender: 'Male',
    submitterId: 'abcd-127',
    programId: 'ABCD-EF',
    specimens: [
      {
        samples: [
          {
            sampleType: 'polyA+ RNA',
            submitterId: 'sm123-6',
            sampleId: 3,
          },
        ],
        specimenTissueSource: 'Pleural effusion',
        tumourNormalDesignation: 'Primary tumour - adjacent to normal',
        submitterId: 'ss123-1123',
        specimenId: 3,
      },
    ],
    donorId: 3,
  },
  {
    followUps: [],
    treatments: [],
    chemotherapy: [],
    HormoneTherapy: [],
    gender: 'Female',
    submitterId: 'abcd-128',
    programId: 'ABCD-EF',
    specimens: [
      {
        samples: [
          {
            sampleType: 'ctDNA',
            submitterId: 'sm123-7',
            sampleId: 4,
          },
        ],
        specimenTissueSource: 'Other',
        tumourNormalDesignation: 'Metastatic tumour',
        submitterId: 'ss123-abnc',
        specimenId: 4,
      },
      {
        samples: [
          {
            sampleType: 'ctDNA',
            submitterId: 'sm128-1',
            sampleId: 7,
          },
        ],
        specimenTissueSource: 'Other',
        tumourNormalDesignation: 'Metastatic tumour',
        submitterId: 'ss123-abnc0',
        specimenId: 7,
      },
    ],
    donorId: 4,
  },
  {
    followUps: [],
    treatments: [],
    chemotherapy: [],
    HormoneTherapy: [],
    _id: '5d534820ae008e4dcb205274',
    gender: 'Female',
    submitterId: 'abcd-129',
    programId: 'ABCD-EF',
    specimens: [
      {
        samples: [
          {
            sampleType: 'polyA+ RNA',
            submitterId: 'sm123-129',
            sampleId: 6,
          },
        ],
        specimenTissueSource: 'Pleural effusion',
        tumourNormalDesignation: 'Metastatic tumour',
        submitterId: 'ss123-129',
        specimenId: 6,
      },
    ],
    donorId: 5,
  },
  {
    followUps: [],
    treatments: [],
    chemotherapy: [],
    HormoneTherapy: [],
    gender: 'Male',
    submitterId: 'abcd-200',
    programId: 'ABCD-EF',
    specimens: [
      {
        samples: [
          {
            sampleType: 'Amplified DNA',
            submitterId: 'sm200-1',
            sampleId: 8,
          },
        ],
        specimenTissueSource: 'Blood derived',
        tumourNormalDesignation: 'Recurrent tumour',
        submitterId: 'ss200-1',
        specimenId: 8,
      },
    ],
    donorId: 6,
  },
];<|MERGE_RESOLUTION|>--- conflicted
+++ resolved
@@ -191,19 +191,6 @@
 };
 const expectedDonorErrors = [
   {
-<<<<<<< HEAD
-    fieldName: 'cause_of_dead',
-    index: 0,
-    info: {
-      donorSubmitterId: 'ICGC_0002',
-      value: 'died of other reasons',
-    },
-    type: 'UNRECOGNIZED_FIELD',
-    message: 'UNRECOGNIZED_FIELD',
-  },
-  {
-=======
->>>>>>> 8ac08b85
     index: 0,
     type: 'INVALID_FIELD_VALUE_TYPE',
     info: {
