// using import fails when running the test
// import * as chai from "chai";
import chai from 'chai';
import mongo from 'mongodb';
import fs from 'fs';
// needed for types
import 'chai-http';
import 'mocha';
import mongoose from 'mongoose';
import { GenericContainer } from 'testcontainers';
import app from '../../../src/app';
import * as bootstrap from '../../../src/bootstrap';
import { cleanCollection, insertData, emptyDonorDocument, resetCounters } from '../testutils';
import { TEST_PUB_KEY, JWT_ABCDEF, JWT_WXYZEF } from '../test.jwt';
import {
  ActiveRegistration,
  ActiveClinicalSubmission,
  FieldsEnum,
  SUBMISSION_STATE,
} from '../../../src/submission/submission-entities';
import { TsvUtils } from '../../../src/utils';
import { donorDao } from '../../../src/clinical/donor-repo';
import { Donor } from '../../../src/clinical/clinical-entities';
import { ErrorCodes } from '../../../src/submission/submission-api';
import * as manager from '../../../src/lectern-client/schema-manager';

chai.use(require('chai-http'));
chai.should();

const expectedErrors = [
  {
    index: 0,
    type: 'MISSING_REQUIRED_FIELD',
    info: {
      donorSubmitterId: 'abcd123',
      sampleSubmitterId: 'sam123',
      specimenSubmitterId: 'sp123',
    },
    fieldName: 'tumour_normal_designation',
  },
  {
    fieldName: FieldsEnum.submitter_specimen_id,
    index: 0,
    info: {
      donorSubmitterId: 'abcd123',
      sampleSubmitterId: 'sam123',
      specimenSubmitterId: 'sp123',
      value: 'sp123',
    },
    type: 'INVALID_BY_REGEX',
  },
  {
    fieldName: FieldsEnum.submitter_sample_id,
    index: 0,
    info: {
      donorSubmitterId: 'abcd123',
      sampleSubmitterId: 'sam123',
      specimenSubmitterId: 'sp123',
      value: 'sam123',
    },
    type: 'INVALID_BY_REGEX',
  },
  {
    fieldName: 'gender',
    index: 0,
    info: {
      donorSubmitterId: 'abcd123',
      sampleSubmitterId: 'sam123',
      specimenSubmitterId: 'sp123',
      value: 'male',
    },
    type: 'INVALID_ENUM_VALUE',
  },
  {
    fieldName: 'sample_type',
    index: 0,
    info: {
      donorSubmitterId: 'abcd123',
      sampleSubmitterId: 'sam123',
      specimenSubmitterId: 'sp123',
      value: 'RNA',
    },
    type: 'INVALID_ENUM_VALUE',
  },
  {
    fieldName: 'program_id',
    index: 0,
    info: {
      expectedProgram: 'ABCD-EF',
      donorSubmitterId: 'abcd123',
      sampleSubmitterId: 'sam123',
      specimenSubmitterId: 'sp123',
      value: 'PEXA-MX',
    },
    type: 'INVALID_PROGRAM_ID',
  },
];

const expectedResponse1 = {
  registration: {
    programId: 'ABCD-EF',
    creator: 'Test User',
    stats: {
      alreadyRegistered: {},
      newDonorIds: {
        abcd123: [0],
      },
      newSpecimenIds: {
        ss123: [0],
      },
      newSampleIds: {
        sm123: [0],
      },
    },
    records: [
      {
        program_id: 'ABCD-EF',
        submitter_donor_id: 'abcd123',
        gender: 'Male',
        submitter_specimen_id: 'ss123',
        specimen_type: 'FFPE',
        tumour_normal_designation: 'Normal',
        submitter_sample_id: 'sm123',
        sample_type: 'ctDNA',
      },
    ],
    __v: 0,
  },
  errors: [],
  successful: true,
};
const ABCD_REGISTRATION_DOC: ActiveRegistration = {
  programId: 'ABCD-EF',
  creator: 'Test User',
  batchName: 'registration.tsv',
  stats: {
    newDonorIds: {
      abcd123: [0],
    },
    newSpecimenIds: {
      ss123: [0],
    },
    newSampleIds: {
      sm123: [0],
    },
    alreadyRegistered: {},
  },
  records: [
    {
      program_id: 'ABCD-EF',
      submitter_donor_id: 'abcd123',
      gender: 'Male',
      submitter_specimen_id: 'ss123',
      specimen_type: 'FFPE',
      tumour_normal_designation: 'Normal',
      submitter_sample_id: 'sm123',
      sample_type: 'ctDNA',
    },
  ],
};
const expectedDonorErrors = [
  {
    index: 0,
    type: 'INVALID_FIELD_VALUE_TYPE',
    info: {
      value: 'acdc',
      donorSubmitterId: 'ICGC_0002',
    },

    fieldName: 'survival_time',
  },
  {
    index: 0,
    type: 'INVALID_ENUM_VALUE',
    info: {
      value: 'mail',
      donorSubmitterId: 'ICGC_0002',
    },
    fieldName: 'gender',
  },
  {
    index: 0,
    type: 'INVALID_ENUM_VALUE',
    info: {
      value: 'martian',
      donorSubmitterId: 'ICGC_0002',
    },
    fieldName: 'ethnicity',
  },
  {
    index: 0,
    type: 'INVALID_ENUM_VALUE',
    info: {
      value: 'undecided',
      donorSubmitterId: 'ICGC_0002',
    },
    fieldName: 'vital_status',
  },
  {
    type: 'INVALID_PROGRAM_ID',
    fieldName: 'program_id',
    index: 0,
    info: {
      value: 'PACA-AU',
      donorSubmitterId: 'ICGC_0002',
      expectedProgram: 'ABCD-EF',
    },
  },
];

const schemaServiceUrl = 'file://' + __dirname + '/stub-schema.json';

describe('Submission Api', () => {
  let mongoContainer: any;
  let dburl = ``;
  // will run when all tests are finished
  before(() => {
    return (async () => {
      manager.create(schemaServiceUrl);
      manager.instance().loadSchema('ARGO Clinical Submission', '1.0');
      try {
        mongoContainer = await new GenericContainer('mongo').withExposedPorts(27017).start();
        console.log('mongo test container started');
        await bootstrap.run({
          mongoPassword() {
            return '';
          },
          mongoUser() {
            return '';
          },
          mongoUrl: () => {
            dburl = `mongodb://${mongoContainer.getContainerIpAddress()}:${mongoContainer.getMappedPort(
              27017,
            )}/clinical`;
            return dburl;
          },
          initialSchemaVersion() {
            return '1.0';
          },
          schemaName() {
            return 'ARGO Dictionary';
          },
          jwtPubKey() {
            return TEST_PUB_KEY;
          },
          jwtPubKeyUrl() {
            return '';
          },
          schemaServiceUrl() {
            return `file://${__dirname}/stub-schema.json`;
          },
        });
      } catch (err) {
        console.error('before >>>>>>>>>>>', err);
        return err;
      }
    })();
  });

  after(async () => {
    await mongoose.disconnect();
    await mongoContainer.stop();
  });

  describe('registration', function() {
    this.beforeEach(async () => {
      try {
        console.log(`registration beforeEach called ${dburl}`);
        await cleanCollection(dburl, 'donors');
        await cleanCollection(dburl, 'activeregistrations');
        await resetCounters(dburl);
        return;
      } catch (err) {
        console.error(err);
        return err;
      }
    });

    it('should return 200 and empty json if no registration found', function(done) {
      chai
        .request(app)
        .get('/submission/program/ABCD-EF/registration')
        .auth(JWT_ABCDEF, { type: 'bearer' })
        .end((err: any, res: any) => {
          res.should.have.status(200);
          res.body.should.deep.eq({});
          done();
        });
    });

    it('should return 401 for missing token', function(done) {
      chai
        .request(app)
        .get('/submission/program/NONE-EX/registration')
        .end((err: any, res: any) => {
          res.should.have.status(401);
          done();
        });
    });

    it('GET should return 403 for wrong scope', function(done) {
      chai
        .request(app)
        .get('/submission/program/NONE-EX/registration')
        .auth(JWT_ABCDEF, { type: 'bearer' })
        .end((err: any, res: any) => {
          res.should.have.status(403);
          done();
        });
    });

    it("should return 403 requested program doesn't match authorized in token scopes", done => {
      let file: Buffer;
      try {
        file = fs.readFileSync(__dirname + '/registration.tsv');
      } catch (err) {
        return done(err);
      }
      chai
        .request(app)
        .post('/submission/program/ABCD-EF/registration')
        // passing token with different program
        .auth(JWT_WXYZEF, { type: 'bearer' })
        .type('form')
        .attach('registrationFile', file, 'registration.tsv')
        .end((err: any, res: any) => {
          res.should.have.status(403);
          done();
        });
    });

    it('should commit registration, create donors', done => {
      let file: Buffer;
      let file2: Buffer;
      let rows: any[];

      try {
        file = fs.readFileSync(__dirname + '/registration.1.tsv');
        (async () =>
          (rows = (await TsvUtils.tsvToJson(__dirname + '/registration.1.tsv')) as any[]))();
      } catch (err) {
        return done(err);
      }

      try {
        file2 = fs.readFileSync(__dirname + '/registration.2.tsv');
      } catch (err) {
        return done(err);
      }

      chai
        .request(app)
        .post('/submission/program/ABCD-EF/registration')
        .auth(JWT_ABCDEF, { type: 'bearer' })
        .type('form')
        .attach('registrationFile', file, 'registration.1.tsv')
        .end(async (err: any, res: any) => {
          try {
            await assertUploadOKRegistrationCreated(res, dburl);
            const reg1Id = res.body.registration._id;
            chai
              .request(app)
              .post(`/submission/program/ABCD-EF/registration/${reg1Id}/commit`)
              .auth(JWT_ABCDEF, { type: 'bearer' })
              .end(async (err: any, res: any) => {
                try {
                  await assertFirstCommitDonorsCreatedInDB(res, rows, dburl);
                  chai
                    .request(app)
                    .post('/submission/program/ABCD-EF/registration')
                    .auth(JWT_ABCDEF, { type: 'bearer' })
                    .type('form')
                    .attach('registrationFile', file2, 'registration.2.tsv')
                    .end(async (err: any, res: any) => {
                      try {
                        await assertUploadOKRegistrationCreated(res, dburl);
                        const regId = res.body.registration._id;
                        chai
                          .request(app)
                          .post(`/submission/program/ABCD-EF/registration/${regId}/commit`)
                          .auth(JWT_ABCDEF, { type: 'bearer' })
                          .end(async (err: any, res: any) => {
                            try {
                              await assert2ndCommitNewSamplesDetected(res);
                              return done();
                            } catch (err) {
                              return done(err);
                            }
                          });
                      } catch (err) {
                        return done(err);
                      }
                    });
                } catch (err) {
                  return done(err);
                }
              });
          } catch (err) {
            return done(err);
          }
        });
    });

    it('should commit registration, detect already registered', done => {
      let file: Buffer;
      let rows: any[];
      try {
        file = fs.readFileSync(__dirname + '/registration.1.tsv');
        (async () =>
          (rows = (await TsvUtils.tsvToJson(__dirname + '/registration.1.tsv')) as any[]))();
      } catch (err) {
        return done(err);
      }

      chai
        .request(app)
        .post('/submission/program/ABCD-EF/registration')
        .auth(JWT_ABCDEF, { type: 'bearer' })
        .type('form')
        .attach('registrationFile', file, 'registration.1.tsv')
        .end(async (err: any, res: any) => {
          try {
            await assertUploadOKRegistrationCreated(res, dburl);
            chai.expect(res.body.registration.stats.newSampleIds).to.deep.eq({
              'sm123-4': [0],
              'sm123-5': [1],
              'sm123-6': [2],
              'sm123-7': [3],
            });
            const reg1Id = res.body.registration._id;
            chai
              .request(app)
              .post(`/submission/program/ABCD-EF/registration/${reg1Id}/commit`)
              .auth(JWT_ABCDEF, { type: 'bearer' })
              .end(async (err: any, res: any) => {
                try {
                  await assertFirstCommitDonorsCreatedInDB(res, rows, dburl);
                  chai
                    .request(app)
                    .post('/submission/program/ABCD-EF/registration')
                    .auth(JWT_ABCDEF, { type: 'bearer' })
                    .type('form')
                    .attach('registrationFile', file, 'registration.1.tsv')
                    .end(async (err: any, res: any) => {
                      try {
                        await assertUploadOKRegistrationCreated(res, dburl);
                        const reg2Id = res.body.registration._id;
                        chai.expect(reg2Id).to.not.eq(reg1Id);
                        chai.expect(res.body.registration.stats.newSampleIds).to.deep.eq({});
                        chai
                          .request(app)
                          .post(`/submission/program/ABCD-EF/registration/${reg2Id}/commit`)
                          .auth(JWT_ABCDEF, { type: 'bearer' })
                          .end(async (err: any, res: any) => {
                            try {
                              await asserCommitExistingSamplesOK(res);
                              return done();
                            } catch (err) {
                              return done(err);
                            }
                          });
                      } catch (err) {
                        return done(err);
                      }
                    });
                } catch (err) {
                  return done(err);
                }
              });
          } catch (err) {
            return done(err);
          }
        });
    });

    it('should accept valid registration tsv', done => {
      let file: Buffer;
      try {
        file = fs.readFileSync(__dirname + '/registration.tsv');
      } catch (err) {
        return done(err);
      }
      chai
        .request(app)
        .post('/submission/program/ABCD-EF/registration')
        .auth(JWT_ABCDEF, { type: 'bearer' })
        .type('form')
        .attach('registrationFile', file, 'registration.tsv')
        .end(async (err: any, res: any) => {
          try {
            res.should.have.status(201);
            const conn = await mongo.connect(dburl);
            const savedRegistration: ActiveRegistration | null = await conn
              .db('clinical')
              .collection('activeregistrations')
              .findOne({});
            await conn.close();
            if (!savedRegistration) {
              throw new Error("saved registration shouldn't be null");
            }
            chai.expect(savedRegistration.programId).to.eq('ABCD-EF');
            chai.expect(savedRegistration.stats).to.deep.eq(expectedResponse1.registration.stats);
            res.body.errors.length.should.eq(0);
            res.body.registration.creator.should.eq('Test User');
            res.body.registration.records.should.deep.eq(expectedResponse1.registration.records);
            res.body.registration._id.should.be.a('string');
            res.body.registration.programId.should.eq(expectedResponse1.registration.programId);
            res.body.registration.stats.should.deep.eq(expectedResponse1.registration.stats);
          } catch (err) {
            return done(err);
          }
          return done();
        });
    });

    it('should not accept invalid registration tsv and clear existing active registration', async () => {
      await insertData(dburl, 'activeregistrations', ABCD_REGISTRATION_DOC);
      let file: Buffer;
      try {
        file = fs.readFileSync(__dirname + '/registration.invalid.tsv');
      } catch (err) {
        throw err;
      }
      chai
        .request(app)
        .post('/submission/program/ABCD-EF/registration')
        .type('form')
        .attach('registrationFile', file, 'registration.invalid.tsv')
        .auth(JWT_ABCDEF, { type: 'bearer' })
        .end(async (err: any, res: any) => {
          try {
            res.should.have.status(422);
            res.body.should.deep.eq({
              errors: expectedErrors,
              successful: false,
            });
            await assertDbCollectionEmpty(dburl, 'activeregistration');
          } catch (err) {
            throw err;
          }
        });
    });

    it('should not accept invalid file names', done => {
      let file: Buffer;
      try {
        file = fs.readFileSync(__dirname + '/thisIsARegistration.tsv');
      } catch (err) {
        return done(err);
      }
      chai
        .request(app)
        .post('/submission/program/ABCD-EF/registration')
        .type('form')
        .attach('registrationFile', file, 'thisIsARegistration.tsv')
        .auth(JWT_ABCDEF, { type: 'bearer' })
        .end(async (err: any, res: any) => {
          try {
            res.should.have.status(400);
            res.body.should.deep.eq({
              msg: 'invalid file name, must start with registration and have .tsv extension',
              code: ErrorCodes.INVALID_FILE_NAME,
            });
          } catch (err) {
            return done(err);
          }
          return done();
        });
    });

    it('Registration should return 404 if try to delete non exsistent registration', done => {
      chai
        .request(app)
        // data base is empty so ID shouldn't exist
        .delete('/submission/program/ABCD-EF/registration/5d51800c9014b11151d419cf')
        .auth(JWT_ABCDEF, { type: 'bearer' })
        .end((err: any, res: any) => {
          res.should.have.status(404);
          done();
        });
    });

    it('Registration should return 200 if deleted existing registration', async () => {
      const registrationId = await insertData(dburl, 'activeregistrations', ABCD_REGISTRATION_DOC);
      return chai
        .request(app)
        .delete('/submission/program/ABCD-EF/registration/' + registrationId)
        .auth(JWT_ABCDEF, { type: 'bearer' })
        .then(async (res: any) => {
          try {
            res.should.have.status(200);
            await assertDbCollectionEmpty(dburl, 'activeregistration');
          } catch (err) {
            throw err;
          }
        });
    });
  });

<<<<<<< HEAD
  describe("clinical-submission", function() {
    this.beforeEach(async () => {
      try {
        console.log(`registration beforeEach called ${dburl}`);
        await cleanCollection(dburl, "donors");
        await cleanCollection(dburl, "activesubmissions");
=======
  describe('clinical-submission', function() {
    this.beforeEach(async () => {
      try {
        console.log(`registration beforeEach called ${dburl}`);
        await cleanCollection(dburl, 'donors');
        await cleanCollection(dburl, 'activesubmissions');
>>>>>>> 36358fa3
        await resetCounters(dburl);
        return;
      } catch (err) {
        console.error(err);
        return err;
      }
    });
<<<<<<< HEAD
    it("should return 422 if try to upload invalid tsv files", done => {
=======
    it('should return 200 and empty json for no activesubmisison in program', done => {
      chai
        .request(app)
        .get('/submission/program/ABCD-EF/clinical/upload')
        .auth(JWT_ABCDEF, { type: 'bearer' })
        .end((err: any, res: any) => {
          res.should.have.status(200);
          res.body.should.deep.eq({});
          done();
        });
    });
    it('should return 422 if try to upload invalid tsv files', done => {
>>>>>>> 36358fa3
      let file: Buffer;
      let file2: Buffer;
      try {
        file = fs.readFileSync(__dirname + '/donor.invalid.tsv');
        file2 = fs.readFileSync(__dirname + '/sample.tsv');
      } catch (err) {
        return done(err);
      }
      chai
        .request(app)
        // data base is empty so ID shouldn't exist
        .post('/submission/program/ABCD-EF/clinical/upload')
        .auth(JWT_ABCDEF, { type: 'bearer' })
        .attach('clinicalFiles', file, 'donor.invalid.tsv')
        .attach('clinicalFiles', file2, 'sample.tsv')
        .end((err: any, res: any) => {
          res.should.have.status(422);
          res.body.errors.should.deep.eq({ donor: expectedDonorErrors });
          res.body.successful.should.deep.eq(false);
          done();
        });
    });
    it('should return 200 if try to upload valid tsv files', done => {
      let file: Buffer;
      let file2: Buffer;
      try {
        file = fs.readFileSync(__dirname + '/donor.tsv');
        file2 = fs.readFileSync(__dirname + '/sample.tsv');
      } catch (err) {
        return done(err);
      }
      chai
        .request(app)
        // data base is empty so ID shouldn't exist
        .post('/submission/program/ABCD-EF/clinical/upload')
        .auth(JWT_ABCDEF, { type: 'bearer' })
        .attach('clinicalFiles', file, 'donor.tsv')
        .attach('clinicalFiles', file2, 'sample.tsv')
        .end(async (err: any, res: any) => {
          res.should.have.status(200);
          res.body.successful.should.deep.eq(true);
          const conn = await mongo.connect(dburl);
          const savedSubmission: ActiveClinicalSubmission | null = await conn
            .db('clinical')
            .collection('activesubmissions')
            .findOne({});
          await conn.close();
          if (!savedSubmission) {
            throw new Error("saved submission shouldn't be null");
          }
          return done();
        });
    });
    it('should return appropriate schema errors for clinical upload', done => {
      const files: Buffer[] = [];
      try {
        files.push(fs.readFileSync(__dirname + '/donor.tsv'));
        files.push(fs.readFileSync(__dirname + '/sample.tsv'));
        files.push(fs.readFileSync(__dirname + '/donor.invalid.tsv'));
        files.push(fs.readFileSync(__dirname + '/thisissample.tsv'));
      } catch (err) {
        return done(err);
      }
      chai
        .request(app)
        // data base is empty so ID shouldn't exist
        .post('/submission/program/ABCD-EF/clinical/upload')
        .auth(JWT_ABCDEF, { type: 'bearer' })
        .attach('clinicalFiles', files[0], 'donor.tsv')
        .attach('clinicalFiles', files[1], 'sample.tsv')
        .attach('clinicalFiles', files[2], 'donor.invalid.tsv')
        .attach('clinicalFiles', files[3], 'thisissample.tsv')
        .end((err: any, res: any) => {
          res.should.have.status(400);
          res.body.should.deep.eq([
            {
              msg: 'Found multiple files of donor type - [donor.tsv,donor.invalid.tsv]',
              code: 'MULTIPLE_TYPED_FILES',
            },
            {
              msg:
                'Invalid file(s) - [thisissample.tsv], must start with entity and have .tsv extension (e.g. donor*.tsv)',
              code: 'INVALID_FILE_NAME',
            },
          ]);
          done();
        });
    });
    it('should return invalid and data errors for validation request of invalid submission', done => {
      let file: Buffer;
      try {
        file = fs.readFileSync(__dirname + '/donor.tsv');
      } catch (err) {
        return err;
      }
      chai
        .request(app)
        .post('/submission/program/ABCD-EF/clinical/upload')
        .auth(JWT_ABCDEF, { type: 'bearer' })
        .attach('clinicalFiles', file, 'donor.tsv')
        .end((err: any, res: any) => {
          try {
            res.body.submission.state.should.eq(SUBMISSION_STATE.OPEN);
            chai
              .request(app)
              .post('/submission/program/ABCD-EF/clinical/validate/' + res.body.submission.version)
              .auth(JWT_ABCDEF, { type: 'bearer' })
              .end((err: any, res: any) => {
                try {
                  res.body.submission.state.should.eq(SUBMISSION_STATE.INVALID);
                  res.body.submission.clinicalEntities.donor.stats.errorsFound.should.deep.eq([0]);
                  res.body.submission.clinicalEntities.donor.dataErrors.should.deep.eq([
                    {
                      type: 'ID_NOT_REGISTERED',
                      fieldName: 'submitter_donor_id',
                      info: {
                        donorSubmitterId: 'ICGC_0001',
                        value: 'ICGC_0001',
                      },
                      index: 0,
                    },
                  ]);
                  return done();
                } catch (err) {
                  return done(err);
                }
              });
          } catch (err) {
            return done(err);
          }
        });
    });
    it('should return valid and no errors for validation request of valid submission', async () => {
      let file: Buffer;
      try {
        file = fs.readFileSync(__dirname + '/donor.tsv');
      } catch (err) {
        return err;
      }
      // insert donor into db
      await insertData(dburl, 'donors', {
        followUps: [],
        treatments: [],
        chemotherapy: [],
        HormoneTherapy: [],
        gender: 'Male',
        submitterId: 'ICGC_0001',
        programId: 'ABCD-EF',
        specimens: [],
        donorId: 1,
      });
      return chai
        .request(app)
        .post('/submission/program/ABCD-EF/clinical/upload')
        .auth(JWT_ABCDEF, { type: 'bearer' })
        .attach('clinicalFiles', file, 'donor.tsv')
        .then(async (res: any) => {
          try {
            res.should.have.status(200);
            res.body.submission.state.should.eq(SUBMISSION_STATE.OPEN);
            const versionId = res.body.submission.version;
            return chai
              .request(app)
              .post('/submission/program/ABCD-EF/clinical/validate/' + versionId)
              .auth(JWT_ABCDEF, { type: 'bearer' })
              .then((res: any) => {
                try {
                  res.should.have.status(200);
                  res.body.submission.state.should.eq(SUBMISSION_STATE.VALID);
                  res.body.submission.clinicalEntities.donor.dataErrors.length.should.eq(0);
                } catch (err) {
                  throw err;
                }
              });
          } catch (err) {
            throw err;
          }
        });
    });
    it("should return pending_approval with appropriate stats", async () => {
      const files: Buffer[] = [];
      try {
        files.push(fs.readFileSync(__dirname + "/donor.tsv"));
        files.push(fs.readFileSync(__dirname + "/specimen.tsv"));
      } catch (err) {
        return err;
      }
      // insert donor into db
      await insertData(dburl, "donors", {
        followUps: [],
        treatments: [],
        chemotherapy: [],
        HormoneTherapy: [],
        gender: "Male",
        submitterId: "ICGC_0001",
        programId: "ABCD-EF",
        specimens: [
          {
            samples: [],
            specimenType: "FFPE",
            tumourNormalDesignation: "Normal",
            submitterId: "8013861"
          }
        ],
        donorId: 1
      });
      return chai
        .request(app)
        .post("/submission/program/ABCD-EF/clinical/upload")
        .auth(JWT_ABCDEF, { type: "bearer" })
        .attach("clinicalFiles", files[0], "donor.tsv")
        .attach("clinicalFiles", files[1], "specimen.tsv")
        .then(async (res: any) => {
          try {
            res.should.have.status(200);
            res.body.submission.state.should.eq(SUBMISSION_STATE.OPEN);
            const versionId = res.body.submission.version;
            return chai
              .request(app)
              .post("/submission/program/ABCD-EF/clinical/validate/" + versionId)
              .auth(JWT_ABCDEF, { type: "bearer" })
              .then((res: any) => {
                try {
                  res.should.have.status(200);
                  res.body.submission.state.should.eq(SUBMISSION_STATE.PENDING_APPROVAL);
                  res.body.submission.clinicalEntities.donor.stats.new.should.deep.eq([0]);
                  res.body.submission.clinicalEntities.specimen.stats.updated.should.deep.eq([0]);
                  res.body.submission.clinicalEntities.specimen.dataUpdates.should.deep.eq([
                    {
                      fieldName: "specimen_type",
                      index: 0,
                      info: {
                        newValue: "Other",
                        oldValue: "FFPE"
                      }
                    }
                  ]);
                } catch (err) {
                  throw err;
                }
              });
          } catch (err) {
            throw err;
          }
        });
    });
  });

  describe('schema', function() {
    it('get template found', done => {
      const name = 'registration';
      console.log("Getting template for '" + name + "'...");
      chai
        .request(app)
        .get('/submission/schema/template/' + name)
        .auth(JWT_ABCDEF, { type: 'bearer' })
        .end((err: any, res: any) => {
          res.should.have.status(200);
          res.text.should.equal(
            'program_id\tsubmitter_donor_id\tgender\t' +
              'submitter_specimen_id\tspecimen_type\ttumour_normal_designation\t' +
              'submitter_sample_id\tsample_type\n',
          );
          res.should.header('Content-type', 'text/tab-separated-values;' + ' charset=utf-8');
          done();
        });
    });
    it('get template not found', done => {
      const name = 'invalid';
      console.log("Getting template for '" + name + "'...");
      chai
        .request(app)
        .get('/submission/schema/template/' + name)
        .auth(JWT_ABCDEF, { type: 'bearer' })
        .end((err: any, res: any) => {
          res.should.have.status(404);
          res.body.message.should.equal("no schema named '" + name + "' found");
          res.should.header('Content-type', 'application/json; charset=utf-8');
          done();
        });
    });
  });
});

async function assert2ndCommitNewSamplesDetected(res: any) {
  res.should.have.status(200);
  chai.expect(res.body).to.deep.eq({
    newSamples: ['sm123-00-1', 'sm123-129', 'sm128-1', 'sm200-1'],
  });
  const donorsFromDB = await donorDao.findByProgramId('ABCD-EF');
  chai.expect(donorsFromDB[0]).to.deep.include(comittedDonors2[0]);
}

async function asserCommitExistingSamplesOK(res: any) {
  res.should.have.status(200);
  chai.expect(res.body).to.deep.eq({
    newSamples: [],
  });
  const donorsFromDB = await donorDao.findByProgramId('ABCD-EF');
  chai.expect(donorsFromDB[0]).to.deep.include(comittedDonors2[0]);
}

async function assertFirstCommitDonorsCreatedInDB(res: any, rows: any[], dburl: string) {
  res.should.have.status(200);
  const donorRows: any[] = [];
  rows.forEach((r, idx) => {
    const i = idx + 1;
    donorRows.push(
      emptyDonorDocument({
        donorId: i,
        gender: r[FieldsEnum.gender],
        submitterId: r[FieldsEnum.submitter_donor_id],
        programId: r[FieldsEnum.program_id],
        specimens: [
          {
            specimenId: i,
            submitterId: r[FieldsEnum.submitter_specimen_id],
            specimenType: r[FieldsEnum.specimen_type],
            tumourNormalDesignation: r[FieldsEnum.tumour_normal_designation],
            samples: [
              {
                sampleId: i,
                sampleType: r[FieldsEnum.sample_type],
                submitterId: r[FieldsEnum.submitter_sample_id],
              },
            ],
          },
        ],
      }),
    );
  });

  const conn = await mongo.connect(dburl);
  const donors: any[] | null = await conn
    .db('clinical')
    .collection('donors')
    .find({})
    .sort('donorId', 1)
    .toArray();
  await conn.close();

  chai.expect(donors.length).to.eq(4);
  donorRows.forEach((dr, i) => {
    chai.expect(donors[i]).to.deep.include(dr);
  });
  if (!donors) {
    throw new Error("saved registration shouldn't be null");
  }
}

async function assertUploadOKRegistrationCreated(res: any, dburl: string) {
  res.should.have.status(201);
  const conn = await mongo.connect(dburl);
  const savedRegistration: ActiveRegistration | null = await conn
    .db('clinical')
    .collection('activeregistrations')
    .findOne({});
  await conn.close();
  console.log(' registration in db ', savedRegistration);
  if (!savedRegistration) {
    throw new Error("saved registration shouldn't be null");
  }
}

async function assertDbCollectionEmpty(dburl: string, collection: string) {
  const conn = await mongo.connect(dburl);
  const count = await conn
    .db('clinical')
    .collection(collection)
    .count({});
  await conn.close();
  chai.expect(count).to.eq(0);
}

const comittedDonors2: Donor[] = [
  {
    followUps: [],
    treatments: [],
    chemotherapy: [],
    HormoneTherapy: [],
    gender: 'Male',
    submitterId: 'abcd-125',
    programId: 'ABCD-EF',
    specimens: [
      {
        samples: [
          {
            sampleType: 'polyA+ RNA',
            submitterId: 'sm123-4',
            sampleId: 1,
          },
        ],
        specimenType: 'Bone marrow',
        tumourNormalDesignation: 'Xenograft - derived from primary tumour',
        submitterId: 'ss123-jdjr-ak',
        specimenId: 1,
      },
    ],
    donorId: 1,
  },
  {
    followUps: [],
    treatments: [],
    chemotherapy: [],
    HormoneTherapy: [],
    gender: 'Female',
    submitterId: 'abcd-126',
    programId: 'ABCD-EF',
    specimens: [
      {
        samples: [
          {
            sampleType: 'Ribo-Zero RNA',
            submitterId: 'sm123-5',
            sampleId: 2,
          },
        ],
        specimenType: 'Serum',
        tumourNormalDesignation: 'Cell line - derived from xenograft tissue',
        submitterId: 'ss123-sjdm',
        specimenId: 2,
      },
      {
        samples: [
          {
            sampleType: 'ctDNA',
            submitterId: 'sm123-00-1',
            sampleId: 5,
          },
        ],
        specimenType: 'FFPE',
        tumourNormalDesignation: 'Normal',
        submitterId: 'ss123-sjdm-2',
        specimenId: 5,
      },
    ],
    donorId: 2,
  },
  {
    followUps: [],
    treatments: [],
    chemotherapy: [],
    HormoneTherapy: [],
    gender: 'Male',
    submitterId: 'abcd-127',
    programId: 'ABCD-EF',
    specimens: [
      {
        samples: [
          {
            sampleType: 'polyA+ RNA',
            submitterId: 'sm123-6',
            sampleId: 3,
          },
        ],
        specimenType: 'Pleural effusion',
        tumourNormalDesignation: 'Primary tumour - adjacent to normal',
        submitterId: 'ss123-1123',
        specimenId: 3,
      },
    ],
    donorId: 3,
  },
  {
    followUps: [],
    treatments: [],
    chemotherapy: [],
    HormoneTherapy: [],
    gender: 'Female',
    submitterId: 'abcd-128',
    programId: 'ABCD-EF',
    specimens: [
      {
        samples: [
          {
            sampleType: 'ctDNA',
            submitterId: 'sm123-7',
            sampleId: 4,
          },
        ],
        specimenType: 'FFPE',
        tumourNormalDesignation: 'Metastatic tumour',
        submitterId: 'ss123=@@abnc',
        specimenId: 4,
      },
      {
        samples: [
          {
            sampleType: 'ctDNA',
            submitterId: 'sm128-1',
            sampleId: 7,
          },
        ],
        specimenType: 'FFPE',
        tumourNormalDesignation: 'Metastatic tumour',
        submitterId: 'ss123=@@abnc0',
        specimenId: 7,
      },
    ],
    donorId: 4,
  },
  {
    followUps: [],
    treatments: [],
    chemotherapy: [],
    HormoneTherapy: [],
    _id: '5d534820ae008e4dcb205274',
    gender: 'Female',
    submitterId: 'abcd-129',
    programId: 'ABCD-EF',
    specimens: [
      {
        samples: [
          {
            sampleType: 'polyA+ RNA',
            submitterId: 'sm123-129',
            sampleId: 6,
          },
        ],
        specimenType: 'Pleural effusion',
        tumourNormalDesignation: 'Metastatic tumour',
        submitterId: 'ss123-129',
        specimenId: 6,
      },
    ],
    donorId: 5,
  },
  {
    followUps: [],
    treatments: [],
    chemotherapy: [],
    HormoneTherapy: [],
    gender: 'Male',
    submitterId: 'abcd-200',
    programId: 'ABCD-EF',
    specimens: [
      {
        samples: [
          {
            sampleType: 'Amplified DNA',
            submitterId: 'sm200-1',
            sampleId: 8,
          },
        ],
        specimenType: 'Blood derived',
        tumourNormalDesignation: 'Recurrent tumour',
        submitterId: 'ss200-1',
        specimenId: 8,
      },
    ],
    donorId: 6,
  },
];<|MERGE_RESOLUTION|>--- conflicted
+++ resolved
@@ -597,21 +597,12 @@
     });
   });
 
-<<<<<<< HEAD
-  describe("clinical-submission", function() {
-    this.beforeEach(async () => {
-      try {
-        console.log(`registration beforeEach called ${dburl}`);
-        await cleanCollection(dburl, "donors");
-        await cleanCollection(dburl, "activesubmissions");
-=======
   describe('clinical-submission', function() {
     this.beforeEach(async () => {
       try {
         console.log(`registration beforeEach called ${dburl}`);
         await cleanCollection(dburl, 'donors');
         await cleanCollection(dburl, 'activesubmissions');
->>>>>>> 36358fa3
         await resetCounters(dburl);
         return;
       } catch (err) {
@@ -619,22 +610,7 @@
         return err;
       }
     });
-<<<<<<< HEAD
-    it("should return 422 if try to upload invalid tsv files", done => {
-=======
-    it('should return 200 and empty json for no activesubmisison in program', done => {
-      chai
-        .request(app)
-        .get('/submission/program/ABCD-EF/clinical/upload')
-        .auth(JWT_ABCDEF, { type: 'bearer' })
-        .end((err: any, res: any) => {
-          res.should.have.status(200);
-          res.body.should.deep.eq({});
-          done();
-        });
-    });
     it('should return 422 if try to upload invalid tsv files', done => {
->>>>>>> 36358fa3
       let file: Buffer;
       let file2: Buffer;
       try {
@@ -814,39 +790,39 @@
           }
         });
     });
-    it("should return pending_approval with appropriate stats", async () => {
+    it('should return pending_approval with appropriate stats', async () => {
       const files: Buffer[] = [];
       try {
-        files.push(fs.readFileSync(__dirname + "/donor.tsv"));
-        files.push(fs.readFileSync(__dirname + "/specimen.tsv"));
+        files.push(fs.readFileSync(__dirname + '/donor.tsv'));
+        files.push(fs.readFileSync(__dirname + '/specimen.tsv'));
       } catch (err) {
         return err;
       }
       // insert donor into db
-      await insertData(dburl, "donors", {
+      await insertData(dburl, 'donors', {
         followUps: [],
         treatments: [],
         chemotherapy: [],
         HormoneTherapy: [],
-        gender: "Male",
-        submitterId: "ICGC_0001",
-        programId: "ABCD-EF",
+        gender: 'Male',
+        submitterId: 'ICGC_0001',
+        programId: 'ABCD-EF',
         specimens: [
           {
             samples: [],
-            specimenType: "FFPE",
-            tumourNormalDesignation: "Normal",
-            submitterId: "8013861"
-          }
+            specimenType: 'FFPE',
+            tumourNormalDesignation: 'Normal',
+            submitterId: '8013861',
+          },
         ],
-        donorId: 1
+        donorId: 1,
       });
       return chai
         .request(app)
-        .post("/submission/program/ABCD-EF/clinical/upload")
-        .auth(JWT_ABCDEF, { type: "bearer" })
-        .attach("clinicalFiles", files[0], "donor.tsv")
-        .attach("clinicalFiles", files[1], "specimen.tsv")
+        .post('/submission/program/ABCD-EF/clinical/upload')
+        .auth(JWT_ABCDEF, { type: 'bearer' })
+        .attach('clinicalFiles', files[0], 'donor.tsv')
+        .attach('clinicalFiles', files[1], 'specimen.tsv')
         .then(async (res: any) => {
           try {
             res.should.have.status(200);
@@ -854,8 +830,8 @@
             const versionId = res.body.submission.version;
             return chai
               .request(app)
-              .post("/submission/program/ABCD-EF/clinical/validate/" + versionId)
-              .auth(JWT_ABCDEF, { type: "bearer" })
+              .post('/submission/program/ABCD-EF/clinical/validate/' + versionId)
+              .auth(JWT_ABCDEF, { type: 'bearer' })
               .then((res: any) => {
                 try {
                   res.should.have.status(200);
@@ -864,13 +840,13 @@
                   res.body.submission.clinicalEntities.specimen.stats.updated.should.deep.eq([0]);
                   res.body.submission.clinicalEntities.specimen.dataUpdates.should.deep.eq([
                     {
-                      fieldName: "specimen_type",
+                      fieldName: 'specimen_type',
                       index: 0,
                       info: {
-                        newValue: "Other",
-                        oldValue: "FFPE"
-                      }
-                    }
+                        newValue: 'Other',
+                        oldValue: 'FFPE',
+                      },
+                    },
                   ]);
                 } catch (err) {
                   throw err;
