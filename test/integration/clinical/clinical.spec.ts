/*
 * Copyright (c) 2023 The Ontario Institute for Cancer Research. All rights reserved
 *
 * This program and the accompanying materials are made available under the terms of
 * the GNU Affero General Public License v3.0. You should have received a copy of the
 * GNU Affero General Public License along with this program.
 *  If not, see <http://www.gnu.org/licenses/>.
 *
 * THIS SOFTWARE IS PROVIDED BY THE COPYRIGHT HOLDERS AND CONTRIBUTORS "AS IS" AND ANY
 * EXPRESS OR IMPLIED WARRANTIES, INCLUDING, BUT NOT LIMITED TO, THE IMPLIED WARRANTIES
 * OF MERCHANTABILITY AND FITNESS FOR A PARTICULAR PURPOSE ARE DISCLAIMED. IN NO EVENT
 * SHALL THE COPYRIGHT HOLDER OR CONTRIBUTORS BE LIABLE FOR ANY DIRECT, INDIRECT,
 * INCIDENTAL, SPECIAL, EXEMPLARY, OR CONSEQUENTIAL DAMAGES (INCLUDING, BUT NOT LIMITED
 * TO, PROCUREMENT OF SUBSTITUTE GOODS OR SERVICES; LOSS OF USE, DATA, OR PROFITS;
 * OR BUSINESS INTERRUPTION) HOWEVER CAUSED AND ON ANY THEORY OF LIABILITY, WHETHER
 * IN CONTRACT, STRICT LIABILITY, OR TORT (INCLUDING NEGLIGENCE OR OTHERWISE) ARISING IN
 * ANY WAY OUT OF THE USE OF THIS SOFTWARE, EVEN IF ADVISED OF THE POSSIBILITY OF SUCH DAMAGE.
 */

import { MongoDBContainer } from '@testcontainers/mongodb';
import AdmZip from 'adm-zip';
import chai from 'chai';
import 'chai-http';
import deepEqualInAnyOrder from 'deep-equal-in-any-order';
import _ from 'lodash';
import 'mocha';
import mongoose from 'mongoose';
import { Network } from 'testcontainers';
import app from '../../../src/app';
import * as bootstrap from '../../../src/bootstrap';
import { ClinicalEntitySchemaNames } from '../../../src/common-model/entities';
import { getClinicalEntitiesFromDonorBySchemaName } from '../../../src/common-model/functions';
import { TsvUtils, notEmpty } from '../../../src/utils';
import { JWT_ABCDEF, JWT_CLINICALSVCADMIN, TEST_PUB_KEY } from '../test.jwt';
import {
	assertDbCollectionEmpty,
	cleanCollection,
	emptyDonorDocument,
	insertData,
} from '../testutils';

chai.use(require('chai-http'));
chai.use(deepEqualInAnyOrder);
chai.should();

describe('clinical Api', () => {
	let mongoContainer: any;
	let testNetwork: any;
	let dbUrl = ``;

	const programId = 'PACA-AU';
	const donorRegistrationRecord = {
		program_id: programId,
		submitter_donor_id: '1234abcd',
		gender: 'Male',
		submitter_specimen_id: 'ss200-1',
		specimen_tissue_source: 'Blood derived',
		tumour_normal_designation: 'Tumour',
		specimen_type: 'Recurrent tumour',
		submitter_sample_id: 'sm200-1',
		sample_type: 'Amplified DNA',
	};
	const donorDoc = {
		followUps: [],
		treatments: [],
		chemotherapy: [],
		hormoneTherapy: [],
		donorId: 4001,
		gender: donorRegistrationRecord.gender,
		submitterId: donorRegistrationRecord.submitter_donor_id,
		programId: donorRegistrationRecord.program_id,
		specimens: [
			{
				samples: [
					{
						sampleType: donorRegistrationRecord.sample_type,
						submitterId: donorRegistrationRecord.submitter_sample_id,
						sampleId: 3002,
					},
				],
				specimenTissueSource: donorRegistrationRecord.specimen_tissue_source,
				tumourNormalDesignation: donorRegistrationRecord.tumour_normal_designation,
				specimenType: donorRegistrationRecord.specimen_type,
				submitterId: donorRegistrationRecord.submitter_specimen_id,
				specimenId: 893,
				clinicalInfo: {
					program_id: donorRegistrationRecord.program_id,
					submitter_donor_id: donorRegistrationRecord.submitter_donor_id,
					submitter_specimen_id: donorRegistrationRecord.submitter_specimen_id,
					specimen_anatomic_location: 'other',
				},
			},
		],
		clinicalInfo: {
			program_id: donorRegistrationRecord.program_id,
			submitter_donor_id: donorRegistrationRecord.submitter_donor_id,
			vital_status: 'Alive',
		},
	};

	// will run when all tests are finished
	before(() => {
		return (async () => {
			try {
<<<<<<< HEAD
				testNetwork = await new Network().start();
				mongoContainer = await new MongoDBContainer('mongo:6.0.1')
					.withNetwork(testNetwork)
					.withExposedPorts(27017)
					.start();
				dbUrl = `${mongoContainer.getConnectionString()}/clinical`;
=======
				mongoContainer = await new GenericContainer('mongo:4.0').withExposedPorts(27017).start();
				dbUrl = `mongodb://${mongoContainer.getContainerIpAddress()}:${mongoContainer.getMappedPort(
					27017,
				)}/clinical`;
>>>>>>> 657b5663
				console.log(`mongo test container started ${dbUrl}`);
				await bootstrap.run({
					mongoPassword() {
						return '';
					},
					mongoUser() {
						return '';
					},
					mongoUrl: () => {
						return dbUrl;
					},
					initialSchemaVersion() {
						return '1.0';
					},
					schemaName() {
						return 'ARGO Clinical Submission';
					},
					jwtPubKey() {
						return TEST_PUB_KEY;
					},
					jwtPubKeyUrl() {
						return '';
					},
					schemaServiceUrl() {
						return `file://${__dirname}/../stub-schema.json`;
					},
					testApisDisabled() {
						return false;
					},
					kafkaProperties() {
						return {
							kafkaMessagingEnabled() {
								return false;
							},
							kafkaBrokers() {
								return new Array<string>();
							},
							kafkaClientId() {
								return '';
							},
							kafkaTopicProgramUpdate() {
								return '';
							},
							kafkaTopicProgramUpdateConfigPartitions(): number {
								return NaN;
							},
							kafkaTopicProgramUpdateConfigReplications(): number {
								return NaN;
							},
						};
					},
					rxNormDbProperties() {
						return {
							database: '',
							user: '',
							password: '',
							connectTimeout: 0,
							host: '',
							port: 0,
<<<<<<< HEAD
=======
							connectTimeout: 0,
							user: '',
>>>>>>> 657b5663
						};
					},
					egoUrl() {
						return '';
					},
					egoClientId() {
						return '';
					},
					egoClientSecret() {
						return '';
					},
				});
			} catch (err) {
				console.error('before >>>>>>>>>>>', err);
				return err;
			}
		})();
	});

	after(async () => {
		await mongoose.disconnect();
		await mongoContainer.stop();
		await testNetwork.stop();
		return;
	});

	describe('donor endpoints', function() {
		const donor = emptyDonorDocument(donorDoc);
		this.beforeEach(async () => {
			try {
				await cleanCollection(dbUrl, 'donors');
				await insertData(dbUrl, 'donors', donor);
				return;
			} catch (err) {
				console.error(err);
				return err;
			}
		});

		describe('id endpoints', function() {
			it('/clinical/donors/id should return donor id if it exists', async function() {
				console.log('before /donor/id request');
				return chai
					.request(app)
					.get('/clinical/donors/id?programId=PACA-AU&submitterId=1234abcd')
					.then((res: any) => {
						console.log('asserting /donor/id response');
						res.should.have.status(200);
						res.type.should.eq('text/plain');
						res.text.should.eq('DO4001');
					});
			});

			it('/clinical/samples/id should return sample id if it exists', async function() {
				return chai
					.request(app)
					.get('/clinical/samples/id?programId=PACA-AU&submitterId=sm200-1')
					.then((res: any) => {
						res.should.have.status(200);
						res.type.should.eq('text/plain');
						res.text.should.eq('SA3002');
					});
			});

			it('/clinical/specimens/id should return specimen id if it exists', async function() {
				return chai
					.request(app)
					.get('/clinical/specimens/id?programId=PACA-AU&submitterId=ss200-1')
					.then((res: any) => {
						res.should.have.status(200);
						res.type.should.eq('text/plain');
						res.text.should.eq('SP893');
					});
			});

			it('/clinical/donors/id should return 404 if no id found', async function() {
				return chai
					.request(app)
					.get('/clinical/donors/id?programId=PACA-A&submitterId=1234abcd')
					.then((res: any) => {
						res.should.have.status(404);
					});
			});

			it('/clinical/samples/id should return sample id if no id found', async function() {
				return chai
					.request(app)
					.get('/clinical/samples/id?programId=PACA-AU&submitterId=sm20-1')
					.then((res: any) => {
						res.should.have.status(404);
					});
			});

			it('/clinical/specimens/id should return specimen id if no id found', async function() {
				return chai
					.request(app)
					.get('/clinical/specimens/id?programId=PACA-AU&submitterId=ss2001')
					.then((res: any) => {
						res.should.have.status(404);
					});
			});

			it('/clinical/program/:programId/clinical-data should return clinical data', async function() {
				return chai
					.request(app)
					.post('/clinical/program/PACA-CA/clinical-data?page=0&limit=20')
					.auth(JWT_CLINICALSVCADMIN, { type: 'bearer' })
					.then((res: any) => {
						res.should.have.status(200);
						res.body.should.have.property('clinicalEntities');
					});
			});

			it('/clinical/program/:programId/clinical-errors should return clinical errors', async function() {
				return chai
					.request(app)
					.post('/clinical/program/PACA-CA/clinical-errors')
					.auth(JWT_CLINICALSVCADMIN, { type: 'bearer' })
					.then((res: any) => {
						res.should.have.status(200);
						res.body.clinicalErrors.should.be.an('array');
					});
			});
		}); // end of id endpoints

		describe('dev/test enpoints', function() {
			it('/clinical/donors should allow delete with proper auth', async function() {
				return chai
					.request(app)
					.delete('/clinical/donors?programId=PACA-AU')
					.auth(JWT_CLINICALSVCADMIN, { type: 'bearer' })
					.then(async (res: any) => {
						res.should.have.status(200);
						await assertDbCollectionEmpty(dbUrl, 'donors');
					});
			});
			it('/clinical/donors should not allow delete without proper auth', async function() {
				return chai
					.request(app)
					.delete('/clinical/donors?programId=PACA-AU')
					.auth(JWT_ABCDEF, { type: 'bearer' })
					.then((res: any) => {
						res.should.have.status(403);
					});
			});
		});

		describe('export endpoints', function() {
			it('should download zip file with tsvs of program clinical data', (done) => {
				chai
					.request(app)
					.get(`/clinical/program/${programId}/tsv-export`)
					.auth(JWT_CLINICALSVCADMIN, { type: 'bearer' })
					.buffer()
					.parse((res: any, callBack: any) => {
						const data: any[] = [];
						res.on('data', (chunk: any) => {
							data.push(chunk);
						});
						res.on('end', () => {
							callBack(undefined, new AdmZip(Buffer.concat(data)));
						});
					})
					.end((err: any, res: any) => {
						const zipFile = res.body as AdmZip;

						// check files are present
						const fileNames: string[] = zipFile.getEntries().map((file) => file.name);
						chai
							.expect(fileNames)
							.to.deep.equalInAnyOrder(['sample_registration.tsv', 'donor.tsv', 'specimen.tsv']);

						// check file contents
						zipFile.getEntries().forEach((file) => {
							const entity = file.name.replace('.tsv', '') as ClinicalEntitySchemaNames;

							const tsvStr = file.getData().toString();
							const fileRecords = TsvUtils.parseTsvToJson(tsvStr);

							let donorEntityRecords;
							if (entity === ClinicalEntitySchemaNames.REGISTRATION) {
								donorEntityRecords = [donorRegistrationRecord];
							} else {
								donorEntityRecords = getClinicalEntitiesFromDonorBySchemaName(donor, entity);
							}

							chai
								.expect(fileRecords.map((r) => _.pickBy(r, notEmpty))) // ignore empty fields
								.to.deep.equalInAnyOrder(donorEntityRecords);
						});

						return done();
					});
			});
		});
	}); // end of donor apis
}); // end of clinical apis<|MERGE_RESOLUTION|>--- conflicted
+++ resolved
@@ -102,19 +102,12 @@
 	before(() => {
 		return (async () => {
 			try {
-<<<<<<< HEAD
 				testNetwork = await new Network().start();
 				mongoContainer = await new MongoDBContainer('mongo:6.0.1')
 					.withNetwork(testNetwork)
 					.withExposedPorts(27017)
 					.start();
 				dbUrl = `${mongoContainer.getConnectionString()}/clinical`;
-=======
-				mongoContainer = await new GenericContainer('mongo:4.0').withExposedPorts(27017).start();
-				dbUrl = `mongodb://${mongoContainer.getContainerIpAddress()}:${mongoContainer.getMappedPort(
-					27017,
-				)}/clinical`;
->>>>>>> 657b5663
 				console.log(`mongo test container started ${dbUrl}`);
 				await bootstrap.run({
 					mongoPassword() {
@@ -169,16 +162,11 @@
 					rxNormDbProperties() {
 						return {
 							database: '',
+							host: '',
+							port: 0,
+							connectTimeout: 0,
 							user: '',
 							password: '',
-							connectTimeout: 0,
-							host: '',
-							port: 0,
-<<<<<<< HEAD
-=======
-							connectTimeout: 0,
-							user: '',
->>>>>>> 657b5663
 						};
 					},
 					egoUrl() {
